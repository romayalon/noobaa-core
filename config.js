--- conflicted
+++ resolved
@@ -6,19 +6,12 @@
 config.reconnect_delay = 5000;
 config.connection_data_stale = 60 * 1000;
 config.check_stale_conns = 60 * 1000;
-<<<<<<< HEAD
-config.chunk_size = 60 * 1000;
-config.doStaleCheck = true;
-config.buildWorkerOn = false;
-config.connection_default_timeout = 6 * 1000;
-config.ice_retry = 2;
-=======
+
 config.chunk_size = 8 * 1024;
 config.doStaleCheck = false;
 config.connection_default_timeout = 25 * 1000;
 config.ws_default_timeout = 25 * 1000;
 config.ice_retry = 0;
->>>>>>> c6f6203b
 
 config.use_ws_when_possible = true;
 config.use_ice_when_possible = true;
