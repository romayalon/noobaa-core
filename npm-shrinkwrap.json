--- conflicted
+++ resolved
@@ -2,17 +2,15 @@
   "name": "noobaa-core",
   "version": "0.5.4",
   "dependencies": {
+    "abbrev": {
+      "version": "1.0.9",
+      "from": "abbrev@>=1.0.0 <2.0.0",
+      "resolved": "https://registry.npmjs.org/abbrev/-/abbrev-1.0.9.tgz"
+    },
     "accepts": {
       "version": "1.3.3",
       "from": "accepts@>=1.3.3 <1.4.0",
-      "resolved": "https://registry.npmjs.org/accepts/-/accepts-1.3.3.tgz",
-      "dependencies": {
-        "mime-types": {
-          "version": "2.1.12",
-          "from": "mime-types@>=2.1.11 <2.2.0",
-          "resolved": "https://registry.npmjs.org/mime-types/-/mime-types-2.1.12.tgz"
-        }
-      }
+      "resolved": "https://registry.npmjs.org/accepts/-/accepts-1.3.3.tgz"
     },
     "acorn": {
       "version": "4.0.3",
@@ -33,33 +31,24 @@
     },
     "ajv": {
       "version": "4.5.0",
-      "from": "https://registry.npmjs.org/ajv/-/ajv-4.5.0.tgz",
-      "resolved": "https://registry.npmjs.org/ajv/-/ajv-4.5.0.tgz",
-      "dependencies": {
-        "co": {
-          "version": "4.6.0",
-          "from": "https://registry.npmjs.org/co/-/co-4.6.0.tgz",
-          "resolved": "https://registry.npmjs.org/co/-/co-4.6.0.tgz"
-        },
-        "json-stable-stringify": {
-          "version": "1.0.1",
-          "from": "https://registry.npmjs.org/json-stable-stringify/-/json-stable-stringify-1.0.1.tgz",
-          "resolved": "https://registry.npmjs.org/json-stable-stringify/-/json-stable-stringify-1.0.1.tgz",
-          "dependencies": {
-            "jsonify": {
-              "version": "0.0.0",
-              "from": "https://registry.npmjs.org/jsonify/-/jsonify-0.0.0.tgz",
-              "resolved": "https://registry.npmjs.org/jsonify/-/jsonify-0.0.0.tgz"
-            }
-          }
-        }
-      }
+      "from": "ajv@4.5.0",
+      "resolved": "https://registry.npmjs.org/ajv/-/ajv-4.5.0.tgz"
     },
     "ajv-keywords": {
       "version": "1.1.1",
       "from": "ajv-keywords@>=1.0.0 <2.0.0",
       "resolved": "https://registry.npmjs.org/ajv-keywords/-/ajv-keywords-1.1.1.tgz"
     },
+    "align-text": {
+      "version": "0.1.4",
+      "from": "align-text@>=0.1.3 <0.2.0",
+      "resolved": "https://registry.npmjs.org/align-text/-/align-text-0.1.4.tgz"
+    },
+    "amdefine": {
+      "version": "1.0.1",
+      "from": "amdefine@>=0.0.4",
+      "resolved": "https://registry.npmjs.org/amdefine/-/amdefine-1.0.1.tgz"
+    },
     "ansi-escapes": {
       "version": "1.4.0",
       "from": "ansi-escapes@>=1.1.0 <2.0.0",
@@ -75,16 +64,76 @@
       "from": "ansi-styles@>=2.2.1 <3.0.0",
       "resolved": "https://registry.npmjs.org/ansi-styles/-/ansi-styles-2.2.1.tgz"
     },
+    "anymatch": {
+      "version": "1.3.0",
+      "from": "anymatch@>=1.3.0 <2.0.0",
+      "resolved": "https://registry.npmjs.org/anymatch/-/anymatch-1.3.0.tgz"
+    },
+    "append-field": {
+      "version": "0.1.0",
+      "from": "append-field@>=0.1.0 <0.2.0",
+      "resolved": "https://registry.npmjs.org/append-field/-/append-field-0.1.0.tgz"
+    },
+    "aproba": {
+      "version": "1.0.4",
+      "from": "aproba@>=1.0.3 <2.0.0",
+      "resolved": "https://registry.npmjs.org/aproba/-/aproba-1.0.4.tgz"
+    },
+    "archiver": {
+      "version": "1.2.0",
+      "from": "archiver@>=1.0.0 <2.0.0",
+      "resolved": "https://registry.npmjs.org/archiver/-/archiver-1.2.0.tgz"
+    },
+    "archiver-utils": {
+      "version": "1.3.0",
+      "from": "archiver-utils@>=1.3.0 <2.0.0",
+      "resolved": "https://registry.npmjs.org/archiver-utils/-/archiver-utils-1.3.0.tgz"
+    },
+    "archy": {
+      "version": "1.0.0",
+      "from": "archy@>=1.0.0 <2.0.0",
+      "resolved": "https://registry.npmjs.org/archy/-/archy-1.0.0.tgz"
+    },
+    "are-we-there-yet": {
+      "version": "1.1.2",
+      "from": "are-we-there-yet@>=1.1.2 <1.2.0",
+      "resolved": "https://registry.npmjs.org/are-we-there-yet/-/are-we-there-yet-1.1.2.tgz"
+    },
     "argparse": {
       "version": "1.0.9",
       "from": "argparse@>=1.0.7 <2.0.0",
       "resolved": "https://registry.npmjs.org/argparse/-/argparse-1.0.9.tgz"
     },
+    "arr-diff": {
+      "version": "2.0.0",
+      "from": "arr-diff@>=2.0.0 <3.0.0",
+      "resolved": "https://registry.npmjs.org/arr-diff/-/arr-diff-2.0.0.tgz"
+    },
+    "arr-flatten": {
+      "version": "1.0.1",
+      "from": "arr-flatten@>=1.0.1 <2.0.0",
+      "resolved": "https://registry.npmjs.org/arr-flatten/-/arr-flatten-1.0.1.tgz"
+    },
+    "array-differ": {
+      "version": "1.0.0",
+      "from": "array-differ@>=1.0.0 <2.0.0",
+      "resolved": "https://registry.npmjs.org/array-differ/-/array-differ-1.0.0.tgz"
+    },
+    "array-find-index": {
+      "version": "1.0.2",
+      "from": "array-find-index@>=1.0.1 <2.0.0",
+      "resolved": "https://registry.npmjs.org/array-find-index/-/array-find-index-1.0.2.tgz"
+    },
     "array-flatten": {
       "version": "1.1.1",
       "from": "array-flatten@1.1.1",
       "resolved": "https://registry.npmjs.org/array-flatten/-/array-flatten-1.1.1.tgz"
     },
+    "array-index": {
+      "version": "1.0.0",
+      "from": "array-index@>=1.0.0 <2.0.0",
+      "resolved": "https://registry.npmjs.org/array-index/-/array-index-1.0.0.tgz"
+    },
     "array-union": {
       "version": "1.0.2",
       "from": "array-union@>=1.0.1 <2.0.0",
@@ -95,480 +144,94 @@
       "from": "array-uniq@>=1.0.1 <2.0.0",
       "resolved": "https://registry.npmjs.org/array-uniq/-/array-uniq-1.0.3.tgz"
     },
+    "array-unique": {
+      "version": "0.2.1",
+      "from": "array-unique@>=0.2.1 <0.3.0",
+      "resolved": "https://registry.npmjs.org/array-unique/-/array-unique-0.2.1.tgz"
+    },
     "arrify": {
       "version": "1.0.1",
       "from": "arrify@>=1.0.0 <2.0.0",
       "resolved": "https://registry.npmjs.org/arrify/-/arrify-1.0.1.tgz"
     },
+    "asn1": {
+      "version": "0.2.3",
+      "from": "asn1@>=0.2.3 <0.3.0",
+      "resolved": "https://registry.npmjs.org/asn1/-/asn1-0.2.3.tgz"
+    },
+    "assert-plus": {
+      "version": "0.2.0",
+      "from": "assert-plus@>=0.2.0 <0.3.0",
+      "resolved": "https://registry.npmjs.org/assert-plus/-/assert-plus-0.2.0.tgz"
+    },
+    "async": {
+      "version": "2.1.2",
+      "from": "async@>=2.0.1 <3.0.0",
+      "resolved": "https://registry.npmjs.org/async/-/async-2.1.2.tgz"
+    },
+    "async-each": {
+      "version": "1.0.1",
+      "from": "async-each@>=1.0.0 <2.0.0",
+      "resolved": "https://registry.npmjs.org/async-each/-/async-each-1.0.1.tgz"
+    },
+    "asynckit": {
+      "version": "0.4.0",
+      "from": "asynckit@>=0.4.0 <0.5.0",
+      "resolved": "https://registry.npmjs.org/asynckit/-/asynckit-0.4.0.tgz"
+    },
     "aws-sdk": {
       "version": "2.5.1",
-      "from": "https://registry.npmjs.org/aws-sdk/-/aws-sdk-2.5.1.tgz",
+      "from": "aws-sdk@2.5.1",
       "resolved": "https://registry.npmjs.org/aws-sdk/-/aws-sdk-2.5.1.tgz",
       "dependencies": {
-        "jmespath": {
-          "version": "0.15.0",
-          "from": "https://registry.npmjs.org/jmespath/-/jmespath-0.15.0.tgz",
-          "resolved": "https://registry.npmjs.org/jmespath/-/jmespath-0.15.0.tgz"
-        },
-        "sax": {
-          "version": "1.1.5",
-          "from": "https://registry.npmjs.org/sax/-/sax-1.1.5.tgz",
-          "resolved": "https://registry.npmjs.org/sax/-/sax-1.1.5.tgz"
-        },
         "xml2js": {
           "version": "0.4.15",
-          "from": "https://registry.npmjs.org/xml2js/-/xml2js-0.4.15.tgz",
+          "from": "xml2js@0.4.15",
           "resolved": "https://registry.npmjs.org/xml2js/-/xml2js-0.4.15.tgz"
-        },
-        "xmlbuilder": {
-          "version": "2.6.2",
-          "from": "https://registry.npmjs.org/xmlbuilder/-/xmlbuilder-2.6.2.tgz",
-          "resolved": "https://registry.npmjs.org/xmlbuilder/-/xmlbuilder-2.6.2.tgz",
-          "dependencies": {
-            "lodash": {
-              "version": "3.5.0",
-              "from": "https://registry.npmjs.org/lodash/-/lodash-3.5.0.tgz",
-              "resolved": "https://registry.npmjs.org/lodash/-/lodash-3.5.0.tgz"
-            }
-          }
-        }
-      }
+        }
+      }
+    },
+    "aws-sign2": {
+      "version": "0.6.0",
+      "from": "aws-sign2@>=0.6.0 <0.7.0",
+      "resolved": "https://registry.npmjs.org/aws-sign2/-/aws-sign2-0.6.0.tgz"
+    },
+    "aws4": {
+      "version": "1.5.0",
+      "from": "aws4@>=1.2.1 <2.0.0",
+      "resolved": "https://registry.npmjs.org/aws4/-/aws4-1.5.0.tgz"
     },
     "azure-storage": {
       "version": "1.3.0",
-      "from": "azure-storage@latest",
+      "from": "azure-storage@1.3.0",
       "resolved": "https://registry.npmjs.org/azure-storage/-/azure-storage-1.3.0.tgz",
       "dependencies": {
-        "browserify-mime": {
-          "version": "1.2.9",
-          "from": "browserify-mime@>=1.2.9 <1.3.0",
-          "resolved": "https://registry.npmjs.org/browserify-mime/-/browserify-mime-1.2.9.tgz"
-        },
-        "extend": {
-          "version": "1.2.1",
-          "from": "extend@>=1.2.1 <1.3.0",
-          "resolved": "https://registry.npmjs.org/extend/-/extend-1.2.1.tgz"
-        },
-        "json-edm-parser": {
-          "version": "0.1.2",
-          "from": "json-edm-parser@0.1.2",
-          "resolved": "https://registry.npmjs.org/json-edm-parser/-/json-edm-parser-0.1.2.tgz",
-          "dependencies": {
-            "jsonparse": {
-              "version": "1.2.0",
-              "from": "jsonparse@>=1.2.0 <1.3.0",
-              "resolved": "https://registry.npmjs.org/jsonparse/-/jsonparse-1.2.0.tgz"
-            }
-          }
-        },
-        "readable-stream": {
-          "version": "2.0.6",
-          "from": "readable-stream@>=2.0.0 <2.1.0",
-          "resolved": "https://registry.npmjs.org/readable-stream/-/readable-stream-2.0.6.tgz",
-          "dependencies": {
-            "core-util-is": {
-              "version": "1.0.2",
-              "from": "core-util-is@>=1.0.0 <1.1.0",
-              "resolved": "https://registry.npmjs.org/core-util-is/-/core-util-is-1.0.2.tgz"
-            },
-            "inherits": {
-              "version": "2.0.3",
-              "from": "inherits@>=2.0.1 <2.1.0",
-              "resolved": "https://registry.npmjs.org/inherits/-/inherits-2.0.3.tgz"
-            },
-            "isarray": {
-              "version": "1.0.0",
-              "from": "isarray@>=1.0.0 <1.1.0",
-              "resolved": "https://registry.npmjs.org/isarray/-/isarray-1.0.0.tgz"
-            },
-            "process-nextick-args": {
-              "version": "1.0.7",
-              "from": "process-nextick-args@>=1.0.6 <1.1.0",
-              "resolved": "https://registry.npmjs.org/process-nextick-args/-/process-nextick-args-1.0.7.tgz"
-            },
-            "string_decoder": {
-              "version": "0.10.31",
-              "from": "string_decoder@>=0.10.0 <0.11.0",
-              "resolved": "https://registry.npmjs.org/string_decoder/-/string_decoder-0.10.31.tgz"
-            },
-            "util-deprecate": {
-              "version": "1.0.2",
-              "from": "util-deprecate@>=1.0.1 <1.1.0",
-              "resolved": "https://registry.npmjs.org/util-deprecate/-/util-deprecate-1.0.2.tgz"
-            }
-          }
+        "form-data": {
+          "version": "1.0.1",
+          "from": "form-data@>=1.0.0-rc4 <1.1.0",
+          "resolved": "https://registry.npmjs.org/form-data/-/form-data-1.0.1.tgz"
         },
         "request": {
           "version": "2.74.0",
           "from": "request@>=2.74.0 <2.75.0",
           "resolved": "https://registry.npmjs.org/request/-/request-2.74.0.tgz",
           "dependencies": {
-            "aws-sign2": {
-              "version": "0.6.0",
-              "from": "aws-sign2@>=0.6.0 <0.7.0",
-              "resolved": "https://registry.npmjs.org/aws-sign2/-/aws-sign2-0.6.0.tgz"
-            },
-            "aws4": {
-              "version": "1.4.1",
-              "from": "aws4@>=1.2.1 <2.0.0",
-              "resolved": "https://registry.npmjs.org/aws4/-/aws4-1.4.1.tgz"
-            },
-            "bl": {
-              "version": "1.1.2",
-              "from": "bl@>=1.1.2 <1.2.0",
-              "resolved": "https://registry.npmjs.org/bl/-/bl-1.1.2.tgz"
-            },
-            "caseless": {
-              "version": "0.11.0",
-              "from": "caseless@>=0.11.0 <0.12.0",
-              "resolved": "https://registry.npmjs.org/caseless/-/caseless-0.11.0.tgz"
-            },
-            "combined-stream": {
-              "version": "1.0.5",
-              "from": "combined-stream@>=1.0.5 <1.1.0",
-              "resolved": "https://registry.npmjs.org/combined-stream/-/combined-stream-1.0.5.tgz",
-              "dependencies": {
-                "delayed-stream": {
-                  "version": "1.0.0",
-                  "from": "delayed-stream@>=1.0.0 <1.1.0",
-                  "resolved": "https://registry.npmjs.org/delayed-stream/-/delayed-stream-1.0.0.tgz"
-                }
-              }
-            },
             "extend": {
               "version": "3.0.0",
               "from": "extend@>=3.0.0 <3.1.0",
               "resolved": "https://registry.npmjs.org/extend/-/extend-3.0.0.tgz"
-            },
-            "forever-agent": {
-              "version": "0.6.1",
-              "from": "forever-agent@>=0.6.1 <0.7.0",
-              "resolved": "https://registry.npmjs.org/forever-agent/-/forever-agent-0.6.1.tgz"
-            },
-            "form-data": {
-              "version": "1.0.1",
-              "from": "form-data@>=1.0.0-rc4 <1.1.0",
-              "resolved": "https://registry.npmjs.org/form-data/-/form-data-1.0.1.tgz",
-              "dependencies": {
-                "async": {
-                  "version": "2.0.1",
-                  "from": "async@>=2.0.1 <3.0.0",
-                  "resolved": "https://registry.npmjs.org/async/-/async-2.0.1.tgz"
-                }
-              }
-            },
-            "har-validator": {
-              "version": "2.0.6",
-              "from": "har-validator@>=2.0.6 <2.1.0",
-              "resolved": "https://registry.npmjs.org/har-validator/-/har-validator-2.0.6.tgz",
-              "dependencies": {
-                "chalk": {
-                  "version": "1.1.3",
-                  "from": "chalk@>=1.1.1 <2.0.0",
-                  "resolved": "https://registry.npmjs.org/chalk/-/chalk-1.1.3.tgz",
-                  "dependencies": {
-                    "ansi-styles": {
-                      "version": "2.2.1",
-                      "from": "ansi-styles@>=2.2.1 <3.0.0",
-                      "resolved": "https://registry.npmjs.org/ansi-styles/-/ansi-styles-2.2.1.tgz"
-                    },
-                    "escape-string-regexp": {
-                      "version": "1.0.5",
-                      "from": "escape-string-regexp@>=1.0.2 <2.0.0",
-                      "resolved": "https://registry.npmjs.org/escape-string-regexp/-/escape-string-regexp-1.0.5.tgz"
-                    },
-                    "has-ansi": {
-                      "version": "2.0.0",
-                      "from": "has-ansi@>=2.0.0 <3.0.0",
-                      "resolved": "https://registry.npmjs.org/has-ansi/-/has-ansi-2.0.0.tgz",
-                      "dependencies": {
-                        "ansi-regex": {
-                          "version": "2.0.0",
-                          "from": "ansi-regex@>=2.0.0 <3.0.0",
-                          "resolved": "https://registry.npmjs.org/ansi-regex/-/ansi-regex-2.0.0.tgz"
-                        }
-                      }
-                    },
-                    "strip-ansi": {
-                      "version": "3.0.1",
-                      "from": "strip-ansi@>=3.0.0 <4.0.0",
-                      "resolved": "https://registry.npmjs.org/strip-ansi/-/strip-ansi-3.0.1.tgz",
-                      "dependencies": {
-                        "ansi-regex": {
-                          "version": "2.0.0",
-                          "from": "ansi-regex@>=2.0.0 <3.0.0",
-                          "resolved": "https://registry.npmjs.org/ansi-regex/-/ansi-regex-2.0.0.tgz"
-                        }
-                      }
-                    },
-                    "supports-color": {
-                      "version": "2.0.0",
-                      "from": "supports-color@>=2.0.0 <3.0.0",
-                      "resolved": "https://registry.npmjs.org/supports-color/-/supports-color-2.0.0.tgz"
-                    }
-                  }
-                },
-                "commander": {
-                  "version": "2.9.0",
-                  "from": "commander@>=2.9.0 <3.0.0",
-                  "resolved": "https://registry.npmjs.org/commander/-/commander-2.9.0.tgz",
-                  "dependencies": {
-                    "graceful-readlink": {
-                      "version": "1.0.1",
-                      "from": "graceful-readlink@>=1.0.0",
-                      "resolved": "https://registry.npmjs.org/graceful-readlink/-/graceful-readlink-1.0.1.tgz"
-                    }
-                  }
-                },
-                "is-my-json-valid": {
-                  "version": "2.13.1",
-                  "from": "is-my-json-valid@>=2.12.4 <3.0.0",
-                  "resolved": "https://registry.npmjs.org/is-my-json-valid/-/is-my-json-valid-2.13.1.tgz",
-                  "dependencies": {
-                    "generate-function": {
-                      "version": "2.0.0",
-                      "from": "generate-function@>=2.0.0 <3.0.0",
-                      "resolved": "https://registry.npmjs.org/generate-function/-/generate-function-2.0.0.tgz"
-                    },
-                    "generate-object-property": {
-                      "version": "1.2.0",
-                      "from": "generate-object-property@>=1.1.0 <2.0.0",
-                      "resolved": "https://registry.npmjs.org/generate-object-property/-/generate-object-property-1.2.0.tgz",
-                      "dependencies": {
-                        "is-property": {
-                          "version": "1.0.2",
-                          "from": "is-property@>=1.0.0 <2.0.0",
-                          "resolved": "https://registry.npmjs.org/is-property/-/is-property-1.0.2.tgz"
-                        }
-                      }
-                    },
-                    "jsonpointer": {
-                      "version": "2.0.0",
-                      "from": "jsonpointer@2.0.0",
-                      "resolved": "https://registry.npmjs.org/jsonpointer/-/jsonpointer-2.0.0.tgz"
-                    },
-                    "xtend": {
-                      "version": "4.0.1",
-                      "from": "xtend@>=4.0.0 <5.0.0",
-                      "resolved": "https://registry.npmjs.org/xtend/-/xtend-4.0.1.tgz"
-                    }
-                  }
-                },
-                "pinkie-promise": {
-                  "version": "2.0.1",
-                  "from": "pinkie-promise@>=2.0.0 <3.0.0",
-                  "resolved": "https://registry.npmjs.org/pinkie-promise/-/pinkie-promise-2.0.1.tgz",
-                  "dependencies": {
-                    "pinkie": {
-                      "version": "2.0.4",
-                      "from": "pinkie@>=2.0.0 <3.0.0",
-                      "resolved": "https://registry.npmjs.org/pinkie/-/pinkie-2.0.4.tgz"
-                    }
-                  }
-                }
-              }
-            },
-            "hawk": {
-              "version": "3.1.3",
-              "from": "hawk@>=3.1.3 <3.2.0",
-              "resolved": "https://registry.npmjs.org/hawk/-/hawk-3.1.3.tgz",
-              "dependencies": {
-                "boom": {
-                  "version": "2.10.1",
-                  "from": "boom@>=2.0.0 <3.0.0",
-                  "resolved": "https://registry.npmjs.org/boom/-/boom-2.10.1.tgz"
-                },
-                "cryptiles": {
-                  "version": "2.0.5",
-                  "from": "cryptiles@>=2.0.0 <3.0.0",
-                  "resolved": "https://registry.npmjs.org/cryptiles/-/cryptiles-2.0.5.tgz"
-                },
-                "hoek": {
-                  "version": "2.16.3",
-                  "from": "hoek@>=2.0.0 <3.0.0",
-                  "resolved": "https://registry.npmjs.org/hoek/-/hoek-2.16.3.tgz"
-                },
-                "sntp": {
-                  "version": "1.0.9",
-                  "from": "sntp@>=1.0.0 <2.0.0",
-                  "resolved": "https://registry.npmjs.org/sntp/-/sntp-1.0.9.tgz"
-                }
-              }
-            },
-            "http-signature": {
-              "version": "1.1.1",
-              "from": "http-signature@>=1.1.0 <1.2.0",
-              "resolved": "https://registry.npmjs.org/http-signature/-/http-signature-1.1.1.tgz",
-              "dependencies": {
-                "assert-plus": {
-                  "version": "0.2.0",
-                  "from": "assert-plus@>=0.2.0 <0.3.0",
-                  "resolved": "https://registry.npmjs.org/assert-plus/-/assert-plus-0.2.0.tgz"
-                },
-                "jsprim": {
-                  "version": "1.3.1",
-                  "from": "jsprim@>=1.2.2 <2.0.0",
-                  "resolved": "https://registry.npmjs.org/jsprim/-/jsprim-1.3.1.tgz",
-                  "dependencies": {
-                    "extsprintf": {
-                      "version": "1.0.2",
-                      "from": "extsprintf@1.0.2",
-                      "resolved": "https://registry.npmjs.org/extsprintf/-/extsprintf-1.0.2.tgz"
-                    },
-                    "json-schema": {
-                      "version": "0.2.3",
-                      "from": "json-schema@0.2.3",
-                      "resolved": "https://registry.npmjs.org/json-schema/-/json-schema-0.2.3.tgz"
-                    },
-                    "verror": {
-                      "version": "1.3.6",
-                      "from": "verror@1.3.6",
-                      "resolved": "https://registry.npmjs.org/verror/-/verror-1.3.6.tgz"
-                    }
-                  }
-                },
-                "sshpk": {
-                  "version": "1.10.0",
-                  "from": "sshpk@>=1.7.0 <2.0.0",
-                  "resolved": "https://registry.npmjs.org/sshpk/-/sshpk-1.10.0.tgz",
-                  "dependencies": {
-                    "asn1": {
-                      "version": "0.2.3",
-                      "from": "asn1@>=0.2.3 <0.3.0",
-                      "resolved": "https://registry.npmjs.org/asn1/-/asn1-0.2.3.tgz"
-                    },
-                    "assert-plus": {
-                      "version": "1.0.0",
-                      "from": "assert-plus@>=1.0.0 <2.0.0",
-                      "resolved": "https://registry.npmjs.org/assert-plus/-/assert-plus-1.0.0.tgz"
-                    },
-                    "bcrypt-pbkdf": {
-                      "version": "1.0.0",
-                      "from": "bcrypt-pbkdf@>=1.0.0 <2.0.0",
-                      "resolved": "https://registry.npmjs.org/bcrypt-pbkdf/-/bcrypt-pbkdf-1.0.0.tgz",
-                      "optional": true,
-                      "dependencies": {
-                        "tweetnacl": {
-                          "version": "0.14.3",
-                          "from": "tweetnacl@>=0.14.3 <0.15.0",
-                          "resolved": "https://registry.npmjs.org/tweetnacl/-/tweetnacl-0.14.3.tgz",
-                          "optional": true
-                        }
-                      }
-                    },
-                    "dashdash": {
-                      "version": "1.14.0",
-                      "from": "dashdash@>=1.12.0 <2.0.0",
-                      "resolved": "https://registry.npmjs.org/dashdash/-/dashdash-1.14.0.tgz"
-                    },
-                    "ecc-jsbn": {
-                      "version": "0.1.1",
-                      "from": "ecc-jsbn@>=0.1.1 <0.2.0",
-                      "resolved": "https://registry.npmjs.org/ecc-jsbn/-/ecc-jsbn-0.1.1.tgz",
-                      "optional": true
-                    },
-                    "getpass": {
-                      "version": "0.1.6",
-                      "from": "getpass@>=0.1.1 <0.2.0",
-                      "resolved": "https://registry.npmjs.org/getpass/-/getpass-0.1.6.tgz"
-                    },
-                    "jodid25519": {
-                      "version": "1.0.2",
-                      "from": "jodid25519@>=1.0.0 <2.0.0",
-                      "resolved": "https://registry.npmjs.org/jodid25519/-/jodid25519-1.0.2.tgz",
-                      "optional": true
-                    },
-                    "jsbn": {
-                      "version": "0.1.0",
-                      "from": "jsbn@>=0.1.0 <0.2.0",
-                      "resolved": "https://registry.npmjs.org/jsbn/-/jsbn-0.1.0.tgz",
-                      "optional": true
-                    },
-                    "tweetnacl": {
-                      "version": "0.13.3",
-                      "from": "tweetnacl@>=0.13.0 <0.14.0",
-                      "resolved": "https://registry.npmjs.org/tweetnacl/-/tweetnacl-0.13.3.tgz",
-                      "optional": true
-                    }
-                  }
-                }
-              }
-            },
-            "is-typedarray": {
-              "version": "1.0.0",
-              "from": "is-typedarray@>=1.0.0 <1.1.0",
-              "resolved": "https://registry.npmjs.org/is-typedarray/-/is-typedarray-1.0.0.tgz"
-            },
-            "isstream": {
-              "version": "0.1.2",
-              "from": "isstream@>=0.1.2 <0.2.0",
-              "resolved": "https://registry.npmjs.org/isstream/-/isstream-0.1.2.tgz"
-            },
-            "json-stringify-safe": {
-              "version": "5.0.1",
-              "from": "json-stringify-safe@>=5.0.1 <5.1.0",
-              "resolved": "https://registry.npmjs.org/json-stringify-safe/-/json-stringify-safe-5.0.1.tgz"
-            },
-            "mime-types": {
-              "version": "2.1.11",
-              "from": "mime-types@>=2.1.7 <2.2.0",
-              "resolved": "https://registry.npmjs.org/mime-types/-/mime-types-2.1.11.tgz",
-              "dependencies": {
-                "mime-db": {
-                  "version": "1.23.0",
-                  "from": "mime-db@>=1.23.0 <1.24.0",
-                  "resolved": "https://registry.npmjs.org/mime-db/-/mime-db-1.23.0.tgz"
-                }
-              }
-            },
-            "oauth-sign": {
-              "version": "0.8.2",
-              "from": "oauth-sign@>=0.8.1 <0.9.0",
-              "resolved": "https://registry.npmjs.org/oauth-sign/-/oauth-sign-0.8.2.tgz"
-            },
-            "qs": {
-              "version": "6.2.1",
-              "from": "qs@>=6.2.0 <6.3.0",
-              "resolved": "https://registry.npmjs.org/qs/-/qs-6.2.1.tgz"
-            },
-            "stringstream": {
-              "version": "0.0.5",
-              "from": "stringstream@>=0.0.4 <0.1.0",
-              "resolved": "https://registry.npmjs.org/stringstream/-/stringstream-0.0.5.tgz"
-            },
-            "tough-cookie": {
-              "version": "2.3.1",
-              "from": "tough-cookie@>=2.3.0 <2.4.0",
-              "resolved": "https://registry.npmjs.org/tough-cookie/-/tough-cookie-2.3.1.tgz"
-            },
-            "tunnel-agent": {
-              "version": "0.4.3",
-              "from": "tunnel-agent@>=0.4.1 <0.5.0",
-              "resolved": "https://registry.npmjs.org/tunnel-agent/-/tunnel-agent-0.4.3.tgz"
             }
           }
         },
-        "underscore": {
-          "version": "1.4.4",
-          "from": "underscore@>=1.4.4 <1.5.0",
-          "resolved": "https://registry.npmjs.org/underscore/-/underscore-1.4.4.tgz"
-        },
-        "validator": {
-          "version": "3.22.2",
-          "from": "validator@>=3.22.2 <3.23.0",
-          "resolved": "https://registry.npmjs.org/validator/-/validator-3.22.2.tgz"
+        "sax": {
+          "version": "0.5.2",
+          "from": "sax@0.5.2",
+          "resolved": "https://registry.npmjs.org/sax/-/sax-0.5.2.tgz"
         },
         "xml2js": {
           "version": "0.2.7",
           "from": "xml2js@0.2.7",
-          "resolved": "https://registry.npmjs.org/xml2js/-/xml2js-0.2.7.tgz",
-          "dependencies": {
-            "sax": {
-              "version": "0.5.2",
-              "from": "sax@0.5.2",
-              "resolved": "https://registry.npmjs.org/sax/-/sax-0.5.2.tgz"
-            }
-          }
+          "resolved": "https://registry.npmjs.org/xml2js/-/xml2js-0.2.7.tgz"
         },
         "xmlbuilder": {
           "version": "0.4.3",
@@ -587,154 +250,206 @@
       "from": "balanced-match@>=0.4.1 <0.5.0",
       "resolved": "https://registry.npmjs.org/balanced-match/-/balanced-match-0.4.2.tgz"
     },
+    "base64-url": {
+      "version": "1.3.3",
+      "from": "base64-url@>=1.2.1 <2.0.0",
+      "resolved": "https://registry.npmjs.org/base64-url/-/base64-url-1.3.3.tgz"
+    },
+    "base64url": {
+      "version": "1.0.6",
+      "from": "base64url@>=1.0.4 <1.1.0",
+      "resolved": "https://registry.npmjs.org/base64url/-/base64url-1.0.6.tgz",
+      "dependencies": {
+        "concat-stream": {
+          "version": "1.4.10",
+          "from": "concat-stream@>=1.4.7 <1.5.0",
+          "resolved": "https://registry.npmjs.org/concat-stream/-/concat-stream-1.4.10.tgz"
+        },
+        "isarray": {
+          "version": "0.0.1",
+          "from": "isarray@0.0.1",
+          "resolved": "https://registry.npmjs.org/isarray/-/isarray-0.0.1.tgz"
+        },
+        "readable-stream": {
+          "version": "1.1.14",
+          "from": "readable-stream@>=1.1.9 <1.2.0",
+          "resolved": "https://registry.npmjs.org/readable-stream/-/readable-stream-1.1.14.tgz"
+        }
+      }
+    },
+    "basic-auth": {
+      "version": "1.0.4",
+      "from": "basic-auth@>=1.0.3 <1.1.0",
+      "resolved": "https://registry.npmjs.org/basic-auth/-/basic-auth-1.0.4.tgz"
+    },
     "bcrypt": {
       "version": "0.8.7",
-      "from": "https://registry.npmjs.org/bcrypt/-/bcrypt-0.8.7.tgz",
+      "from": "bcrypt@0.8.7",
       "resolved": "https://registry.npmjs.org/bcrypt/-/bcrypt-0.8.7.tgz"
+    },
+    "bcrypt-pbkdf": {
+      "version": "1.0.0",
+      "from": "bcrypt-pbkdf@>=1.0.0 <2.0.0",
+      "resolved": "https://registry.npmjs.org/bcrypt-pbkdf/-/bcrypt-pbkdf-1.0.0.tgz",
+      "optional": true
+    },
+    "beeper": {
+      "version": "1.1.1",
+      "from": "beeper@>=1.0.0 <2.0.0",
+      "resolved": "https://registry.npmjs.org/beeper/-/beeper-1.1.1.tgz"
     },
     "big-integer": {
       "version": "1.6.15",
-      "from": "https://registry.npmjs.org/big-integer/-/big-integer-1.6.15.tgz",
+      "from": "big-integer@1.6.15",
       "resolved": "https://registry.npmjs.org/big-integer/-/big-integer-1.6.15.tgz"
+    },
+    "binary-extensions": {
+      "version": "1.7.0",
+      "from": "binary-extensions@>=1.0.0 <2.0.0",
+      "resolved": "https://registry.npmjs.org/binary-extensions/-/binary-extensions-1.7.0.tgz"
     },
     "bindings": {
       "version": "1.2.1",
-      "from": "https://registry.npmjs.org/bindings/-/bindings-1.2.1.tgz",
+      "from": "bindings@1.2.1",
       "resolved": "https://registry.npmjs.org/bindings/-/bindings-1.2.1.tgz"
+    },
+    "bl": {
+      "version": "1.1.2",
+      "from": "bl@>=1.1.2 <1.2.0",
+      "resolved": "https://registry.npmjs.org/bl/-/bl-1.1.2.tgz"
+    },
+    "block-stream": {
+      "version": "0.0.9",
+      "from": "block-stream@*",
+      "resolved": "https://registry.npmjs.org/block-stream/-/block-stream-0.0.9.tgz"
     },
     "bluebird": {
       "version": "3.4.1",
-      "from": "https://registry.npmjs.org/bluebird/-/bluebird-3.4.1.tgz",
+      "from": "bluebird@3.4.1",
       "resolved": "https://registry.npmjs.org/bluebird/-/bluebird-3.4.1.tgz"
     },
     "body-parser": {
       "version": "1.15.2",
-      "from": "https://registry.npmjs.org/body-parser/-/body-parser-1.15.2.tgz",
+      "from": "body-parser@1.15.2",
       "resolved": "https://registry.npmjs.org/body-parser/-/body-parser-1.15.2.tgz",
       "dependencies": {
-        "bytes": {
-          "version": "2.4.0",
-          "from": "https://registry.npmjs.org/bytes/-/bytes-2.4.0.tgz",
-          "resolved": "https://registry.npmjs.org/bytes/-/bytes-2.4.0.tgz"
-        },
-        "content-type": {
-          "version": "1.0.2",
-          "from": "https://registry.npmjs.org/content-type/-/content-type-1.0.2.tgz",
-          "resolved": "https://registry.npmjs.org/content-type/-/content-type-1.0.2.tgz"
-        },
-        "depd": {
-          "version": "1.1.0",
-          "from": "https://registry.npmjs.org/depd/-/depd-1.1.0.tgz",
-          "resolved": "https://registry.npmjs.org/depd/-/depd-1.1.0.tgz"
-        },
-        "http-errors": {
-          "version": "1.5.0",
-          "from": "https://registry.npmjs.org/http-errors/-/http-errors-1.5.0.tgz",
-          "resolved": "https://registry.npmjs.org/http-errors/-/http-errors-1.5.0.tgz",
-          "dependencies": {
-            "inherits": {
-              "version": "2.0.1",
-              "from": "https://registry.npmjs.org/inherits/-/inherits-2.0.1.tgz",
-              "resolved": "https://registry.npmjs.org/inherits/-/inherits-2.0.1.tgz"
-            },
-            "setprototypeof": {
-              "version": "1.0.1",
-              "from": "https://registry.npmjs.org/setprototypeof/-/setprototypeof-1.0.1.tgz",
-              "resolved": "https://registry.npmjs.org/setprototypeof/-/setprototypeof-1.0.1.tgz"
-            },
-            "statuses": {
-              "version": "1.3.0",
-              "from": "https://registry.npmjs.org/statuses/-/statuses-1.3.0.tgz",
-              "resolved": "https://registry.npmjs.org/statuses/-/statuses-1.3.0.tgz"
-            }
-          }
-        },
-        "iconv-lite": {
-          "version": "0.4.13",
-          "from": "https://registry.npmjs.org/iconv-lite/-/iconv-lite-0.4.13.tgz",
-          "resolved": "https://registry.npmjs.org/iconv-lite/-/iconv-lite-0.4.13.tgz"
-        },
-        "on-finished": {
-          "version": "2.3.0",
-          "from": "https://registry.npmjs.org/on-finished/-/on-finished-2.3.0.tgz",
-          "resolved": "https://registry.npmjs.org/on-finished/-/on-finished-2.3.0.tgz",
-          "dependencies": {
-            "ee-first": {
-              "version": "1.1.1",
-              "from": "https://registry.npmjs.org/ee-first/-/ee-first-1.1.1.tgz",
-              "resolved": "https://registry.npmjs.org/ee-first/-/ee-first-1.1.1.tgz"
-            }
-          }
-        },
         "qs": {
           "version": "6.2.0",
-          "from": "https://registry.npmjs.org/qs/-/qs-6.2.0.tgz",
+          "from": "qs@6.2.0",
           "resolved": "https://registry.npmjs.org/qs/-/qs-6.2.0.tgz"
-        },
-        "raw-body": {
-          "version": "2.1.7",
-          "from": "https://registry.npmjs.org/raw-body/-/raw-body-2.1.7.tgz",
-          "resolved": "https://registry.npmjs.org/raw-body/-/raw-body-2.1.7.tgz",
-          "dependencies": {
-            "unpipe": {
-              "version": "1.0.0",
-              "from": "https://registry.npmjs.org/unpipe/-/unpipe-1.0.0.tgz",
-              "resolved": "https://registry.npmjs.org/unpipe/-/unpipe-1.0.0.tgz"
-            }
-          }
-        },
-        "type-is": {
-          "version": "1.6.13",
-          "from": "https://registry.npmjs.org/type-is/-/type-is-1.6.13.tgz",
-          "resolved": "https://registry.npmjs.org/type-is/-/type-is-1.6.13.tgz",
-          "dependencies": {
-            "media-typer": {
-              "version": "0.3.0",
-              "from": "https://registry.npmjs.org/media-typer/-/media-typer-0.3.0.tgz",
-              "resolved": "https://registry.npmjs.org/media-typer/-/media-typer-0.3.0.tgz"
-            },
-            "mime-types": {
-              "version": "2.1.11",
-              "from": "https://registry.npmjs.org/mime-types/-/mime-types-2.1.11.tgz",
-              "resolved": "https://registry.npmjs.org/mime-types/-/mime-types-2.1.11.tgz",
-              "dependencies": {
-                "mime-db": {
-                  "version": "1.23.0",
-                  "from": "https://registry.npmjs.org/mime-db/-/mime-db-1.23.0.tgz",
-                  "resolved": "https://registry.npmjs.org/mime-db/-/mime-db-1.23.0.tgz"
-                }
-              }
-            }
-          }
-        }
-      }
+        }
+      }
+    },
+    "boom": {
+      "version": "2.10.1",
+      "from": "boom@>=2.0.0 <3.0.0",
+      "resolved": "https://registry.npmjs.org/boom/-/boom-2.10.1.tgz"
     },
     "brace-expansion": {
       "version": "1.1.6",
       "from": "brace-expansion@>=1.0.0 <2.0.0",
       "resolved": "https://registry.npmjs.org/brace-expansion/-/brace-expansion-1.1.6.tgz"
     },
+    "braces": {
+      "version": "1.8.5",
+      "from": "braces@>=1.8.2 <2.0.0",
+      "resolved": "https://registry.npmjs.org/braces/-/braces-1.8.5.tgz"
+    },
+    "broadway": {
+      "version": "0.3.6",
+      "from": "broadway@>=0.3.2 <0.4.0",
+      "resolved": "https://registry.npmjs.org/broadway/-/broadway-0.3.6.tgz",
+      "dependencies": {
+        "async": {
+          "version": "0.2.10",
+          "from": "async@>=0.2.0 <0.3.0",
+          "resolved": "https://registry.npmjs.org/async/-/async-0.2.10.tgz"
+        },
+        "cliff": {
+          "version": "0.1.9",
+          "from": "cliff@0.1.9",
+          "resolved": "https://registry.npmjs.org/cliff/-/cliff-0.1.9.tgz"
+        },
+        "winston": {
+          "version": "0.8.0",
+          "from": "winston@0.8.0",
+          "resolved": "https://registry.npmjs.org/winston/-/winston-0.8.0.tgz"
+        }
+      }
+    },
+    "browser-stdout": {
+      "version": "1.3.0",
+      "from": "browser-stdout@1.3.0",
+      "resolved": "https://registry.npmjs.org/browser-stdout/-/browser-stdout-1.3.0.tgz"
+    },
+    "browserify-mime": {
+      "version": "1.2.9",
+      "from": "browserify-mime@>=1.2.9 <1.3.0",
+      "resolved": "https://registry.npmjs.org/browserify-mime/-/browserify-mime-1.2.9.tgz"
+    },
+    "bson": {
+      "version": "0.4.23",
+      "from": "bson@>=0.4.23 <0.5.0",
+      "resolved": "https://registry.npmjs.org/bson/-/bson-0.4.23.tgz"
+    },
     "bson-ext": {
       "version": "0.1.13",
-      "from": "https://registry.npmjs.org/bson-ext/-/bson-ext-0.1.13.tgz",
+      "from": "bson-ext@0.1.13",
       "resolved": "https://registry.npmjs.org/bson-ext/-/bson-ext-0.1.13.tgz",
       "dependencies": {
         "nan": {
           "version": "2.0.9",
-          "from": "https://registry.npmjs.org/nan/-/nan-2.0.9.tgz",
+          "from": "nan@>=2.0.9 <2.1.0",
           "resolved": "https://registry.npmjs.org/nan/-/nan-2.0.9.tgz"
         }
       }
     },
     "buffer-crc32": {
-      "version": "0.2.5",
-      "from": "buffer-crc32@>=0.2.3 <0.3.0",
-      "resolved": "https://registry.npmjs.org/buffer-crc32/-/buffer-crc32-0.2.5.tgz"
+      "version": "0.2.6",
+      "from": "buffer-crc32@>=0.2.1 <0.3.0",
+      "resolved": "https://registry.npmjs.org/buffer-crc32/-/buffer-crc32-0.2.6.tgz"
+    },
+    "buffer-equal-constant-time": {
+      "version": "1.0.1",
+      "from": "buffer-equal-constant-time@>=1.0.1 <2.0.0",
+      "resolved": "https://registry.npmjs.org/buffer-equal-constant-time/-/buffer-equal-constant-time-1.0.1.tgz"
     },
     "bufferutil": {
       "version": "1.2.1",
-      "from": "https://registry.npmjs.org/bufferutil/-/bufferutil-1.2.1.tgz",
+      "from": "bufferutil@1.2.1",
       "resolved": "https://registry.npmjs.org/bufferutil/-/bufferutil-1.2.1.tgz"
+    },
+    "builtin-modules": {
+      "version": "1.1.1",
+      "from": "builtin-modules@>=1.0.0 <2.0.0",
+      "resolved": "https://registry.npmjs.org/builtin-modules/-/builtin-modules-1.1.1.tgz"
+    },
+    "busboy": {
+      "version": "0.2.13",
+      "from": "busboy@>=0.2.11 <0.3.0",
+      "resolved": "https://registry.npmjs.org/busboy/-/busboy-0.2.13.tgz",
+      "dependencies": {
+        "isarray": {
+          "version": "0.0.1",
+          "from": "isarray@0.0.1",
+          "resolved": "https://registry.npmjs.org/isarray/-/isarray-0.0.1.tgz"
+        },
+        "readable-stream": {
+          "version": "1.1.14",
+          "from": "readable-stream@>=1.1.0 <1.2.0",
+          "resolved": "https://registry.npmjs.org/readable-stream/-/readable-stream-1.1.14.tgz"
+        }
+      }
+    },
+    "bytes": {
+      "version": "2.4.0",
+      "from": "bytes@2.4.0",
+      "resolved": "https://registry.npmjs.org/bytes/-/bytes-2.4.0.tgz"
+    },
+    "caller": {
+      "version": "0.0.1",
+      "from": "caller@>=0.0.1 <0.1.0",
+      "resolved": "https://registry.npmjs.org/caller/-/caller-0.0.1.tgz"
     },
     "caller-path": {
       "version": "0.1.0",
@@ -746,15 +461,41 @@
       "from": "callsites@>=0.2.0 <0.3.0",
       "resolved": "https://registry.npmjs.org/callsites/-/callsites-0.2.0.tgz"
     },
+    "camelcase": {
+      "version": "1.2.1",
+      "from": "camelcase@>=1.0.2 <2.0.0",
+      "resolved": "https://registry.npmjs.org/camelcase/-/camelcase-1.2.1.tgz"
+    },
+    "camelcase-keys": {
+      "version": "1.0.0",
+      "from": "camelcase-keys@>=1.0.0 <2.0.0",
+      "resolved": "https://registry.npmjs.org/camelcase-keys/-/camelcase-keys-1.0.0.tgz"
+    },
+    "caseless": {
+      "version": "0.11.0",
+      "from": "caseless@>=0.11.0 <0.12.0",
+      "resolved": "https://registry.npmjs.org/caseless/-/caseless-0.11.0.tgz"
+    },
+    "center-align": {
+      "version": "0.1.3",
+      "from": "center-align@>=0.1.1 <0.2.0",
+      "resolved": "https://registry.npmjs.org/center-align/-/center-align-0.1.3.tgz",
+      "optional": true
+    },
     "chalk": {
       "version": "1.1.3",
-      "from": "chalk@>=1.1.3 <2.0.0",
+      "from": "chalk@>=1.1.1 <2.0.0",
       "resolved": "https://registry.npmjs.org/chalk/-/chalk-1.1.3.tgz"
     },
     "chance": {
       "version": "1.0.3",
-      "from": "https://registry.npmjs.org/chance/-/chance-1.0.3.tgz",
+      "from": "chance@1.0.3",
       "resolved": "https://registry.npmjs.org/chance/-/chance-1.0.3.tgz"
+    },
+    "chokidar": {
+      "version": "1.6.1",
+      "from": "chokidar@>=1.0.1 <2.0.0",
+      "resolved": "https://registry.npmjs.org/chokidar/-/chokidar-1.6.1.tgz"
     },
     "circular-json": {
       "version": "0.3.1",
@@ -771,71 +512,103 @@
       "from": "cli-width@>=2.0.0 <3.0.0",
       "resolved": "https://registry.npmjs.org/cli-width/-/cli-width-2.1.0.tgz"
     },
+    "cliff": {
+      "version": "0.1.10",
+      "from": "cliff@>=0.1.9 <0.2.0",
+      "resolved": "https://registry.npmjs.org/cliff/-/cliff-0.1.10.tgz",
+      "dependencies": {
+        "async": {
+          "version": "0.2.10",
+          "from": "async@>=0.2.0 <0.3.0",
+          "resolved": "https://registry.npmjs.org/async/-/async-0.2.10.tgz"
+        },
+        "colors": {
+          "version": "1.0.3",
+          "from": "colors@>=1.0.3 <1.1.0",
+          "resolved": "https://registry.npmjs.org/colors/-/colors-1.0.3.tgz"
+        },
+        "winston": {
+          "version": "0.8.3",
+          "from": "winston@>=0.8.0 <0.9.0",
+          "resolved": "https://registry.npmjs.org/winston/-/winston-0.8.3.tgz",
+          "dependencies": {
+            "colors": {
+              "version": "0.6.2",
+              "from": "colors@0.6.x",
+              "resolved": "https://registry.npmjs.org/colors/-/colors-0.6.2.tgz"
+            }
+          }
+        }
+      }
+    },
+    "cliui": {
+      "version": "2.1.0",
+      "from": "cliui@>=2.1.0 <3.0.0",
+      "resolved": "https://registry.npmjs.org/cliui/-/cliui-2.1.0.tgz",
+      "optional": true,
+      "dependencies": {
+        "wordwrap": {
+          "version": "0.0.2",
+          "from": "wordwrap@0.0.2",
+          "resolved": "https://registry.npmjs.org/wordwrap/-/wordwrap-0.0.2.tgz",
+          "optional": true
+        }
+      }
+    },
+    "clone": {
+      "version": "1.0.2",
+      "from": "clone@>=1.0.2 <2.0.0",
+      "resolved": "https://registry.npmjs.org/clone/-/clone-1.0.2.tgz"
+    },
+    "clone-stats": {
+      "version": "0.0.1",
+      "from": "clone-stats@>=0.0.1 <0.0.2",
+      "resolved": "https://registry.npmjs.org/clone-stats/-/clone-stats-0.0.1.tgz"
+    },
     "co": {
       "version": "4.6.0",
       "from": "co@>=4.6.0 <5.0.0",
       "resolved": "https://registry.npmjs.org/co/-/co-4.6.0.tgz"
     },
     "code-point-at": {
-      "version": "1.0.1",
+      "version": "1.1.0",
       "from": "code-point-at@>=1.0.0 <2.0.0",
-      "resolved": "https://registry.npmjs.org/code-point-at/-/code-point-at-1.0.1.tgz"
+      "resolved": "https://registry.npmjs.org/code-point-at/-/code-point-at-1.1.0.tgz"
+    },
+    "colors": {
+      "version": "0.6.2",
+      "from": "colors@>=0.6.2 <0.7.0",
+      "resolved": "https://registry.npmjs.org/colors/-/colors-0.6.2.tgz"
+    },
+    "combined-stream": {
+      "version": "1.0.5",
+      "from": "combined-stream@>=1.0.5 <1.1.0",
+      "resolved": "https://registry.npmjs.org/combined-stream/-/combined-stream-1.0.5.tgz"
+    },
+    "commander": {
+      "version": "2.9.0",
+      "from": "commander@>=2.9.0 <3.0.0",
+      "resolved": "https://registry.npmjs.org/commander/-/commander-2.9.0.tgz"
+    },
+    "compress-commons": {
+      "version": "1.1.0",
+      "from": "compress-commons@>=1.1.0 <2.0.0",
+      "resolved": "https://registry.npmjs.org/compress-commons/-/compress-commons-1.1.0.tgz"
+    },
+    "compressible": {
+      "version": "2.0.9",
+      "from": "compressible@>=2.0.8 <2.1.0",
+      "resolved": "https://registry.npmjs.org/compressible/-/compressible-2.0.9.tgz"
     },
     "compression": {
       "version": "1.6.2",
-      "from": "https://registry.npmjs.org/compression/-/compression-1.6.2.tgz",
+      "from": "compression@1.6.2",
       "resolved": "https://registry.npmjs.org/compression/-/compression-1.6.2.tgz",
       "dependencies": {
-        "accepts": {
-          "version": "1.3.3",
-          "from": "https://registry.npmjs.org/accepts/-/accepts-1.3.3.tgz",
-          "resolved": "https://registry.npmjs.org/accepts/-/accepts-1.3.3.tgz",
-          "dependencies": {
-            "mime-types": {
-              "version": "2.1.11",
-              "from": "https://registry.npmjs.org/mime-types/-/mime-types-2.1.11.tgz",
-              "resolved": "https://registry.npmjs.org/mime-types/-/mime-types-2.1.11.tgz",
-              "dependencies": {
-                "mime-db": {
-                  "version": "1.23.0",
-                  "from": "https://registry.npmjs.org/mime-db/-/mime-db-1.23.0.tgz",
-                  "resolved": "https://registry.npmjs.org/mime-db/-/mime-db-1.23.0.tgz"
-                }
-              }
-            },
-            "negotiator": {
-              "version": "0.6.1",
-              "from": "https://registry.npmjs.org/negotiator/-/negotiator-0.6.1.tgz",
-              "resolved": "https://registry.npmjs.org/negotiator/-/negotiator-0.6.1.tgz"
-            }
-          }
-        },
         "bytes": {
           "version": "2.3.0",
-          "from": "https://registry.npmjs.org/bytes/-/bytes-2.3.0.tgz",
+          "from": "bytes@2.3.0",
           "resolved": "https://registry.npmjs.org/bytes/-/bytes-2.3.0.tgz"
-        },
-        "compressible": {
-          "version": "2.0.8",
-          "from": "https://registry.npmjs.org/compressible/-/compressible-2.0.8.tgz",
-          "resolved": "https://registry.npmjs.org/compressible/-/compressible-2.0.8.tgz",
-          "dependencies": {
-            "mime-db": {
-              "version": "1.23.0",
-              "from": "https://registry.npmjs.org/mime-db/-/mime-db-1.23.0.tgz",
-              "resolved": "https://registry.npmjs.org/mime-db/-/mime-db-1.23.0.tgz"
-            }
-          }
-        },
-        "on-headers": {
-          "version": "1.0.1",
-          "from": "https://registry.npmjs.org/on-headers/-/on-headers-1.0.1.tgz",
-          "resolved": "https://registry.npmjs.org/on-headers/-/on-headers-1.0.1.tgz"
-        },
-        "vary": {
-          "version": "1.1.0",
-          "from": "https://registry.npmjs.org/vary/-/vary-1.1.0.tgz",
-          "resolved": "https://registry.npmjs.org/vary/-/vary-1.1.0.tgz"
         }
       }
     },
@@ -847,3190 +620,1431 @@
     "concat-stream": {
       "version": "1.5.2",
       "from": "concat-stream@>=1.4.6 <2.0.0",
-      "resolved": "https://registry.npmjs.org/concat-stream/-/concat-stream-1.5.2.tgz",
-      "dependencies": {
+      "resolved": "https://registry.npmjs.org/concat-stream/-/concat-stream-1.5.2.tgz"
+    },
+    "config-chain": {
+      "version": "1.1.11",
+      "from": "config-chain@>=1.1.5 <1.2.0",
+      "resolved": "https://registry.npmjs.org/config-chain/-/config-chain-1.1.11.tgz"
+    },
+    "console-control-strings": {
+      "version": "1.1.0",
+      "from": "console-control-strings@>=1.1.0 <1.2.0",
+      "resolved": "https://registry.npmjs.org/console-control-strings/-/console-control-strings-1.1.0.tgz"
+    },
+    "content-disposition": {
+      "version": "0.5.1",
+      "from": "content-disposition@0.5.1",
+      "resolved": "https://registry.npmjs.org/content-disposition/-/content-disposition-0.5.1.tgz"
+    },
+    "content-type": {
+      "version": "1.0.2",
+      "from": "content-type@>=1.0.2 <1.1.0",
+      "resolved": "https://registry.npmjs.org/content-type/-/content-type-1.0.2.tgz"
+    },
+    "cookie": {
+      "version": "0.3.1",
+      "from": "cookie@0.3.1",
+      "resolved": "https://registry.npmjs.org/cookie/-/cookie-0.3.1.tgz"
+    },
+    "cookie-parser": {
+      "version": "1.4.3",
+      "from": "cookie-parser@1.4.3",
+      "resolved": "https://registry.npmjs.org/cookie-parser/-/cookie-parser-1.4.3.tgz"
+    },
+    "cookie-session": {
+      "version": "1.2.0",
+      "from": "cookie-session@1.2.0",
+      "resolved": "https://registry.npmjs.org/cookie-session/-/cookie-session-1.2.0.tgz"
+    },
+    "cookie-signature": {
+      "version": "1.0.6",
+      "from": "cookie-signature@1.0.6",
+      "resolved": "https://registry.npmjs.org/cookie-signature/-/cookie-signature-1.0.6.tgz"
+    },
+    "cookies": {
+      "version": "0.5.0",
+      "from": "cookies@0.5.0",
+      "resolved": "https://registry.npmjs.org/cookies/-/cookies-0.5.0.tgz"
+    },
+    "core-util-is": {
+      "version": "1.0.2",
+      "from": "core-util-is@>=1.0.0 <1.1.0",
+      "resolved": "https://registry.npmjs.org/core-util-is/-/core-util-is-1.0.2.tgz"
+    },
+    "crc32-stream": {
+      "version": "1.0.0",
+      "from": "crc32-stream@>=1.0.0 <2.0.0",
+      "resolved": "https://registry.npmjs.org/crc32-stream/-/crc32-stream-1.0.0.tgz"
+    },
+    "cryptiles": {
+      "version": "2.0.5",
+      "from": "cryptiles@>=2.0.0 <3.0.0",
+      "resolved": "https://registry.npmjs.org/cryptiles/-/cryptiles-2.0.5.tgz"
+    },
+    "currently-unhandled": {
+      "version": "0.4.1",
+      "from": "currently-unhandled@>=0.4.1 <0.5.0",
+      "resolved": "https://registry.npmjs.org/currently-unhandled/-/currently-unhandled-0.4.1.tgz"
+    },
+    "cycle": {
+      "version": "1.0.3",
+      "from": "cycle@>=1.0.0 <1.1.0",
+      "resolved": "https://registry.npmjs.org/cycle/-/cycle-1.0.3.tgz"
+    },
+    "d": {
+      "version": "0.1.1",
+      "from": "d@>=0.1.1 <0.2.0",
+      "resolved": "https://registry.npmjs.org/d/-/d-0.1.1.tgz"
+    },
+    "dashdash": {
+      "version": "1.14.0",
+      "from": "dashdash@>=1.12.0 <2.0.0",
+      "resolved": "https://registry.npmjs.org/dashdash/-/dashdash-1.14.0.tgz",
+      "dependencies": {
+        "assert-plus": {
+          "version": "1.0.0",
+          "from": "assert-plus@>=1.0.0 <2.0.0",
+          "resolved": "https://registry.npmjs.org/assert-plus/-/assert-plus-1.0.0.tgz"
+        }
+      }
+    },
+    "dateformat": {
+      "version": "1.0.12",
+      "from": "dateformat@>=1.0.11 <2.0.0",
+      "resolved": "https://registry.npmjs.org/dateformat/-/dateformat-1.0.12.tgz",
+      "dependencies": {
+        "camelcase": {
+          "version": "2.1.1",
+          "from": "camelcase@>=2.0.0 <3.0.0",
+          "resolved": "https://registry.npmjs.org/camelcase/-/camelcase-2.1.1.tgz"
+        },
+        "camelcase-keys": {
+          "version": "2.1.0",
+          "from": "camelcase-keys@>=2.0.0 <3.0.0",
+          "resolved": "https://registry.npmjs.org/camelcase-keys/-/camelcase-keys-2.1.0.tgz"
+        },
+        "meow": {
+          "version": "3.7.0",
+          "from": "meow@>=3.3.0 <4.0.0",
+          "resolved": "https://registry.npmjs.org/meow/-/meow-3.7.0.tgz"
+        }
+      }
+    },
+    "dclassify": {
+      "version": "1.1.2",
+      "from": "dclassify@1.1.2",
+      "resolved": "https://registry.npmjs.org/dclassify/-/dclassify-1.1.2.tgz"
+    },
+    "debug": {
+      "version": "2.2.0",
+      "from": "debug@2.2.0",
+      "resolved": "https://registry.npmjs.org/debug/-/debug-2.2.0.tgz"
+    },
+    "decamelize": {
+      "version": "1.2.0",
+      "from": "decamelize@>=1.0.0 <2.0.0",
+      "resolved": "https://registry.npmjs.org/decamelize/-/decamelize-1.2.0.tgz"
+    },
+    "deep-equal": {
+      "version": "1.0.1",
+      "from": "deep-equal@*",
+      "resolved": "https://registry.npmjs.org/deep-equal/-/deep-equal-1.0.1.tgz"
+    },
+    "deep-is": {
+      "version": "0.1.3",
+      "from": "deep-is@>=0.1.3 <0.2.0",
+      "resolved": "https://registry.npmjs.org/deep-is/-/deep-is-0.1.3.tgz"
+    },
+    "deepmerge": {
+      "version": "0.2.10",
+      "from": "deepmerge@>=0.2.7 <0.3.0",
+      "resolved": "https://registry.npmjs.org/deepmerge/-/deepmerge-0.2.10.tgz"
+    },
+    "defaults": {
+      "version": "1.0.3",
+      "from": "defaults@>=1.0.0 <2.0.0",
+      "resolved": "https://registry.npmjs.org/defaults/-/defaults-1.0.3.tgz"
+    },
+    "defined": {
+      "version": "0.0.0",
+      "from": "defined@>=0.0.0 <0.1.0",
+      "resolved": "https://registry.npmjs.org/defined/-/defined-0.0.0.tgz"
+    },
+    "del": {
+      "version": "2.2.2",
+      "from": "del@>=2.0.2 <3.0.0",
+      "resolved": "https://registry.npmjs.org/del/-/del-2.2.2.tgz"
+    },
+    "delayed-stream": {
+      "version": "1.0.0",
+      "from": "delayed-stream@>=1.0.0 <1.1.0",
+      "resolved": "https://registry.npmjs.org/delayed-stream/-/delayed-stream-1.0.0.tgz"
+    },
+    "delegates": {
+      "version": "1.0.0",
+      "from": "delegates@>=1.0.0 <2.0.0",
+      "resolved": "https://registry.npmjs.org/delegates/-/delegates-1.0.0.tgz"
+    },
+    "depd": {
+      "version": "1.1.0",
+      "from": "depd@>=1.1.0 <1.2.0",
+      "resolved": "https://registry.npmjs.org/depd/-/depd-1.1.0.tgz"
+    },
+    "deprecated": {
+      "version": "0.0.1",
+      "from": "deprecated@>=0.0.1 <0.0.2",
+      "resolved": "https://registry.npmjs.org/deprecated/-/deprecated-0.0.1.tgz"
+    },
+    "destroy": {
+      "version": "1.0.4",
+      "from": "destroy@>=1.0.4 <1.1.0",
+      "resolved": "https://registry.npmjs.org/destroy/-/destroy-1.0.4.tgz"
+    },
+    "detect-file": {
+      "version": "0.1.0",
+      "from": "detect-file@>=0.1.0 <0.2.0",
+      "resolved": "https://registry.npmjs.org/detect-file/-/detect-file-0.1.0.tgz"
+    },
+    "detect-indent": {
+      "version": "2.0.0",
+      "from": "detect-indent@>=2.0.0 <3.0.0",
+      "resolved": "https://registry.npmjs.org/detect-indent/-/detect-indent-2.0.0.tgz",
+      "dependencies": {
+        "get-stdin": {
+          "version": "3.0.2",
+          "from": "get-stdin@>=3.0.0 <4.0.0",
+          "resolved": "https://registry.npmjs.org/get-stdin/-/get-stdin-3.0.2.tgz"
+        }
+      }
+    },
+    "dicer": {
+      "version": "0.2.5",
+      "from": "dicer@0.2.5",
+      "resolved": "https://registry.npmjs.org/dicer/-/dicer-0.2.5.tgz",
+      "dependencies": {
+        "isarray": {
+          "version": "0.0.1",
+          "from": "isarray@0.0.1",
+          "resolved": "https://registry.npmjs.org/isarray/-/isarray-0.0.1.tgz"
+        },
+        "readable-stream": {
+          "version": "1.1.14",
+          "from": "readable-stream@>=1.1.0 <1.2.0",
+          "resolved": "https://registry.npmjs.org/readable-stream/-/readable-stream-1.1.14.tgz"
+        }
+      }
+    },
+    "diff": {
+      "version": "1.4.0",
+      "from": "diff@1.4.0",
+      "resolved": "https://registry.npmjs.org/diff/-/diff-1.4.0.tgz"
+    },
+    "director": {
+      "version": "1.2.7",
+      "from": "director@1.2.7",
+      "resolved": "https://registry.npmjs.org/director/-/director-1.2.7.tgz"
+    },
+    "doctrine": {
+      "version": "1.5.0",
+      "from": "doctrine@>=1.2.2 <2.0.0",
+      "resolved": "https://registry.npmjs.org/doctrine/-/doctrine-1.5.0.tgz"
+    },
+    "dotenv": {
+      "version": "1.2.0",
+      "from": "dotenv@1.2.0",
+      "resolved": "https://registry.npmjs.org/dotenv/-/dotenv-1.2.0.tgz"
+    },
+    "duplexer": {
+      "version": "0.1.1",
+      "from": "duplexer@>=0.1.1 <0.2.0",
+      "resolved": "https://registry.npmjs.org/duplexer/-/duplexer-0.1.1.tgz"
+    },
+    "duplexer2": {
+      "version": "0.0.2",
+      "from": "duplexer2@0.0.2",
+      "resolved": "https://registry.npmjs.org/duplexer2/-/duplexer2-0.0.2.tgz",
+      "dependencies": {
+        "isarray": {
+          "version": "0.0.1",
+          "from": "isarray@0.0.1",
+          "resolved": "https://registry.npmjs.org/isarray/-/isarray-0.0.1.tgz"
+        },
+        "readable-stream": {
+          "version": "1.1.14",
+          "from": "readable-stream@>=1.1.9 <1.2.0",
+          "resolved": "https://registry.npmjs.org/readable-stream/-/readable-stream-1.1.14.tgz"
+        }
+      }
+    },
+    "ecc-jsbn": {
+      "version": "0.1.1",
+      "from": "ecc-jsbn@>=0.1.1 <0.2.0",
+      "resolved": "https://registry.npmjs.org/ecc-jsbn/-/ecc-jsbn-0.1.1.tgz",
+      "optional": true
+    },
+    "ecdsa-sig-formatter": {
+      "version": "1.0.8",
+      "from": "ecdsa-sig-formatter@>=1.0.0 <2.0.0",
+      "resolved": "https://registry.npmjs.org/ecdsa-sig-formatter/-/ecdsa-sig-formatter-1.0.8.tgz"
+    },
+    "ee-first": {
+      "version": "1.1.1",
+      "from": "ee-first@1.1.1",
+      "resolved": "https://registry.npmjs.org/ee-first/-/ee-first-1.1.1.tgz"
+    },
+    "encodeurl": {
+      "version": "1.0.1",
+      "from": "encodeurl@>=1.0.1 <1.1.0",
+      "resolved": "https://registry.npmjs.org/encodeurl/-/encodeurl-1.0.1.tgz"
+    },
+    "end-of-stream": {
+      "version": "0.1.5",
+      "from": "end-of-stream@>=0.1.5 <0.2.0",
+      "resolved": "https://registry.npmjs.org/end-of-stream/-/end-of-stream-0.1.5.tgz",
+      "dependencies": {
+        "once": {
+          "version": "1.3.3",
+          "from": "once@>=1.3.0 <1.4.0",
+          "resolved": "https://registry.npmjs.org/once/-/once-1.3.3.tgz"
+        }
+      }
+    },
+    "error-ex": {
+      "version": "1.3.0",
+      "from": "error-ex@>=1.2.0 <2.0.0",
+      "resolved": "https://registry.npmjs.org/error-ex/-/error-ex-1.3.0.tgz"
+    },
+    "es5-ext": {
+      "version": "0.10.12",
+      "from": "es5-ext@>=0.10.11 <0.11.0",
+      "resolved": "https://registry.npmjs.org/es5-ext/-/es5-ext-0.10.12.tgz"
+    },
+    "es6-iterator": {
+      "version": "2.0.0",
+      "from": "es6-iterator@>=2.0.0 <3.0.0",
+      "resolved": "https://registry.npmjs.org/es6-iterator/-/es6-iterator-2.0.0.tgz"
+    },
+    "es6-map": {
+      "version": "0.1.4",
+      "from": "es6-map@>=0.1.3 <0.2.0",
+      "resolved": "https://registry.npmjs.org/es6-map/-/es6-map-0.1.4.tgz"
+    },
+    "es6-promise": {
+      "version": "3.0.2",
+      "from": "es6-promise@3.0.2",
+      "resolved": "https://registry.npmjs.org/es6-promise/-/es6-promise-3.0.2.tgz"
+    },
+    "es6-set": {
+      "version": "0.1.4",
+      "from": "es6-set@>=0.1.3 <0.2.0",
+      "resolved": "https://registry.npmjs.org/es6-set/-/es6-set-0.1.4.tgz"
+    },
+    "es6-shim": {
+      "version": "0.34.2",
+      "from": "es6-shim@0.34.2",
+      "resolved": "https://registry.npmjs.org/es6-shim/-/es6-shim-0.34.2.tgz"
+    },
+    "es6-symbol": {
+      "version": "3.1.0",
+      "from": "es6-symbol@>=3.1.0 <3.2.0",
+      "resolved": "https://registry.npmjs.org/es6-symbol/-/es6-symbol-3.1.0.tgz"
+    },
+    "es6-weak-map": {
+      "version": "2.0.1",
+      "from": "es6-weak-map@>=2.0.1 <3.0.0",
+      "resolved": "https://registry.npmjs.org/es6-weak-map/-/es6-weak-map-2.0.1.tgz"
+    },
+    "escape-html": {
+      "version": "1.0.3",
+      "from": "escape-html@>=1.0.3 <1.1.0",
+      "resolved": "https://registry.npmjs.org/escape-html/-/escape-html-1.0.3.tgz"
+    },
+    "escape-string-regexp": {
+      "version": "1.0.5",
+      "from": "escape-string-regexp@>=1.0.2 <2.0.0",
+      "resolved": "https://registry.npmjs.org/escape-string-regexp/-/escape-string-regexp-1.0.5.tgz"
+    },
+    "escodegen": {
+      "version": "1.8.1",
+      "from": "escodegen@>=1.8.0 <1.9.0",
+      "resolved": "https://registry.npmjs.org/escodegen/-/escodegen-1.8.1.tgz",
+      "dependencies": {
+        "estraverse": {
+          "version": "1.9.3",
+          "from": "estraverse@>=1.9.1 <2.0.0",
+          "resolved": "https://registry.npmjs.org/estraverse/-/estraverse-1.9.3.tgz"
+        },
+        "source-map": {
+          "version": "0.2.0",
+          "from": "source-map@>=0.2.0 <0.3.0",
+          "resolved": "https://registry.npmjs.org/source-map/-/source-map-0.2.0.tgz",
+          "optional": true
+        }
+      }
+    },
+    "escope": {
+      "version": "3.6.0",
+      "from": "escope@>=3.6.0 <4.0.0",
+      "resolved": "https://registry.npmjs.org/escope/-/escope-3.6.0.tgz"
+    },
+    "eslint": {
+      "version": "3.9.1",
+      "from": "eslint@3.9.1",
+      "resolved": "https://registry.npmjs.org/eslint/-/eslint-3.9.1.tgz"
+    },
+    "eslint-plugin-header": {
+      "version": "0.1.0",
+      "from": "eslint-plugin-header@0.1.0",
+      "resolved": "https://registry.npmjs.org/eslint-plugin-header/-/eslint-plugin-header-0.1.0.tgz"
+    },
+    "espree": {
+      "version": "3.3.2",
+      "from": "espree@>=3.3.1 <4.0.0",
+      "resolved": "https://registry.npmjs.org/espree/-/espree-3.3.2.tgz"
+    },
+    "esprima": {
+      "version": "2.7.3",
+      "from": "esprima@>=2.6.0 <3.0.0",
+      "resolved": "https://registry.npmjs.org/esprima/-/esprima-2.7.3.tgz"
+    },
+    "esrecurse": {
+      "version": "4.1.0",
+      "from": "esrecurse@>=4.1.0 <5.0.0",
+      "resolved": "https://registry.npmjs.org/esrecurse/-/esrecurse-4.1.0.tgz",
+      "dependencies": {
+        "estraverse": {
+          "version": "4.1.1",
+          "from": "estraverse@>=4.1.0 <4.2.0",
+          "resolved": "https://registry.npmjs.org/estraverse/-/estraverse-4.1.1.tgz"
+        }
+      }
+    },
+    "estraverse": {
+      "version": "4.2.0",
+      "from": "estraverse@>=4.2.0 <5.0.0",
+      "resolved": "https://registry.npmjs.org/estraverse/-/estraverse-4.2.0.tgz"
+    },
+    "esutils": {
+      "version": "2.0.2",
+      "from": "esutils@>=2.0.2 <3.0.0",
+      "resolved": "https://registry.npmjs.org/esutils/-/esutils-2.0.2.tgz"
+    },
+    "etag": {
+      "version": "1.7.0",
+      "from": "etag@>=1.7.0 <1.8.0",
+      "resolved": "https://registry.npmjs.org/etag/-/etag-1.7.0.tgz"
+    },
+    "event-emitter": {
+      "version": "0.3.4",
+      "from": "event-emitter@>=0.3.4 <0.4.0",
+      "resolved": "https://registry.npmjs.org/event-emitter/-/event-emitter-0.3.4.tgz"
+    },
+    "event-stream": {
+      "version": "3.3.2",
+      "from": "event-stream@3.3.2",
+      "resolved": "https://registry.npmjs.org/event-stream/-/event-stream-3.3.2.tgz"
+    },
+    "eventemitter2": {
+      "version": "0.4.14",
+      "from": "eventemitter2@0.4.14",
+      "resolved": "https://registry.npmjs.org/eventemitter2/-/eventemitter2-0.4.14.tgz"
+    },
+    "exit-hook": {
+      "version": "1.1.1",
+      "from": "exit-hook@>=1.0.0 <2.0.0",
+      "resolved": "https://registry.npmjs.org/exit-hook/-/exit-hook-1.1.1.tgz"
+    },
+    "expand-brackets": {
+      "version": "0.1.5",
+      "from": "expand-brackets@>=0.1.4 <0.2.0",
+      "resolved": "https://registry.npmjs.org/expand-brackets/-/expand-brackets-0.1.5.tgz"
+    },
+    "expand-range": {
+      "version": "1.8.2",
+      "from": "expand-range@>=1.8.1 <2.0.0",
+      "resolved": "https://registry.npmjs.org/expand-range/-/expand-range-1.8.2.tgz"
+    },
+    "expand-tilde": {
+      "version": "1.2.2",
+      "from": "expand-tilde@>=1.2.2 <2.0.0",
+      "resolved": "https://registry.npmjs.org/expand-tilde/-/expand-tilde-1.2.2.tgz"
+    },
+    "express": {
+      "version": "4.14.0",
+      "from": "express@4.14.0",
+      "resolved": "https://registry.npmjs.org/express/-/express-4.14.0.tgz",
+      "dependencies": {
+        "qs": {
+          "version": "6.2.0",
+          "from": "qs@6.2.0",
+          "resolved": "https://registry.npmjs.org/qs/-/qs-6.2.0.tgz"
+        }
+      }
+    },
+    "extend": {
+      "version": "1.2.1",
+      "from": "extend@>=1.2.1 <1.3.0",
+      "resolved": "https://registry.npmjs.org/extend/-/extend-1.2.1.tgz"
+    },
+    "extglob": {
+      "version": "0.3.2",
+      "from": "extglob@>=0.3.1 <0.4.0",
+      "resolved": "https://registry.npmjs.org/extglob/-/extglob-0.3.2.tgz"
+    },
+    "extsprintf": {
+      "version": "1.0.2",
+      "from": "extsprintf@1.0.2",
+      "resolved": "https://registry.npmjs.org/extsprintf/-/extsprintf-1.0.2.tgz"
+    },
+    "eyes": {
+      "version": "0.1.8",
+      "from": "eyes@>=0.1.8 <0.2.0",
+      "resolved": "https://registry.npmjs.org/eyes/-/eyes-0.1.8.tgz"
+    },
+    "fancy-log": {
+      "version": "1.2.0",
+      "from": "fancy-log@>=1.1.0 <2.0.0",
+      "resolved": "https://registry.npmjs.org/fancy-log/-/fancy-log-1.2.0.tgz"
+    },
+    "fast-levenshtein": {
+      "version": "2.0.5",
+      "from": "fast-levenshtein@>=2.0.4 <2.1.0",
+      "resolved": "https://registry.npmjs.org/fast-levenshtein/-/fast-levenshtein-2.0.5.tgz"
+    },
+    "fd-slicer": {
+      "version": "1.0.1",
+      "from": "fd-slicer@>=1.0.1 <1.1.0",
+      "resolved": "https://registry.npmjs.org/fd-slicer/-/fd-slicer-1.0.1.tgz"
+    },
+    "figures": {
+      "version": "1.7.0",
+      "from": "figures@>=1.3.5 <2.0.0",
+      "resolved": "https://registry.npmjs.org/figures/-/figures-1.7.0.tgz"
+    },
+    "file-entry-cache": {
+      "version": "2.0.0",
+      "from": "file-entry-cache@>=2.0.0 <3.0.0",
+      "resolved": "https://registry.npmjs.org/file-entry-cache/-/file-entry-cache-2.0.0.tgz"
+    },
+    "filename-regex": {
+      "version": "2.0.0",
+      "from": "filename-regex@>=2.0.0 <3.0.0",
+      "resolved": "https://registry.npmjs.org/filename-regex/-/filename-regex-2.0.0.tgz"
+    },
+    "fileset": {
+      "version": "0.2.1",
+      "from": "fileset@>=0.2.0 <0.3.0",
+      "resolved": "https://registry.npmjs.org/fileset/-/fileset-0.2.1.tgz",
+      "dependencies": {
+        "glob": {
+          "version": "5.0.15",
+          "from": "glob@>=5.0.0 <6.0.0",
+          "resolved": "https://registry.npmjs.org/glob/-/glob-5.0.15.tgz"
+        },
+        "minimatch": {
+          "version": "2.0.10",
+          "from": "minimatch@>=2.0.0 <3.0.0",
+          "resolved": "https://registry.npmjs.org/minimatch/-/minimatch-2.0.10.tgz"
+        }
+      }
+    },
+    "fill-range": {
+      "version": "2.2.3",
+      "from": "fill-range@>=2.1.0 <3.0.0",
+      "resolved": "https://registry.npmjs.org/fill-range/-/fill-range-2.2.3.tgz"
+    },
+    "finalhandler": {
+      "version": "0.5.0",
+      "from": "finalhandler@0.5.0",
+      "resolved": "https://registry.npmjs.org/finalhandler/-/finalhandler-0.5.0.tgz"
+    },
+    "find-index": {
+      "version": "0.1.1",
+      "from": "find-index@>=0.1.1 <0.2.0",
+      "resolved": "https://registry.npmjs.org/find-index/-/find-index-0.1.1.tgz"
+    },
+    "find-up": {
+      "version": "1.1.2",
+      "from": "find-up@>=1.0.0 <2.0.0",
+      "resolved": "https://registry.npmjs.org/find-up/-/find-up-1.1.2.tgz"
+    },
+    "findup-sync": {
+      "version": "0.4.3",
+      "from": "findup-sync@>=0.4.2 <0.5.0",
+      "resolved": "https://registry.npmjs.org/findup-sync/-/findup-sync-0.4.3.tgz"
+    },
+    "fined": {
+      "version": "1.0.2",
+      "from": "fined@>=1.0.1 <2.0.0",
+      "resolved": "https://registry.npmjs.org/fined/-/fined-1.0.2.tgz"
+    },
+    "first-chunk-stream": {
+      "version": "1.0.0",
+      "from": "first-chunk-stream@>=1.0.0 <2.0.0",
+      "resolved": "https://registry.npmjs.org/first-chunk-stream/-/first-chunk-stream-1.0.0.tgz"
+    },
+    "flagged-respawn": {
+      "version": "0.3.2",
+      "from": "flagged-respawn@>=0.3.2 <0.4.0",
+      "resolved": "https://registry.npmjs.org/flagged-respawn/-/flagged-respawn-0.3.2.tgz"
+    },
+    "flat-cache": {
+      "version": "1.2.1",
+      "from": "flat-cache@>=1.2.1 <2.0.0",
+      "resolved": "https://registry.npmjs.org/flat-cache/-/flat-cache-1.2.1.tgz"
+    },
+    "flatiron": {
+      "version": "0.4.3",
+      "from": "flatiron@>=0.4.2 <0.5.0",
+      "resolved": "https://registry.npmjs.org/flatiron/-/flatiron-0.4.3.tgz",
+      "dependencies": {
+        "minimist": {
+          "version": "0.0.10",
+          "from": "minimist@>=0.0.1 <0.1.0",
+          "resolved": "https://registry.npmjs.org/minimist/-/minimist-0.0.10.tgz"
+        },
+        "optimist": {
+          "version": "0.6.0",
+          "from": "optimist@0.6.0",
+          "resolved": "https://registry.npmjs.org/optimist/-/optimist-0.6.0.tgz"
+        },
+        "wordwrap": {
+          "version": "0.0.3",
+          "from": "wordwrap@>=0.0.2 <0.1.0",
+          "resolved": "https://registry.npmjs.org/wordwrap/-/wordwrap-0.0.3.tgz"
+        }
+      }
+    },
+    "for-in": {
+      "version": "0.1.6",
+      "from": "for-in@>=0.1.5 <0.2.0",
+      "resolved": "https://registry.npmjs.org/for-in/-/for-in-0.1.6.tgz"
+    },
+    "for-own": {
+      "version": "0.1.4",
+      "from": "for-own@>=0.1.4 <0.2.0",
+      "resolved": "https://registry.npmjs.org/for-own/-/for-own-0.1.4.tgz"
+    },
+    "forever": {
+      "version": "0.15.2",
+      "from": "forever@0.15.2",
+      "resolved": "https://registry.npmjs.org/forever/-/forever-0.15.2.tgz",
+      "dependencies": {
+        "async": {
+          "version": "0.2.10",
+          "from": "async@>=0.2.0 <0.3.0",
+          "resolved": "https://registry.npmjs.org/async/-/async-0.2.10.tgz"
+        },
+        "object-assign": {
+          "version": "3.0.0",
+          "from": "object-assign@>=3.0.0 <4.0.0",
+          "resolved": "https://registry.npmjs.org/object-assign/-/object-assign-3.0.0.tgz"
+        },
+        "winston": {
+          "version": "0.8.3",
+          "from": "winston@>=0.8.1 <0.9.0",
+          "resolved": "https://registry.npmjs.org/winston/-/winston-0.8.3.tgz"
+        }
+      }
+    },
+    "forever-agent": {
+      "version": "0.6.1",
+      "from": "forever-agent@>=0.6.1 <0.7.0",
+      "resolved": "https://registry.npmjs.org/forever-agent/-/forever-agent-0.6.1.tgz"
+    },
+    "forever-monitor": {
+      "version": "1.6.0",
+      "from": "forever-monitor@>=1.6.0 <1.7.0",
+      "resolved": "https://registry.npmjs.org/forever-monitor/-/forever-monitor-1.6.0.tgz",
+      "dependencies": {
+        "minimatch": {
+          "version": "2.0.10",
+          "from": "minimatch@>=2.0.0 <2.1.0",
+          "resolved": "https://registry.npmjs.org/minimatch/-/minimatch-2.0.10.tgz"
+        }
+      }
+    },
+    "forever-service": {
+      "version": "0.5.7",
+      "from": "forever-service@0.5.7",
+      "resolved": "https://registry.npmjs.org/forever-service/-/forever-service-0.5.7.tgz",
+      "dependencies": {
+        "async": {
+          "version": "0.9.2",
+          "from": "async@>=0.9.0 <0.10.0",
+          "resolved": "https://registry.npmjs.org/async/-/async-0.9.2.tgz"
+        },
+        "commander": {
+          "version": "2.3.0",
+          "from": "commander@>=2.3.0 <2.4.0",
+          "resolved": "https://registry.npmjs.org/commander/-/commander-2.3.0.tgz"
+        },
+        "shelljs": {
+          "version": "0.3.0",
+          "from": "shelljs@>=0.3.0 <0.4.0",
+          "resolved": "https://registry.npmjs.org/shelljs/-/shelljs-0.3.0.tgz"
+        }
+      }
+    },
+    "form-data": {
+      "version": "0.2.0",
+      "from": "form-data@0.2.0",
+      "resolved": "https://registry.npmjs.org/form-data/-/form-data-0.2.0.tgz",
+      "dependencies": {
+        "async": {
+          "version": "0.9.2",
+          "from": "async@>=0.9.0 <0.10.0",
+          "resolved": "https://registry.npmjs.org/async/-/async-0.9.2.tgz"
+        },
+        "combined-stream": {
+          "version": "0.0.7",
+          "from": "combined-stream@>=0.0.4 <0.1.0",
+          "resolved": "https://registry.npmjs.org/combined-stream/-/combined-stream-0.0.7.tgz"
+        },
+        "delayed-stream": {
+          "version": "0.0.5",
+          "from": "delayed-stream@0.0.5",
+          "resolved": "https://registry.npmjs.org/delayed-stream/-/delayed-stream-0.0.5.tgz"
+        },
+        "mime-db": {
+          "version": "1.12.0",
+          "from": "mime-db@>=1.12.0 <1.13.0",
+          "resolved": "https://registry.npmjs.org/mime-db/-/mime-db-1.12.0.tgz"
+        },
+        "mime-types": {
+          "version": "2.0.14",
+          "from": "mime-types@>=2.0.3 <2.1.0",
+          "resolved": "https://registry.npmjs.org/mime-types/-/mime-types-2.0.14.tgz"
+        }
+      }
+    },
+    "forwarded": {
+      "version": "0.1.0",
+      "from": "forwarded@>=0.1.0 <0.2.0",
+      "resolved": "https://registry.npmjs.org/forwarded/-/forwarded-0.1.0.tgz"
+    },
+    "fresh": {
+      "version": "0.3.0",
+      "from": "fresh@0.3.0",
+      "resolved": "https://registry.npmjs.org/fresh/-/fresh-0.3.0.tgz"
+    },
+    "from": {
+      "version": "0.1.3",
+      "from": "from@>=0.0.0 <1.0.0",
+      "resolved": "https://registry.npmjs.org/from/-/from-0.1.3.tgz"
+    },
+    "fs-exists-sync": {
+      "version": "0.1.0",
+      "from": "fs-exists-sync@>=0.1.0 <0.2.0",
+      "resolved": "https://registry.npmjs.org/fs-exists-sync/-/fs-exists-sync-0.1.0.tgz"
+    },
+    "fs.realpath": {
+      "version": "1.0.0",
+      "from": "fs.realpath@>=1.0.0 <2.0.0",
+      "resolved": "https://registry.npmjs.org/fs.realpath/-/fs.realpath-1.0.0.tgz"
+    },
+    "fsevents": {
+      "version": "1.0.15",
+      "from": "fsevents@>=1.0.0 <2.0.0",
+      "resolved": "https://registry.npmjs.org/fsevents/-/fsevents-1.0.15.tgz",
+      "optional": true,
+      "dependencies": {
+        "abbrev": {
+          "version": "1.0.9",
+          "from": "abbrev@>=1.0.0 <2.0.0",
+          "resolved": "https://registry.npmjs.org/abbrev/-/abbrev-1.0.9.tgz",
+          "optional": true
+        },
+        "ansi-regex": {
+          "version": "2.0.0",
+          "from": "ansi-regex@>=2.0.0 <3.0.0",
+          "resolved": "https://registry.npmjs.org/ansi-regex/-/ansi-regex-2.0.0.tgz"
+        },
+        "ansi-styles": {
+          "version": "2.2.1",
+          "from": "ansi-styles@>=2.2.1 <3.0.0",
+          "resolved": "https://registry.npmjs.org/ansi-styles/-/ansi-styles-2.2.1.tgz",
+          "optional": true
+        },
+        "aproba": {
+          "version": "1.0.4",
+          "from": "aproba@>=1.0.3 <2.0.0",
+          "resolved": "https://registry.npmjs.org/aproba/-/aproba-1.0.4.tgz",
+          "optional": true
+        },
+        "are-we-there-yet": {
+          "version": "1.1.2",
+          "from": "are-we-there-yet@>=1.1.2 <1.2.0",
+          "resolved": "https://registry.npmjs.org/are-we-there-yet/-/are-we-there-yet-1.1.2.tgz",
+          "optional": true
+        },
+        "asn1": {
+          "version": "0.2.3",
+          "from": "asn1@>=0.2.3 <0.3.0",
+          "resolved": "https://registry.npmjs.org/asn1/-/asn1-0.2.3.tgz",
+          "optional": true
+        },
+        "assert-plus": {
+          "version": "0.2.0",
+          "from": "assert-plus@>=0.2.0 <0.3.0",
+          "resolved": "https://registry.npmjs.org/assert-plus/-/assert-plus-0.2.0.tgz",
+          "optional": true
+        },
+        "async": {
+          "version": "1.5.2",
+          "from": "async@>=1.5.2 <2.0.0",
+          "resolved": "https://registry.npmjs.org/async/-/async-1.5.2.tgz",
+          "optional": true
+        },
+        "aws-sign2": {
+          "version": "0.6.0",
+          "from": "aws-sign2@>=0.6.0 <0.7.0",
+          "resolved": "https://registry.npmjs.org/aws-sign2/-/aws-sign2-0.6.0.tgz",
+          "optional": true
+        },
+        "aws4": {
+          "version": "1.4.1",
+          "from": "aws4@>=1.2.1 <2.0.0",
+          "resolved": "https://registry.npmjs.org/aws4/-/aws4-1.4.1.tgz",
+          "optional": true
+        },
+        "balanced-match": {
+          "version": "0.4.2",
+          "from": "balanced-match@>=0.4.1 <0.5.0",
+          "resolved": "https://registry.npmjs.org/balanced-match/-/balanced-match-0.4.2.tgz"
+        },
+        "bl": {
+          "version": "1.1.2",
+          "from": "bl@>=1.1.2 <1.2.0",
+          "resolved": "https://registry.npmjs.org/bl/-/bl-1.1.2.tgz",
+          "optional": true,
+          "dependencies": {
+            "readable-stream": {
+              "version": "2.0.6",
+              "from": "readable-stream@>=2.0.5 <2.1.0",
+              "resolved": "https://registry.npmjs.org/readable-stream/-/readable-stream-2.0.6.tgz",
+              "optional": true
+            }
+          }
+        },
+        "block-stream": {
+          "version": "0.0.9",
+          "from": "block-stream@*",
+          "resolved": "https://registry.npmjs.org/block-stream/-/block-stream-0.0.9.tgz"
+        },
+        "boom": {
+          "version": "2.10.1",
+          "from": "boom@>=2.0.0 <3.0.0",
+          "resolved": "https://registry.npmjs.org/boom/-/boom-2.10.1.tgz"
+        },
+        "brace-expansion": {
+          "version": "1.1.5",
+          "from": "brace-expansion@>=1.0.0 <2.0.0",
+          "resolved": "https://registry.npmjs.org/brace-expansion/-/brace-expansion-1.1.5.tgz"
+        },
+        "buffer-shims": {
+          "version": "1.0.0",
+          "from": "buffer-shims@>=1.0.0 <2.0.0",
+          "resolved": "https://registry.npmjs.org/buffer-shims/-/buffer-shims-1.0.0.tgz"
+        },
+        "caseless": {
+          "version": "0.11.0",
+          "from": "caseless@>=0.11.0 <0.12.0",
+          "resolved": "https://registry.npmjs.org/caseless/-/caseless-0.11.0.tgz",
+          "optional": true
+        },
+        "chalk": {
+          "version": "1.1.3",
+          "from": "chalk@>=1.1.1 <2.0.0",
+          "resolved": "https://registry.npmjs.org/chalk/-/chalk-1.1.3.tgz",
+          "optional": true
+        },
+        "code-point-at": {
+          "version": "1.0.0",
+          "from": "code-point-at@>=1.0.0 <2.0.0",
+          "resolved": "https://registry.npmjs.org/code-point-at/-/code-point-at-1.0.0.tgz"
+        },
+        "combined-stream": {
+          "version": "1.0.5",
+          "from": "combined-stream@>=1.0.5 <1.1.0",
+          "resolved": "https://registry.npmjs.org/combined-stream/-/combined-stream-1.0.5.tgz"
+        },
+        "commander": {
+          "version": "2.9.0",
+          "from": "commander@>=2.9.0 <3.0.0",
+          "resolved": "https://registry.npmjs.org/commander/-/commander-2.9.0.tgz",
+          "optional": true
+        },
+        "concat-map": {
+          "version": "0.0.1",
+          "from": "concat-map@0.0.1",
+          "resolved": "https://registry.npmjs.org/concat-map/-/concat-map-0.0.1.tgz"
+        },
+        "console-control-strings": {
+          "version": "1.1.0",
+          "from": "console-control-strings@>=1.1.0 <1.2.0",
+          "resolved": "https://registry.npmjs.org/console-control-strings/-/console-control-strings-1.1.0.tgz"
+        },
+        "core-util-is": {
+          "version": "1.0.2",
+          "from": "core-util-is@>=1.0.0 <1.1.0",
+          "resolved": "https://registry.npmjs.org/core-util-is/-/core-util-is-1.0.2.tgz"
+        },
+        "cryptiles": {
+          "version": "2.0.5",
+          "from": "cryptiles@>=2.0.0 <3.0.0",
+          "resolved": "https://registry.npmjs.org/cryptiles/-/cryptiles-2.0.5.tgz",
+          "optional": true
+        },
+        "dashdash": {
+          "version": "1.14.0",
+          "from": "dashdash@>=1.12.0 <2.0.0",
+          "resolved": "https://registry.npmjs.org/dashdash/-/dashdash-1.14.0.tgz",
+          "optional": true,
+          "dependencies": {
+            "assert-plus": {
+              "version": "1.0.0",
+              "from": "assert-plus@>=1.0.0 <2.0.0",
+              "resolved": "https://registry.npmjs.org/assert-plus/-/assert-plus-1.0.0.tgz",
+              "optional": true
+            }
+          }
+        },
+        "debug": {
+          "version": "2.2.0",
+          "from": "debug@>=2.2.0 <2.3.0",
+          "resolved": "https://registry.npmjs.org/debug/-/debug-2.2.0.tgz",
+          "optional": true
+        },
+        "deep-extend": {
+          "version": "0.4.1",
+          "from": "deep-extend@>=0.4.0 <0.5.0",
+          "resolved": "https://registry.npmjs.org/deep-extend/-/deep-extend-0.4.1.tgz",
+          "optional": true
+        },
+        "delayed-stream": {
+          "version": "1.0.0",
+          "from": "delayed-stream@>=1.0.0 <1.1.0",
+          "resolved": "https://registry.npmjs.org/delayed-stream/-/delayed-stream-1.0.0.tgz"
+        },
+        "delegates": {
+          "version": "1.0.0",
+          "from": "delegates@>=1.0.0 <2.0.0",
+          "resolved": "https://registry.npmjs.org/delegates/-/delegates-1.0.0.tgz",
+          "optional": true
+        },
+        "ecc-jsbn": {
+          "version": "0.1.1",
+          "from": "ecc-jsbn@>=0.1.1 <0.2.0",
+          "resolved": "https://registry.npmjs.org/ecc-jsbn/-/ecc-jsbn-0.1.1.tgz",
+          "optional": true
+        },
+        "escape-string-regexp": {
+          "version": "1.0.5",
+          "from": "escape-string-regexp@>=1.0.2 <2.0.0",
+          "resolved": "https://registry.npmjs.org/escape-string-regexp/-/escape-string-regexp-1.0.5.tgz",
+          "optional": true
+        },
+        "extend": {
+          "version": "3.0.0",
+          "from": "extend@>=3.0.0 <3.1.0",
+          "resolved": "https://registry.npmjs.org/extend/-/extend-3.0.0.tgz",
+          "optional": true
+        },
+        "extsprintf": {
+          "version": "1.0.2",
+          "from": "extsprintf@1.0.2",
+          "resolved": "https://registry.npmjs.org/extsprintf/-/extsprintf-1.0.2.tgz"
+        },
+        "forever-agent": {
+          "version": "0.6.1",
+          "from": "forever-agent@>=0.6.1 <0.7.0",
+          "resolved": "https://registry.npmjs.org/forever-agent/-/forever-agent-0.6.1.tgz",
+          "optional": true
+        },
+        "form-data": {
+          "version": "1.0.0-rc4",
+          "from": "form-data@>=1.0.0-rc4 <1.1.0",
+          "resolved": "https://registry.npmjs.org/form-data/-/form-data-1.0.0-rc4.tgz",
+          "optional": true
+        },
+        "fs.realpath": {
+          "version": "1.0.0",
+          "from": "fs.realpath@>=1.0.0 <2.0.0",
+          "resolved": "https://registry.npmjs.org/fs.realpath/-/fs.realpath-1.0.0.tgz"
+        },
+        "fstream": {
+          "version": "1.0.10",
+          "from": "fstream@>=1.0.2 <2.0.0",
+          "resolved": "https://registry.npmjs.org/fstream/-/fstream-1.0.10.tgz"
+        },
+        "fstream-ignore": {
+          "version": "1.0.5",
+          "from": "fstream-ignore@>=1.0.5 <1.1.0",
+          "resolved": "https://registry.npmjs.org/fstream-ignore/-/fstream-ignore-1.0.5.tgz",
+          "optional": true
+        },
+        "gauge": {
+          "version": "2.6.0",
+          "from": "gauge@>=2.6.0 <2.7.0",
+          "resolved": "https://registry.npmjs.org/gauge/-/gauge-2.6.0.tgz",
+          "optional": true
+        },
+        "generate-function": {
+          "version": "2.0.0",
+          "from": "generate-function@>=2.0.0 <3.0.0",
+          "resolved": "https://registry.npmjs.org/generate-function/-/generate-function-2.0.0.tgz",
+          "optional": true
+        },
+        "generate-object-property": {
+          "version": "1.2.0",
+          "from": "generate-object-property@>=1.1.0 <2.0.0",
+          "resolved": "https://registry.npmjs.org/generate-object-property/-/generate-object-property-1.2.0.tgz",
+          "optional": true
+        },
+        "getpass": {
+          "version": "0.1.6",
+          "from": "getpass@>=0.1.1 <0.2.0",
+          "resolved": "https://registry.npmjs.org/getpass/-/getpass-0.1.6.tgz",
+          "optional": true,
+          "dependencies": {
+            "assert-plus": {
+              "version": "1.0.0",
+              "from": "assert-plus@>=1.0.0 <2.0.0",
+              "resolved": "https://registry.npmjs.org/assert-plus/-/assert-plus-1.0.0.tgz",
+              "optional": true
+            }
+          }
+        },
+        "glob": {
+          "version": "7.0.5",
+          "from": "glob@>=7.0.5 <8.0.0",
+          "resolved": "https://registry.npmjs.org/glob/-/glob-7.0.5.tgz"
+        },
+        "graceful-fs": {
+          "version": "4.1.4",
+          "from": "graceful-fs@>=4.1.2 <5.0.0",
+          "resolved": "https://registry.npmjs.org/graceful-fs/-/graceful-fs-4.1.4.tgz"
+        },
+        "graceful-readlink": {
+          "version": "1.0.1",
+          "from": "graceful-readlink@>=1.0.0",
+          "resolved": "https://registry.npmjs.org/graceful-readlink/-/graceful-readlink-1.0.1.tgz",
+          "optional": true
+        },
+        "har-validator": {
+          "version": "2.0.6",
+          "from": "har-validator@>=2.0.6 <2.1.0",
+          "resolved": "https://registry.npmjs.org/har-validator/-/har-validator-2.0.6.tgz",
+          "optional": true
+        },
+        "has-ansi": {
+          "version": "2.0.0",
+          "from": "has-ansi@>=2.0.0 <3.0.0",
+          "resolved": "https://registry.npmjs.org/has-ansi/-/has-ansi-2.0.0.tgz",
+          "optional": true
+        },
+        "has-color": {
+          "version": "0.1.7",
+          "from": "has-color@>=0.1.7 <0.2.0",
+          "resolved": "https://registry.npmjs.org/has-color/-/has-color-0.1.7.tgz",
+          "optional": true
+        },
+        "has-unicode": {
+          "version": "2.0.1",
+          "from": "has-unicode@>=2.0.0 <3.0.0",
+          "resolved": "https://registry.npmjs.org/has-unicode/-/has-unicode-2.0.1.tgz",
+          "optional": true
+        },
+        "hawk": {
+          "version": "3.1.3",
+          "from": "hawk@>=3.1.3 <3.2.0",
+          "resolved": "https://registry.npmjs.org/hawk/-/hawk-3.1.3.tgz",
+          "optional": true
+        },
+        "hoek": {
+          "version": "2.16.3",
+          "from": "hoek@>=2.0.0 <3.0.0",
+          "resolved": "https://registry.npmjs.org/hoek/-/hoek-2.16.3.tgz"
+        },
+        "http-signature": {
+          "version": "1.1.1",
+          "from": "http-signature@>=1.1.0 <1.2.0",
+          "resolved": "https://registry.npmjs.org/http-signature/-/http-signature-1.1.1.tgz",
+          "optional": true
+        },
+        "inflight": {
+          "version": "1.0.5",
+          "from": "inflight@>=1.0.4 <2.0.0",
+          "resolved": "https://registry.npmjs.org/inflight/-/inflight-1.0.5.tgz"
+        },
+        "inherits": {
+          "version": "2.0.1",
+          "from": "inherits@>=2.0.1 <2.1.0",
+          "resolved": "https://registry.npmjs.org/inherits/-/inherits-2.0.1.tgz"
+        },
+        "ini": {
+          "version": "1.3.4",
+          "from": "ini@>=1.3.0 <1.4.0",
+          "resolved": "https://registry.npmjs.org/ini/-/ini-1.3.4.tgz",
+          "optional": true
+        },
+        "is-fullwidth-code-point": {
+          "version": "1.0.0",
+          "from": "is-fullwidth-code-point@>=1.0.0 <2.0.0",
+          "resolved": "https://registry.npmjs.org/is-fullwidth-code-point/-/is-fullwidth-code-point-1.0.0.tgz"
+        },
+        "is-my-json-valid": {
+          "version": "2.13.1",
+          "from": "is-my-json-valid@>=2.12.4 <3.0.0",
+          "resolved": "https://registry.npmjs.org/is-my-json-valid/-/is-my-json-valid-2.13.1.tgz",
+          "optional": true
+        },
+        "is-property": {
+          "version": "1.0.2",
+          "from": "is-property@>=1.0.0 <2.0.0",
+          "resolved": "https://registry.npmjs.org/is-property/-/is-property-1.0.2.tgz",
+          "optional": true
+        },
+        "is-typedarray": {
+          "version": "1.0.0",
+          "from": "is-typedarray@>=1.0.0 <1.1.0",
+          "resolved": "https://registry.npmjs.org/is-typedarray/-/is-typedarray-1.0.0.tgz",
+          "optional": true
+        },
         "isarray": {
           "version": "1.0.0",
           "from": "isarray@>=1.0.0 <1.1.0",
           "resolved": "https://registry.npmjs.org/isarray/-/isarray-1.0.0.tgz"
         },
-        "readable-stream": {
-          "version": "2.0.6",
-          "from": "readable-stream@>=2.0.0 <2.1.0",
-          "resolved": "https://registry.npmjs.org/readable-stream/-/readable-stream-2.0.6.tgz"
-        }
-      }
-    },
-    "content-disposition": {
-      "version": "0.5.1",
-      "from": "content-disposition@0.5.1",
-      "resolved": "https://registry.npmjs.org/content-disposition/-/content-disposition-0.5.1.tgz"
-    },
-    "content-type": {
-      "version": "1.0.2",
-      "from": "content-type@>=1.0.2 <1.1.0",
-      "resolved": "https://registry.npmjs.org/content-type/-/content-type-1.0.2.tgz"
-    },
-    "cookie": {
-      "version": "0.3.1",
-      "from": "cookie@0.3.1",
-      "resolved": "https://registry.npmjs.org/cookie/-/cookie-0.3.1.tgz"
-    },
-    "cookie-parser": {
-      "version": "1.4.3",
-      "from": "https://registry.npmjs.org/cookie-parser/-/cookie-parser-1.4.3.tgz",
-      "resolved": "https://registry.npmjs.org/cookie-parser/-/cookie-parser-1.4.3.tgz",
-      "dependencies": {
-        "cookie": {
-          "version": "0.3.1",
-          "from": "https://registry.npmjs.org/cookie/-/cookie-0.3.1.tgz",
-          "resolved": "https://registry.npmjs.org/cookie/-/cookie-0.3.1.tgz"
-        },
-        "cookie-signature": {
-          "version": "1.0.6",
-          "from": "https://registry.npmjs.org/cookie-signature/-/cookie-signature-1.0.6.tgz",
-          "resolved": "https://registry.npmjs.org/cookie-signature/-/cookie-signature-1.0.6.tgz"
-        }
-      }
-    },
-    "cookie-session": {
-      "version": "1.2.0",
-      "from": "https://registry.npmjs.org/cookie-session/-/cookie-session-1.2.0.tgz",
-      "resolved": "https://registry.npmjs.org/cookie-session/-/cookie-session-1.2.0.tgz",
-      "dependencies": {
-        "cookies": {
-          "version": "0.5.0",
-          "from": "https://registry.npmjs.org/cookies/-/cookies-0.5.0.tgz",
-          "resolved": "https://registry.npmjs.org/cookies/-/cookies-0.5.0.tgz",
+        "isstream": {
+          "version": "0.1.2",
+          "from": "isstream@>=0.1.2 <0.2.0",
+          "resolved": "https://registry.npmjs.org/isstream/-/isstream-0.1.2.tgz",
+          "optional": true
+        },
+        "jodid25519": {
+          "version": "1.0.2",
+          "from": "jodid25519@>=1.0.0 <2.0.0",
+          "resolved": "https://registry.npmjs.org/jodid25519/-/jodid25519-1.0.2.tgz",
+          "optional": true
+        },
+        "jsbn": {
+          "version": "0.1.0",
+          "from": "jsbn@>=0.1.0 <0.2.0",
+          "resolved": "https://registry.npmjs.org/jsbn/-/jsbn-0.1.0.tgz",
+          "optional": true
+        },
+        "json-schema": {
+          "version": "0.2.2",
+          "from": "json-schema@0.2.2",
+          "resolved": "https://registry.npmjs.org/json-schema/-/json-schema-0.2.2.tgz",
+          "optional": true
+        },
+        "json-stringify-safe": {
+          "version": "5.0.1",
+          "from": "json-stringify-safe@>=5.0.1 <5.1.0",
+          "resolved": "https://registry.npmjs.org/json-stringify-safe/-/json-stringify-safe-5.0.1.tgz",
+          "optional": true
+        },
+        "jsonpointer": {
+          "version": "2.0.0",
+          "from": "jsonpointer@2.0.0",
+          "resolved": "https://registry.npmjs.org/jsonpointer/-/jsonpointer-2.0.0.tgz",
+          "optional": true
+        },
+        "jsprim": {
+          "version": "1.3.0",
+          "from": "jsprim@>=1.2.2 <2.0.0",
+          "resolved": "https://registry.npmjs.org/jsprim/-/jsprim-1.3.0.tgz",
+          "optional": true
+        },
+        "mime-db": {
+          "version": "1.23.0",
+          "from": "mime-db@>=1.23.0 <1.24.0",
+          "resolved": "https://registry.npmjs.org/mime-db/-/mime-db-1.23.0.tgz"
+        },
+        "mime-types": {
+          "version": "2.1.11",
+          "from": "mime-types@>=2.1.7 <2.2.0",
+          "resolved": "https://registry.npmjs.org/mime-types/-/mime-types-2.1.11.tgz"
+        },
+        "minimatch": {
+          "version": "3.0.2",
+          "from": "minimatch@>=3.0.2 <4.0.0",
+          "resolved": "https://registry.npmjs.org/minimatch/-/minimatch-3.0.2.tgz"
+        },
+        "minimist": {
+          "version": "0.0.8",
+          "from": "minimist@0.0.8",
+          "resolved": "https://registry.npmjs.org/minimist/-/minimist-0.0.8.tgz"
+        },
+        "mkdirp": {
+          "version": "0.5.1",
+          "from": "mkdirp@>=0.5.0 <0.6.0",
+          "resolved": "https://registry.npmjs.org/mkdirp/-/mkdirp-0.5.1.tgz"
+        },
+        "ms": {
+          "version": "0.7.1",
+          "from": "ms@0.7.1",
+          "resolved": "https://registry.npmjs.org/ms/-/ms-0.7.1.tgz",
+          "optional": true
+        },
+        "node-pre-gyp": {
+          "version": "0.6.29",
+          "from": "node-pre-gyp@>=0.6.29 <0.7.0",
+          "resolved": "https://registry.npmjs.org/node-pre-gyp/-/node-pre-gyp-0.6.29.tgz",
+          "optional": true
+        },
+        "node-uuid": {
+          "version": "1.4.7",
+          "from": "node-uuid@>=1.4.7 <1.5.0",
+          "resolved": "https://registry.npmjs.org/node-uuid/-/node-uuid-1.4.7.tgz",
+          "optional": true
+        },
+        "nopt": {
+          "version": "3.0.6",
+          "from": "nopt@>=3.0.1 <3.1.0",
+          "resolved": "https://registry.npmjs.org/nopt/-/nopt-3.0.6.tgz",
+          "optional": true
+        },
+        "npmlog": {
+          "version": "3.1.2",
+          "from": "npmlog@>=3.1.2 <3.2.0",
+          "resolved": "https://registry.npmjs.org/npmlog/-/npmlog-3.1.2.tgz",
+          "optional": true
+        },
+        "number-is-nan": {
+          "version": "1.0.0",
+          "from": "number-is-nan@>=1.0.0 <2.0.0",
+          "resolved": "https://registry.npmjs.org/number-is-nan/-/number-is-nan-1.0.0.tgz"
+        },
+        "oauth-sign": {
+          "version": "0.8.2",
+          "from": "oauth-sign@>=0.8.1 <0.9.0",
+          "resolved": "https://registry.npmjs.org/oauth-sign/-/oauth-sign-0.8.2.tgz",
+          "optional": true
+        },
+        "object-assign": {
+          "version": "4.1.0",
+          "from": "object-assign@>=4.1.0 <5.0.0",
+          "resolved": "https://registry.npmjs.org/object-assign/-/object-assign-4.1.0.tgz",
+          "optional": true
+        },
+        "once": {
+          "version": "1.3.3",
+          "from": "once@>=1.3.0 <2.0.0",
+          "resolved": "https://registry.npmjs.org/once/-/once-1.3.3.tgz"
+        },
+        "path-is-absolute": {
+          "version": "1.0.0",
+          "from": "path-is-absolute@>=1.0.0 <2.0.0",
+          "resolved": "https://registry.npmjs.org/path-is-absolute/-/path-is-absolute-1.0.0.tgz"
+        },
+        "pinkie": {
+          "version": "2.0.4",
+          "from": "pinkie@>=2.0.0 <3.0.0",
+          "resolved": "https://registry.npmjs.org/pinkie/-/pinkie-2.0.4.tgz",
+          "optional": true
+        },
+        "pinkie-promise": {
+          "version": "2.0.1",
+          "from": "pinkie-promise@>=2.0.0 <3.0.0",
+          "resolved": "https://registry.npmjs.org/pinkie-promise/-/pinkie-promise-2.0.1.tgz",
+          "optional": true
+        },
+        "process-nextick-args": {
+          "version": "1.0.7",
+          "from": "process-nextick-args@>=1.0.6 <1.1.0",
+          "resolved": "https://registry.npmjs.org/process-nextick-args/-/process-nextick-args-1.0.7.tgz"
+        },
+        "qs": {
+          "version": "6.2.0",
+          "from": "qs@>=6.2.0 <6.3.0",
+          "resolved": "https://registry.npmjs.org/qs/-/qs-6.2.0.tgz",
+          "optional": true
+        },
+        "rc": {
+          "version": "1.1.6",
+          "from": "rc@>=1.1.0 <1.2.0",
+          "resolved": "https://registry.npmjs.org/rc/-/rc-1.1.6.tgz",
+          "optional": true,
           "dependencies": {
-            "keygrip": {
-              "version": "1.0.1",
-              "from": "https://registry.npmjs.org/keygrip/-/keygrip-1.0.1.tgz",
-              "resolved": "https://registry.npmjs.org/keygrip/-/keygrip-1.0.1.tgz"
+            "minimist": {
+              "version": "1.2.0",
+              "from": "minimist@>=1.2.0 <2.0.0",
+              "resolved": "https://registry.npmjs.org/minimist/-/minimist-1.2.0.tgz",
+              "optional": true
             }
           }
         },
-        "on-headers": {
-          "version": "1.0.1",
-          "from": "https://registry.npmjs.org/on-headers/-/on-headers-1.0.1.tgz",
-          "resolved": "https://registry.npmjs.org/on-headers/-/on-headers-1.0.1.tgz"
-        }
-      }
-    },
-    "cookie-signature": {
-      "version": "1.0.6",
-      "from": "cookie-signature@1.0.6",
-      "resolved": "https://registry.npmjs.org/cookie-signature/-/cookie-signature-1.0.6.tgz"
-    },
-    "core-util-is": {
-      "version": "1.0.2",
-      "from": "core-util-is@>=1.0.0 <1.1.0",
-      "resolved": "https://registry.npmjs.org/core-util-is/-/core-util-is-1.0.2.tgz"
-    },
-    "d": {
-      "version": "0.1.1",
-      "from": "d@>=0.1.1 <0.2.0",
-      "resolved": "https://registry.npmjs.org/d/-/d-0.1.1.tgz"
-    },
-    "dclassify": {
-      "version": "1.1.2",
-      "from": "https://registry.npmjs.org/dclassify/-/dclassify-1.1.2.tgz",
-      "resolved": "https://registry.npmjs.org/dclassify/-/dclassify-1.1.2.tgz"
-    },
-    "debug": {
-      "version": "2.2.0",
-      "from": "https://registry.npmjs.org/debug/-/debug-2.2.0.tgz",
-      "resolved": "https://registry.npmjs.org/debug/-/debug-2.2.0.tgz",
-      "dependencies": {
-        "ms": {
-          "version": "0.7.1",
-          "from": "https://registry.npmjs.org/ms/-/ms-0.7.1.tgz",
-          "resolved": "https://registry.npmjs.org/ms/-/ms-0.7.1.tgz"
-        }
-      }
-    },
-    "deep-is": {
-      "version": "0.1.3",
-      "from": "deep-is@>=0.1.3 <0.2.0",
-      "resolved": "https://registry.npmjs.org/deep-is/-/deep-is-0.1.3.tgz"
-    },
-    "del": {
-      "version": "2.2.2",
-      "from": "del@>=2.0.2 <3.0.0",
-      "resolved": "https://registry.npmjs.org/del/-/del-2.2.2.tgz"
-    },
-    "depd": {
-      "version": "1.1.0",
-      "from": "depd@>=1.1.0 <1.2.0",
-      "resolved": "https://registry.npmjs.org/depd/-/depd-1.1.0.tgz"
-    },
-    "destroy": {
-      "version": "1.0.4",
-      "from": "destroy@>=1.0.4 <1.1.0",
-      "resolved": "https://registry.npmjs.org/destroy/-/destroy-1.0.4.tgz"
-    },
-    "doctrine": {
-      "version": "1.5.0",
-      "from": "doctrine@>=1.2.2 <2.0.0",
-      "resolved": "https://registry.npmjs.org/doctrine/-/doctrine-1.5.0.tgz",
-      "dependencies": {
-        "isarray": {
-          "version": "1.0.0",
-          "from": "isarray@^1.0.0",
-          "resolved": "https://registry.npmjs.org/isarray/-/isarray-1.0.0.tgz"
-        }
-      }
-    },
-    "dotenv": {
-      "version": "1.2.0",
-      "from": "https://registry.npmjs.org/dotenv/-/dotenv-1.2.0.tgz",
-      "resolved": "https://registry.npmjs.org/dotenv/-/dotenv-1.2.0.tgz"
-    },
-    "ee-first": {
-      "version": "1.1.1",
-      "from": "ee-first@1.1.1",
-      "resolved": "https://registry.npmjs.org/ee-first/-/ee-first-1.1.1.tgz"
-    },
-    "encodeurl": {
-      "version": "1.0.1",
-      "from": "encodeurl@>=1.0.1 <1.1.0",
-      "resolved": "https://registry.npmjs.org/encodeurl/-/encodeurl-1.0.1.tgz"
-    },
-    "es5-ext": {
-      "version": "0.10.12",
-      "from": "es5-ext@>=0.10.11 <0.11.0",
-      "resolved": "https://registry.npmjs.org/es5-ext/-/es5-ext-0.10.12.tgz"
-    },
-    "es6-iterator": {
-      "version": "2.0.0",
-      "from": "es6-iterator@>=2.0.0 <3.0.0",
-      "resolved": "https://registry.npmjs.org/es6-iterator/-/es6-iterator-2.0.0.tgz"
-    },
-    "es6-map": {
-      "version": "0.1.4",
-      "from": "es6-map@>=0.1.3 <0.2.0",
-      "resolved": "https://registry.npmjs.org/es6-map/-/es6-map-0.1.4.tgz"
-    },
-    "es6-set": {
-      "version": "0.1.4",
-      "from": "es6-set@>=0.1.3 <0.2.0",
-      "resolved": "https://registry.npmjs.org/es6-set/-/es6-set-0.1.4.tgz"
-    },
-    "es6-symbol": {
-      "version": "3.1.0",
-      "from": "es6-symbol@>=3.1.0 <3.2.0",
-      "resolved": "https://registry.npmjs.org/es6-symbol/-/es6-symbol-3.1.0.tgz"
-    },
-    "es6-weak-map": {
-      "version": "2.0.1",
-      "from": "es6-weak-map@>=2.0.1 <3.0.0",
-      "resolved": "https://registry.npmjs.org/es6-weak-map/-/es6-weak-map-2.0.1.tgz"
-    },
-    "escape-html": {
-      "version": "1.0.3",
-      "from": "escape-html@>=1.0.3 <1.1.0",
-      "resolved": "https://registry.npmjs.org/escape-html/-/escape-html-1.0.3.tgz"
-    },
-    "escape-string-regexp": {
-      "version": "1.0.5",
-      "from": "escape-string-regexp@>=1.0.2 <2.0.0",
-      "resolved": "https://registry.npmjs.org/escape-string-regexp/-/escape-string-regexp-1.0.5.tgz"
-    },
-    "escope": {
-      "version": "3.6.0",
-      "from": "escope@>=3.6.0 <4.0.0",
-      "resolved": "https://registry.npmjs.org/escope/-/escope-3.6.0.tgz"
-    },
-    "eslint": {
-      "version": "3.9.1",
-      "from": "eslint@3.9.1",
-      "resolved": "https://registry.npmjs.org/eslint/-/eslint-3.9.1.tgz"
-    },
-    "eslint-plugin-header": {
-      "version": "0.1.0",
-      "from": "https://registry.npmjs.org/eslint-plugin-header/-/eslint-plugin-header-0.1.0.tgz",
-      "resolved": "https://registry.npmjs.org/eslint-plugin-header/-/eslint-plugin-header-0.1.0.tgz"
-    },
-    "espree": {
-      "version": "3.3.2",
-      "from": "espree@>=3.1.6 <4.0.0",
-      "resolved": "https://registry.npmjs.org/espree/-/espree-3.3.2.tgz"
-    },
-    "esprima": {
-      "version": "2.7.3",
-      "from": "esprima@>=2.6.0 <3.0.0",
-      "resolved": "https://registry.npmjs.org/esprima/-/esprima-2.7.3.tgz"
-    },
-    "esrecurse": {
-      "version": "4.1.0",
-      "from": "esrecurse@>=4.1.0 <5.0.0",
-      "resolved": "https://registry.npmjs.org/esrecurse/-/esrecurse-4.1.0.tgz",
-      "dependencies": {
-        "estraverse": {
-          "version": "4.1.1",
-          "from": "estraverse@>=4.1.0 <4.2.0",
-          "resolved": "https://registry.npmjs.org/estraverse/-/estraverse-4.1.1.tgz"
-        }
-      }
-    },
-    "estraverse": {
-      "version": "4.2.0",
-      "from": "estraverse@>=4.2.0 <5.0.0",
-      "resolved": "https://registry.npmjs.org/estraverse/-/estraverse-4.2.0.tgz"
-    },
-    "esutils": {
-      "version": "2.0.2",
-      "from": "esutils@>=2.0.2 <3.0.0",
-      "resolved": "https://registry.npmjs.org/esutils/-/esutils-2.0.2.tgz"
-    },
-    "etag": {
-      "version": "1.7.0",
-      "from": "etag@>=1.7.0 <1.8.0",
-      "resolved": "https://registry.npmjs.org/etag/-/etag-1.7.0.tgz"
-    },
-    "event-emitter": {
-      "version": "0.3.4",
-      "from": "event-emitter@>=0.3.4 <0.4.0",
-      "resolved": "https://registry.npmjs.org/event-emitter/-/event-emitter-0.3.4.tgz"
-    },
-    "event-stream": {
-      "version": "3.3.2",
-      "from": "https://registry.npmjs.org/event-stream/-/event-stream-3.3.2.tgz",
-      "resolved": "https://registry.npmjs.org/event-stream/-/event-stream-3.3.2.tgz",
-      "dependencies": {
-        "duplexer": {
-          "version": "0.1.1",
-          "from": "https://registry.npmjs.org/duplexer/-/duplexer-0.1.1.tgz",
-          "resolved": "https://registry.npmjs.org/duplexer/-/duplexer-0.1.1.tgz"
-        },
-        "from": {
-          "version": "0.1.3",
-          "from": "https://registry.npmjs.org/from/-/from-0.1.3.tgz",
-          "resolved": "https://registry.npmjs.org/from/-/from-0.1.3.tgz"
-        },
-        "map-stream": {
-          "version": "0.1.0",
-          "from": "https://registry.npmjs.org/map-stream/-/map-stream-0.1.0.tgz",
-          "resolved": "https://registry.npmjs.org/map-stream/-/map-stream-0.1.0.tgz"
-        },
-        "pause-stream": {
-          "version": "0.0.11",
-          "from": "https://registry.npmjs.org/pause-stream/-/pause-stream-0.0.11.tgz",
-          "resolved": "https://registry.npmjs.org/pause-stream/-/pause-stream-0.0.11.tgz"
-        },
-        "split": {
-          "version": "0.3.3",
-          "from": "https://registry.npmjs.org/split/-/split-0.3.3.tgz",
-          "resolved": "https://registry.npmjs.org/split/-/split-0.3.3.tgz"
-        },
-        "stream-combiner": {
-          "version": "0.0.4",
-          "from": "https://registry.npmjs.org/stream-combiner/-/stream-combiner-0.0.4.tgz",
-          "resolved": "https://registry.npmjs.org/stream-combiner/-/stream-combiner-0.0.4.tgz"
-        },
-        "through": {
-          "version": "2.3.8",
-          "from": "https://registry.npmjs.org/through/-/through-2.3.8.tgz",
-          "resolved": "https://registry.npmjs.org/through/-/through-2.3.8.tgz"
-        }
-      }
-    },
-    "exit-hook": {
-      "version": "1.1.1",
-      "from": "exit-hook@>=1.0.0 <2.0.0",
-      "resolved": "https://registry.npmjs.org/exit-hook/-/exit-hook-1.1.1.tgz"
-    },
-    "express": {
-      "version": "4.14.0",
-      "from": "express@4.14.0",
-      "resolved": "https://registry.npmjs.org/express/-/express-4.14.0.tgz",
-      "dependencies": {
-        "qs": {
-          "version": "6.2.0",
-          "from": "qs@6.2.0",
-          "resolved": "https://registry.npmjs.org/qs/-/qs-6.2.0.tgz"
-        }
-      }
-    },
-    "fast-levenshtein": {
-      "version": "2.0.5",
-      "from": "fast-levenshtein@>=2.0.4 <2.1.0",
-      "resolved": "https://registry.npmjs.org/fast-levenshtein/-/fast-levenshtein-2.0.5.tgz"
-    },
-    "fd-slicer": {
-      "version": "1.0.1",
-      "from": "fd-slicer@>=1.0.1 <1.1.0",
-      "resolved": "https://registry.npmjs.org/fd-slicer/-/fd-slicer-1.0.1.tgz"
-    },
-    "figures": {
-      "version": "1.7.0",
-      "from": "figures@>=1.3.5 <2.0.0",
-      "resolved": "https://registry.npmjs.org/figures/-/figures-1.7.0.tgz"
-    },
-    "file-entry-cache": {
-      "version": "2.0.0",
-      "from": "file-entry-cache@>=2.0.0 <3.0.0",
-      "resolved": "https://registry.npmjs.org/file-entry-cache/-/file-entry-cache-2.0.0.tgz"
-    },
-    "finalhandler": {
-      "version": "0.5.0",
-      "from": "finalhandler@0.5.0",
-      "resolved": "https://registry.npmjs.org/finalhandler/-/finalhandler-0.5.0.tgz"
-    },
-    "flat-cache": {
-      "version": "1.2.1",
-      "from": "flat-cache@>=1.2.1 <2.0.0",
-      "resolved": "https://registry.npmjs.org/flat-cache/-/flat-cache-1.2.1.tgz"
-    },
-    "forever": {
-      "version": "0.15.2",
-      "from": "https://registry.npmjs.org/forever/-/forever-0.15.2.tgz",
-      "resolved": "https://registry.npmjs.org/forever/-/forever-0.15.2.tgz",
-      "dependencies": {
-        "cliff": {
-          "version": "0.1.10",
-          "from": "https://registry.npmjs.org/cliff/-/cliff-0.1.10.tgz",
-          "resolved": "https://registry.npmjs.org/cliff/-/cliff-0.1.10.tgz",
+        "readable-stream": {
+          "version": "2.1.4",
+          "from": "readable-stream@>=2.0.0 <3.0.0||>=1.1.13 <2.0.0",
+          "resolved": "https://registry.npmjs.org/readable-stream/-/readable-stream-2.1.4.tgz"
+        },
+        "request": {
+          "version": "2.73.0",
+          "from": "request@>=2.0.0 <3.0.0",
+          "resolved": "https://registry.npmjs.org/request/-/request-2.73.0.tgz",
+          "optional": true
+        },
+        "rimraf": {
+          "version": "2.5.3",
+          "from": "rimraf@>=2.5.0 <2.6.0",
+          "resolved": "https://registry.npmjs.org/rimraf/-/rimraf-2.5.3.tgz"
+        },
+        "semver": {
+          "version": "5.2.0",
+          "from": "semver@>=5.2.0 <5.3.0",
+          "resolved": "https://registry.npmjs.org/semver/-/semver-5.2.0.tgz",
+          "optional": true
+        },
+        "set-blocking": {
+          "version": "2.0.0",
+          "from": "set-blocking@>=2.0.0 <2.1.0",
+          "resolved": "https://registry.npmjs.org/set-blocking/-/set-blocking-2.0.0.tgz",
+          "optional": true
+        },
+        "signal-exit": {
+          "version": "3.0.0",
+          "from": "signal-exit@>=3.0.0 <4.0.0",
+          "resolved": "https://registry.npmjs.org/signal-exit/-/signal-exit-3.0.0.tgz",
+          "optional": true
+        },
+        "sntp": {
+          "version": "1.0.9",
+          "from": "sntp@>=1.0.0 <2.0.0",
+          "resolved": "https://registry.npmjs.org/sntp/-/sntp-1.0.9.tgz",
+          "optional": true
+        },
+        "sshpk": {
+          "version": "1.8.3",
+          "from": "sshpk@>=1.7.0 <2.0.0",
+          "resolved": "https://registry.npmjs.org/sshpk/-/sshpk-1.8.3.tgz",
+          "optional": true,
           "dependencies": {
-<<<<<<< HEAD
-=======
-            "ansi-styles": {
-              "version": "2.2.1",
-              "from": "https://registry.npmjs.org/ansi-styles/-/ansi-styles-2.2.1.tgz",
-              "resolved": "https://registry.npmjs.org/ansi-styles/-/ansi-styles-2.2.1.tgz"
-            },
-            "escape-string-regexp": {
-              "version": "1.0.5",
-              "from": "https://registry.npmjs.org/escape-string-regexp/-/escape-string-regexp-1.0.5.tgz",
-              "resolved": "https://registry.npmjs.org/escape-string-regexp/-/escape-string-regexp-1.0.5.tgz"
-            },
-            "has-ansi": {
-              "version": "2.0.0",
-              "from": "https://registry.npmjs.org/has-ansi/-/has-ansi-2.0.0.tgz",
-              "resolved": "https://registry.npmjs.org/has-ansi/-/has-ansi-2.0.0.tgz",
-              "dependencies": {
-                "ansi-regex": {
-                  "version": "2.0.0",
-                  "from": "https://registry.npmjs.org/ansi-regex/-/ansi-regex-2.0.0.tgz",
-                  "resolved": "https://registry.npmjs.org/ansi-regex/-/ansi-regex-2.0.0.tgz"
-                }
-              }
-            },
-            "strip-ansi": {
-              "version": "3.0.1",
-              "from": "https://registry.npmjs.org/strip-ansi/-/strip-ansi-3.0.1.tgz",
-              "resolved": "https://registry.npmjs.org/strip-ansi/-/strip-ansi-3.0.1.tgz",
-              "dependencies": {
-                "ansi-regex": {
-                  "version": "2.0.0",
-                  "from": "https://registry.npmjs.org/ansi-regex/-/ansi-regex-2.0.0.tgz",
-                  "resolved": "https://registry.npmjs.org/ansi-regex/-/ansi-regex-2.0.0.tgz"
-                }
-              }
-            },
-            "supports-color": {
-              "version": "2.0.0",
-              "from": "https://registry.npmjs.org/supports-color/-/supports-color-2.0.0.tgz",
-              "resolved": "https://registry.npmjs.org/supports-color/-/supports-color-2.0.0.tgz"
+            "assert-plus": {
+              "version": "1.0.0",
+              "from": "assert-plus@>=1.0.0 <2.0.0",
+              "resolved": "https://registry.npmjs.org/assert-plus/-/assert-plus-1.0.0.tgz",
+              "optional": true
             }
           }
         },
-        "concat-stream": {
-          "version": "1.5.1",
-          "from": "https://registry.npmjs.org/concat-stream/-/concat-stream-1.5.1.tgz",
-          "resolved": "https://registry.npmjs.org/concat-stream/-/concat-stream-1.5.1.tgz",
-          "dependencies": {
-            "inherits": {
-              "version": "2.0.1",
-              "from": "https://registry.npmjs.org/inherits/-/inherits-2.0.1.tgz",
-              "resolved": "https://registry.npmjs.org/inherits/-/inherits-2.0.1.tgz"
-            },
-            "readable-stream": {
-              "version": "2.0.6",
-              "from": "https://registry.npmjs.org/readable-stream/-/readable-stream-2.0.6.tgz",
-              "resolved": "https://registry.npmjs.org/readable-stream/-/readable-stream-2.0.6.tgz",
-              "dependencies": {
-                "core-util-is": {
-                  "version": "1.0.2",
-                  "from": "https://registry.npmjs.org/core-util-is/-/core-util-is-1.0.2.tgz",
-                  "resolved": "https://registry.npmjs.org/core-util-is/-/core-util-is-1.0.2.tgz"
-                },
-                "isarray": {
-                  "version": "1.0.0",
-                  "from": "https://registry.npmjs.org/isarray/-/isarray-1.0.0.tgz",
-                  "resolved": "https://registry.npmjs.org/isarray/-/isarray-1.0.0.tgz"
-                },
-                "process-nextick-args": {
-                  "version": "1.0.7",
-                  "from": "https://registry.npmjs.org/process-nextick-args/-/process-nextick-args-1.0.7.tgz",
-                  "resolved": "https://registry.npmjs.org/process-nextick-args/-/process-nextick-args-1.0.7.tgz"
-                },
-                "string_decoder": {
-                  "version": "0.10.31",
-                  "from": "https://registry.npmjs.org/string_decoder/-/string_decoder-0.10.31.tgz",
-                  "resolved": "https://registry.npmjs.org/string_decoder/-/string_decoder-0.10.31.tgz"
-                },
-                "util-deprecate": {
-                  "version": "1.0.2",
-                  "from": "https://registry.npmjs.org/util-deprecate/-/util-deprecate-1.0.2.tgz",
-                  "resolved": "https://registry.npmjs.org/util-deprecate/-/util-deprecate-1.0.2.tgz"
-                }
-              }
-            },
-            "typedarray": {
-              "version": "0.0.6",
-              "from": "https://registry.npmjs.org/typedarray/-/typedarray-0.0.6.tgz",
-              "resolved": "https://registry.npmjs.org/typedarray/-/typedarray-0.0.6.tgz"
-            }
-          }
-        },
-        "doctrine": {
-          "version": "1.2.3",
-          "from": "https://registry.npmjs.org/doctrine/-/doctrine-1.2.3.tgz",
-          "resolved": "https://registry.npmjs.org/doctrine/-/doctrine-1.2.3.tgz",
-          "dependencies": {
-            "isarray": {
-              "version": "1.0.0",
-              "from": "https://registry.npmjs.org/isarray/-/isarray-1.0.0.tgz",
-              "resolved": "https://registry.npmjs.org/isarray/-/isarray-1.0.0.tgz"
-            }
-          }
-        },
-        "escope": {
-          "version": "3.6.0",
-          "from": "https://registry.npmjs.org/escope/-/escope-3.6.0.tgz",
-          "resolved": "https://registry.npmjs.org/escope/-/escope-3.6.0.tgz",
-          "dependencies": {
-            "es6-map": {
-              "version": "0.1.4",
-              "from": "https://registry.npmjs.org/es6-map/-/es6-map-0.1.4.tgz",
-              "resolved": "https://registry.npmjs.org/es6-map/-/es6-map-0.1.4.tgz",
-              "dependencies": {
-                "d": {
-                  "version": "0.1.1",
-                  "from": "https://registry.npmjs.org/d/-/d-0.1.1.tgz",
-                  "resolved": "https://registry.npmjs.org/d/-/d-0.1.1.tgz"
-                },
-                "es5-ext": {
-                  "version": "0.10.12",
-                  "from": "https://registry.npmjs.org/es5-ext/-/es5-ext-0.10.12.tgz",
-                  "resolved": "https://registry.npmjs.org/es5-ext/-/es5-ext-0.10.12.tgz"
-                },
-                "es6-iterator": {
-                  "version": "2.0.0",
-                  "from": "https://registry.npmjs.org/es6-iterator/-/es6-iterator-2.0.0.tgz",
-                  "resolved": "https://registry.npmjs.org/es6-iterator/-/es6-iterator-2.0.0.tgz"
-                },
-                "es6-set": {
-                  "version": "0.1.4",
-                  "from": "https://registry.npmjs.org/es6-set/-/es6-set-0.1.4.tgz",
-                  "resolved": "https://registry.npmjs.org/es6-set/-/es6-set-0.1.4.tgz"
-                },
-                "es6-symbol": {
-                  "version": "3.1.0",
-                  "from": "https://registry.npmjs.org/es6-symbol/-/es6-symbol-3.1.0.tgz",
-                  "resolved": "https://registry.npmjs.org/es6-symbol/-/es6-symbol-3.1.0.tgz"
-                },
-                "event-emitter": {
-                  "version": "0.3.4",
-                  "from": "https://registry.npmjs.org/event-emitter/-/event-emitter-0.3.4.tgz",
-                  "resolved": "https://registry.npmjs.org/event-emitter/-/event-emitter-0.3.4.tgz"
-                }
-              }
-            },
-            "es6-weak-map": {
-              "version": "2.0.1",
-              "from": "https://registry.npmjs.org/es6-weak-map/-/es6-weak-map-2.0.1.tgz",
-              "resolved": "https://registry.npmjs.org/es6-weak-map/-/es6-weak-map-2.0.1.tgz",
-              "dependencies": {
-                "d": {
-                  "version": "0.1.1",
-                  "from": "https://registry.npmjs.org/d/-/d-0.1.1.tgz",
-                  "resolved": "https://registry.npmjs.org/d/-/d-0.1.1.tgz"
-                },
-                "es5-ext": {
-                  "version": "0.10.12",
-                  "from": "https://registry.npmjs.org/es5-ext/-/es5-ext-0.10.12.tgz",
-                  "resolved": "https://registry.npmjs.org/es5-ext/-/es5-ext-0.10.12.tgz"
-                },
-                "es6-iterator": {
-                  "version": "2.0.0",
-                  "from": "https://registry.npmjs.org/es6-iterator/-/es6-iterator-2.0.0.tgz",
-                  "resolved": "https://registry.npmjs.org/es6-iterator/-/es6-iterator-2.0.0.tgz"
-                },
-                "es6-symbol": {
-                  "version": "3.1.0",
-                  "from": "https://registry.npmjs.org/es6-symbol/-/es6-symbol-3.1.0.tgz",
-                  "resolved": "https://registry.npmjs.org/es6-symbol/-/es6-symbol-3.1.0.tgz"
-                }
-              }
-            },
-            "esrecurse": {
-              "version": "4.1.0",
-              "from": "https://registry.npmjs.org/esrecurse/-/esrecurse-4.1.0.tgz",
-              "resolved": "https://registry.npmjs.org/esrecurse/-/esrecurse-4.1.0.tgz",
-              "dependencies": {
-                "estraverse": {
-                  "version": "4.1.1",
-                  "from": "https://registry.npmjs.org/estraverse/-/estraverse-4.1.1.tgz",
-                  "resolved": "https://registry.npmjs.org/estraverse/-/estraverse-4.1.1.tgz"
-                },
-                "object-assign": {
-                  "version": "4.1.0",
-                  "from": "https://registry.npmjs.org/object-assign/-/object-assign-4.1.0.tgz",
-                  "resolved": "https://registry.npmjs.org/object-assign/-/object-assign-4.1.0.tgz"
-                }
-              }
-            }
-          }
-        },
-        "espree": {
-          "version": "3.1.7",
-          "from": "https://registry.npmjs.org/espree/-/espree-3.1.7.tgz",
-          "resolved": "https://registry.npmjs.org/espree/-/espree-3.1.7.tgz",
-          "dependencies": {
-            "acorn": {
-              "version": "3.3.0",
-              "from": "https://registry.npmjs.org/acorn/-/acorn-3.3.0.tgz",
-              "resolved": "https://registry.npmjs.org/acorn/-/acorn-3.3.0.tgz"
-            },
-            "acorn-jsx": {
-              "version": "3.0.1",
-              "from": "https://registry.npmjs.org/acorn-jsx/-/acorn-jsx-3.0.1.tgz",
-              "resolved": "https://registry.npmjs.org/acorn-jsx/-/acorn-jsx-3.0.1.tgz"
-            }
-          }
-        },
-        "estraverse": {
-          "version": "4.2.0",
-          "from": "https://registry.npmjs.org/estraverse/-/estraverse-4.2.0.tgz",
-          "resolved": "https://registry.npmjs.org/estraverse/-/estraverse-4.2.0.tgz"
-        },
-        "esutils": {
-          "version": "2.0.2",
-          "from": "https://registry.npmjs.org/esutils/-/esutils-2.0.2.tgz",
-          "resolved": "https://registry.npmjs.org/esutils/-/esutils-2.0.2.tgz"
-        },
-        "file-entry-cache": {
-          "version": "1.3.1",
-          "from": "https://registry.npmjs.org/file-entry-cache/-/file-entry-cache-1.3.1.tgz",
-          "resolved": "https://registry.npmjs.org/file-entry-cache/-/file-entry-cache-1.3.1.tgz",
-          "dependencies": {
-            "flat-cache": {
-              "version": "1.2.1",
-              "from": "https://registry.npmjs.org/flat-cache/-/flat-cache-1.2.1.tgz",
-              "resolved": "https://registry.npmjs.org/flat-cache/-/flat-cache-1.2.1.tgz",
-              "dependencies": {
-                "circular-json": {
-                  "version": "0.3.1",
-                  "from": "https://registry.npmjs.org/circular-json/-/circular-json-0.3.1.tgz",
-                  "resolved": "https://registry.npmjs.org/circular-json/-/circular-json-0.3.1.tgz"
-                },
-                "del": {
-                  "version": "2.2.2",
-                  "from": "https://registry.npmjs.org/del/-/del-2.2.2.tgz",
-                  "resolved": "https://registry.npmjs.org/del/-/del-2.2.2.tgz",
-                  "dependencies": {
-                    "globby": {
-                      "version": "5.0.0",
-                      "from": "https://registry.npmjs.org/globby/-/globby-5.0.0.tgz",
-                      "resolved": "https://registry.npmjs.org/globby/-/globby-5.0.0.tgz",
-                      "dependencies": {
-                        "array-union": {
-                          "version": "1.0.2",
-                          "from": "https://registry.npmjs.org/array-union/-/array-union-1.0.2.tgz",
-                          "resolved": "https://registry.npmjs.org/array-union/-/array-union-1.0.2.tgz",
-                          "dependencies": {
-                            "array-uniq": {
-                              "version": "1.0.3",
-                              "from": "https://registry.npmjs.org/array-uniq/-/array-uniq-1.0.3.tgz",
-                              "resolved": "https://registry.npmjs.org/array-uniq/-/array-uniq-1.0.3.tgz"
-                            }
-                          }
-                        },
-                        "arrify": {
-                          "version": "1.0.1",
-                          "from": "https://registry.npmjs.org/arrify/-/arrify-1.0.1.tgz",
-                          "resolved": "https://registry.npmjs.org/arrify/-/arrify-1.0.1.tgz"
-                        }
-                      }
-                    },
-                    "is-path-cwd": {
-                      "version": "1.0.0",
-                      "from": "https://registry.npmjs.org/is-path-cwd/-/is-path-cwd-1.0.0.tgz",
-                      "resolved": "https://registry.npmjs.org/is-path-cwd/-/is-path-cwd-1.0.0.tgz"
-                    },
-                    "is-path-in-cwd": {
-                      "version": "1.0.0",
-                      "from": "https://registry.npmjs.org/is-path-in-cwd/-/is-path-in-cwd-1.0.0.tgz",
-                      "resolved": "https://registry.npmjs.org/is-path-in-cwd/-/is-path-in-cwd-1.0.0.tgz",
-                      "dependencies": {
-                        "is-path-inside": {
-                          "version": "1.0.0",
-                          "from": "https://registry.npmjs.org/is-path-inside/-/is-path-inside-1.0.0.tgz",
-                          "resolved": "https://registry.npmjs.org/is-path-inside/-/is-path-inside-1.0.0.tgz"
-                        }
-                      }
-                    },
-                    "pify": {
-                      "version": "2.3.0",
-                      "from": "https://registry.npmjs.org/pify/-/pify-2.3.0.tgz",
-                      "resolved": "https://registry.npmjs.org/pify/-/pify-2.3.0.tgz"
-                    },
-                    "pinkie-promise": {
-                      "version": "2.0.1",
-                      "from": "https://registry.npmjs.org/pinkie-promise/-/pinkie-promise-2.0.1.tgz",
-                      "resolved": "https://registry.npmjs.org/pinkie-promise/-/pinkie-promise-2.0.1.tgz",
-                      "dependencies": {
-                        "pinkie": {
-                          "version": "2.0.4",
-                          "from": "https://registry.npmjs.org/pinkie/-/pinkie-2.0.4.tgz",
-                          "resolved": "https://registry.npmjs.org/pinkie/-/pinkie-2.0.4.tgz"
-                        }
-                      }
-                    }
-                  }
-                },
-                "graceful-fs": {
-                  "version": "4.1.5",
-                  "from": "https://registry.npmjs.org/graceful-fs/-/graceful-fs-4.1.5.tgz",
-                  "resolved": "https://registry.npmjs.org/graceful-fs/-/graceful-fs-4.1.5.tgz"
-                },
-                "write": {
-                  "version": "0.2.1",
-                  "from": "https://registry.npmjs.org/write/-/write-0.2.1.tgz",
-                  "resolved": "https://registry.npmjs.org/write/-/write-0.2.1.tgz"
-                }
-              }
-            },
-            "object-assign": {
-              "version": "4.1.0",
-              "from": "https://registry.npmjs.org/object-assign/-/object-assign-4.1.0.tgz",
-              "resolved": "https://registry.npmjs.org/object-assign/-/object-assign-4.1.0.tgz"
-            }
-          }
-        },
-        "glob": {
-          "version": "7.0.5",
-          "from": "https://registry.npmjs.org/glob/-/glob-7.0.5.tgz",
-          "resolved": "https://registry.npmjs.org/glob/-/glob-7.0.5.tgz",
-          "dependencies": {
-            "fs.realpath": {
-              "version": "1.0.0",
-              "from": "https://registry.npmjs.org/fs.realpath/-/fs.realpath-1.0.0.tgz",
-              "resolved": "https://registry.npmjs.org/fs.realpath/-/fs.realpath-1.0.0.tgz"
-            },
-            "inflight": {
-              "version": "1.0.5",
-              "from": "https://registry.npmjs.org/inflight/-/inflight-1.0.5.tgz",
-              "resolved": "https://registry.npmjs.org/inflight/-/inflight-1.0.5.tgz",
-              "dependencies": {
-                "wrappy": {
-                  "version": "1.0.2",
-                  "from": "https://registry.npmjs.org/wrappy/-/wrappy-1.0.2.tgz",
-                  "resolved": "https://registry.npmjs.org/wrappy/-/wrappy-1.0.2.tgz"
-                }
-              }
-            },
-            "inherits": {
-              "version": "2.0.1",
-              "from": "https://registry.npmjs.org/inherits/-/inherits-2.0.1.tgz",
-              "resolved": "https://registry.npmjs.org/inherits/-/inherits-2.0.1.tgz"
-            },
-            "minimatch": {
-              "version": "3.0.3",
-              "from": "https://registry.npmjs.org/minimatch/-/minimatch-3.0.3.tgz",
-              "resolved": "https://registry.npmjs.org/minimatch/-/minimatch-3.0.3.tgz",
-              "dependencies": {
-                "brace-expansion": {
-                  "version": "1.1.6",
-                  "from": "https://registry.npmjs.org/brace-expansion/-/brace-expansion-1.1.6.tgz",
-                  "resolved": "https://registry.npmjs.org/brace-expansion/-/brace-expansion-1.1.6.tgz",
-                  "dependencies": {
-                    "balanced-match": {
-                      "version": "0.4.2",
-                      "from": "https://registry.npmjs.org/balanced-match/-/balanced-match-0.4.2.tgz",
-                      "resolved": "https://registry.npmjs.org/balanced-match/-/balanced-match-0.4.2.tgz"
-                    },
-                    "concat-map": {
-                      "version": "0.0.1",
-                      "from": "https://registry.npmjs.org/concat-map/-/concat-map-0.0.1.tgz",
-                      "resolved": "https://registry.npmjs.org/concat-map/-/concat-map-0.0.1.tgz"
-                    }
-                  }
-                }
-              }
-            },
-            "once": {
-              "version": "1.3.3",
-              "from": "https://registry.npmjs.org/once/-/once-1.3.3.tgz",
-              "resolved": "https://registry.npmjs.org/once/-/once-1.3.3.tgz",
-              "dependencies": {
-                "wrappy": {
-                  "version": "1.0.2",
-                  "from": "https://registry.npmjs.org/wrappy/-/wrappy-1.0.2.tgz",
-                  "resolved": "https://registry.npmjs.org/wrappy/-/wrappy-1.0.2.tgz"
-                }
-              }
-            },
-            "path-is-absolute": {
-              "version": "1.0.0",
-              "from": "https://registry.npmjs.org/path-is-absolute/-/path-is-absolute-1.0.0.tgz",
-              "resolved": "https://registry.npmjs.org/path-is-absolute/-/path-is-absolute-1.0.0.tgz"
-            }
-          }
-        },
-        "globals": {
-          "version": "9.9.0",
-          "from": "https://registry.npmjs.org/globals/-/globals-9.9.0.tgz",
-          "resolved": "https://registry.npmjs.org/globals/-/globals-9.9.0.tgz"
-        },
-        "ignore": {
-          "version": "3.1.5",
-          "from": "https://registry.npmjs.org/ignore/-/ignore-3.1.5.tgz",
-          "resolved": "https://registry.npmjs.org/ignore/-/ignore-3.1.5.tgz"
-        },
-        "imurmurhash": {
-          "version": "0.1.4",
-          "from": "https://registry.npmjs.org/imurmurhash/-/imurmurhash-0.1.4.tgz",
-          "resolved": "https://registry.npmjs.org/imurmurhash/-/imurmurhash-0.1.4.tgz"
-        },
-        "inquirer": {
-          "version": "0.12.0",
-          "from": "https://registry.npmjs.org/inquirer/-/inquirer-0.12.0.tgz",
-          "resolved": "https://registry.npmjs.org/inquirer/-/inquirer-0.12.0.tgz",
-          "dependencies": {
-            "ansi-escapes": {
-              "version": "1.4.0",
-              "from": "https://registry.npmjs.org/ansi-escapes/-/ansi-escapes-1.4.0.tgz",
-              "resolved": "https://registry.npmjs.org/ansi-escapes/-/ansi-escapes-1.4.0.tgz"
-            },
-            "ansi-regex": {
-              "version": "2.0.0",
-              "from": "https://registry.npmjs.org/ansi-regex/-/ansi-regex-2.0.0.tgz",
-              "resolved": "https://registry.npmjs.org/ansi-regex/-/ansi-regex-2.0.0.tgz"
-            },
-            "cli-cursor": {
-              "version": "1.0.2",
-              "from": "https://registry.npmjs.org/cli-cursor/-/cli-cursor-1.0.2.tgz",
-              "resolved": "https://registry.npmjs.org/cli-cursor/-/cli-cursor-1.0.2.tgz",
-              "dependencies": {
-                "restore-cursor": {
-                  "version": "1.0.1",
-                  "from": "https://registry.npmjs.org/restore-cursor/-/restore-cursor-1.0.1.tgz",
-                  "resolved": "https://registry.npmjs.org/restore-cursor/-/restore-cursor-1.0.1.tgz",
-                  "dependencies": {
-                    "exit-hook": {
-                      "version": "1.1.1",
-                      "from": "https://registry.npmjs.org/exit-hook/-/exit-hook-1.1.1.tgz",
-                      "resolved": "https://registry.npmjs.org/exit-hook/-/exit-hook-1.1.1.tgz"
-                    },
-                    "onetime": {
-                      "version": "1.1.0",
-                      "from": "https://registry.npmjs.org/onetime/-/onetime-1.1.0.tgz",
-                      "resolved": "https://registry.npmjs.org/onetime/-/onetime-1.1.0.tgz"
-                    }
-                  }
-                }
-              }
-            },
-            "cli-width": {
-              "version": "2.1.0",
-              "from": "https://registry.npmjs.org/cli-width/-/cli-width-2.1.0.tgz",
-              "resolved": "https://registry.npmjs.org/cli-width/-/cli-width-2.1.0.tgz"
-            },
-            "figures": {
-              "version": "1.7.0",
-              "from": "https://registry.npmjs.org/figures/-/figures-1.7.0.tgz",
-              "resolved": "https://registry.npmjs.org/figures/-/figures-1.7.0.tgz",
-              "dependencies": {
-                "escape-string-regexp": {
-                  "version": "1.0.5",
-                  "from": "https://registry.npmjs.org/escape-string-regexp/-/escape-string-regexp-1.0.5.tgz",
-                  "resolved": "https://registry.npmjs.org/escape-string-regexp/-/escape-string-regexp-1.0.5.tgz"
-                },
-                "object-assign": {
-                  "version": "4.1.0",
-                  "from": "https://registry.npmjs.org/object-assign/-/object-assign-4.1.0.tgz",
-                  "resolved": "https://registry.npmjs.org/object-assign/-/object-assign-4.1.0.tgz"
-                }
-              }
-            },
-            "readline2": {
-              "version": "1.0.1",
-              "from": "https://registry.npmjs.org/readline2/-/readline2-1.0.1.tgz",
-              "resolved": "https://registry.npmjs.org/readline2/-/readline2-1.0.1.tgz",
-              "dependencies": {
-                "code-point-at": {
-                  "version": "1.0.0",
-                  "from": "https://registry.npmjs.org/code-point-at/-/code-point-at-1.0.0.tgz",
-                  "resolved": "https://registry.npmjs.org/code-point-at/-/code-point-at-1.0.0.tgz",
-                  "dependencies": {
-                    "number-is-nan": {
-                      "version": "1.0.0",
-                      "from": "https://registry.npmjs.org/number-is-nan/-/number-is-nan-1.0.0.tgz",
-                      "resolved": "https://registry.npmjs.org/number-is-nan/-/number-is-nan-1.0.0.tgz"
-                    }
-                  }
-                },
-                "is-fullwidth-code-point": {
-                  "version": "1.0.0",
-                  "from": "https://registry.npmjs.org/is-fullwidth-code-point/-/is-fullwidth-code-point-1.0.0.tgz",
-                  "resolved": "https://registry.npmjs.org/is-fullwidth-code-point/-/is-fullwidth-code-point-1.0.0.tgz",
-                  "dependencies": {
-                    "number-is-nan": {
-                      "version": "1.0.0",
-                      "from": "https://registry.npmjs.org/number-is-nan/-/number-is-nan-1.0.0.tgz",
-                      "resolved": "https://registry.npmjs.org/number-is-nan/-/number-is-nan-1.0.0.tgz"
-                    }
-                  }
-                },
-                "mute-stream": {
-                  "version": "0.0.5",
-                  "from": "https://registry.npmjs.org/mute-stream/-/mute-stream-0.0.5.tgz",
-                  "resolved": "https://registry.npmjs.org/mute-stream/-/mute-stream-0.0.5.tgz"
-                }
-              }
-            },
-            "run-async": {
-              "version": "0.1.0",
-              "from": "https://registry.npmjs.org/run-async/-/run-async-0.1.0.tgz",
-              "resolved": "https://registry.npmjs.org/run-async/-/run-async-0.1.0.tgz",
-              "dependencies": {
-                "once": {
-                  "version": "1.3.3",
-                  "from": "https://registry.npmjs.org/once/-/once-1.3.3.tgz",
-                  "resolved": "https://registry.npmjs.org/once/-/once-1.3.3.tgz",
-                  "dependencies": {
-                    "wrappy": {
-                      "version": "1.0.2",
-                      "from": "https://registry.npmjs.org/wrappy/-/wrappy-1.0.2.tgz",
-                      "resolved": "https://registry.npmjs.org/wrappy/-/wrappy-1.0.2.tgz"
-                    }
-                  }
-                }
-              }
-            },
-            "rx-lite": {
-              "version": "3.1.2",
-              "from": "https://registry.npmjs.org/rx-lite/-/rx-lite-3.1.2.tgz",
-              "resolved": "https://registry.npmjs.org/rx-lite/-/rx-lite-3.1.2.tgz"
-            },
-            "string-width": {
-              "version": "1.0.2",
-              "from": "https://registry.npmjs.org/string-width/-/string-width-1.0.2.tgz",
-              "resolved": "https://registry.npmjs.org/string-width/-/string-width-1.0.2.tgz",
-              "dependencies": {
-                "code-point-at": {
-                  "version": "1.0.0",
-                  "from": "https://registry.npmjs.org/code-point-at/-/code-point-at-1.0.0.tgz",
-                  "resolved": "https://registry.npmjs.org/code-point-at/-/code-point-at-1.0.0.tgz",
-                  "dependencies": {
-                    "number-is-nan": {
-                      "version": "1.0.0",
-                      "from": "https://registry.npmjs.org/number-is-nan/-/number-is-nan-1.0.0.tgz",
-                      "resolved": "https://registry.npmjs.org/number-is-nan/-/number-is-nan-1.0.0.tgz"
-                    }
-                  }
-                },
-                "is-fullwidth-code-point": {
-                  "version": "1.0.0",
-                  "from": "https://registry.npmjs.org/is-fullwidth-code-point/-/is-fullwidth-code-point-1.0.0.tgz",
-                  "resolved": "https://registry.npmjs.org/is-fullwidth-code-point/-/is-fullwidth-code-point-1.0.0.tgz",
-                  "dependencies": {
-                    "number-is-nan": {
-                      "version": "1.0.0",
-                      "from": "https://registry.npmjs.org/number-is-nan/-/number-is-nan-1.0.0.tgz",
-                      "resolved": "https://registry.npmjs.org/number-is-nan/-/number-is-nan-1.0.0.tgz"
-                    }
-                  }
-                }
-              }
-            },
-            "strip-ansi": {
-              "version": "3.0.1",
-              "from": "https://registry.npmjs.org/strip-ansi/-/strip-ansi-3.0.1.tgz",
-              "resolved": "https://registry.npmjs.org/strip-ansi/-/strip-ansi-3.0.1.tgz"
-            },
-            "through": {
-              "version": "2.3.8",
-              "from": "https://registry.npmjs.org/through/-/through-2.3.8.tgz",
-              "resolved": "https://registry.npmjs.org/through/-/through-2.3.8.tgz"
-            }
-          }
-        },
-        "is-my-json-valid": {
-          "version": "2.13.1",
-          "from": "https://registry.npmjs.org/is-my-json-valid/-/is-my-json-valid-2.13.1.tgz",
-          "resolved": "https://registry.npmjs.org/is-my-json-valid/-/is-my-json-valid-2.13.1.tgz",
-          "dependencies": {
-            "generate-function": {
-              "version": "2.0.0",
-              "from": "https://registry.npmjs.org/generate-function/-/generate-function-2.0.0.tgz",
-              "resolved": "https://registry.npmjs.org/generate-function/-/generate-function-2.0.0.tgz"
-            },
-            "generate-object-property": {
-              "version": "1.2.0",
-              "from": "https://registry.npmjs.org/generate-object-property/-/generate-object-property-1.2.0.tgz",
-              "resolved": "https://registry.npmjs.org/generate-object-property/-/generate-object-property-1.2.0.tgz",
-              "dependencies": {
-                "is-property": {
-                  "version": "1.0.2",
-                  "from": "https://registry.npmjs.org/is-property/-/is-property-1.0.2.tgz",
-                  "resolved": "https://registry.npmjs.org/is-property/-/is-property-1.0.2.tgz"
-                }
-              }
-            },
-            "jsonpointer": {
-              "version": "2.0.0",
-              "from": "https://registry.npmjs.org/jsonpointer/-/jsonpointer-2.0.0.tgz",
-              "resolved": "https://registry.npmjs.org/jsonpointer/-/jsonpointer-2.0.0.tgz"
-            },
-            "xtend": {
-              "version": "4.0.1",
-              "from": "https://registry.npmjs.org/xtend/-/xtend-4.0.1.tgz",
-              "resolved": "https://registry.npmjs.org/xtend/-/xtend-4.0.1.tgz"
-            }
-          }
-        },
-        "is-resolvable": {
-          "version": "1.0.0",
-          "from": "https://registry.npmjs.org/is-resolvable/-/is-resolvable-1.0.0.tgz",
-          "resolved": "https://registry.npmjs.org/is-resolvable/-/is-resolvable-1.0.0.tgz",
-          "dependencies": {
-            "tryit": {
-              "version": "1.0.2",
-              "from": "https://registry.npmjs.org/tryit/-/tryit-1.0.2.tgz",
-              "resolved": "https://registry.npmjs.org/tryit/-/tryit-1.0.2.tgz"
-            }
-          }
-        },
-        "js-yaml": {
-          "version": "3.6.1",
-          "from": "https://registry.npmjs.org/js-yaml/-/js-yaml-3.6.1.tgz",
-          "resolved": "https://registry.npmjs.org/js-yaml/-/js-yaml-3.6.1.tgz",
-          "dependencies": {
-            "argparse": {
-              "version": "1.0.7",
-              "from": "https://registry.npmjs.org/argparse/-/argparse-1.0.7.tgz",
-              "resolved": "https://registry.npmjs.org/argparse/-/argparse-1.0.7.tgz",
-              "dependencies": {
-                "sprintf-js": {
-                  "version": "1.0.3",
-                  "from": "https://registry.npmjs.org/sprintf-js/-/sprintf-js-1.0.3.tgz",
-                  "resolved": "https://registry.npmjs.org/sprintf-js/-/sprintf-js-1.0.3.tgz"
-                }
-              }
-            },
-            "esprima": {
-              "version": "2.7.2",
-              "from": "https://registry.npmjs.org/esprima/-/esprima-2.7.2.tgz",
-              "resolved": "https://registry.npmjs.org/esprima/-/esprima-2.7.2.tgz"
-            }
-          }
-        },
-        "json-stable-stringify": {
+        "string_decoder": {
+          "version": "0.10.31",
+          "from": "string_decoder@>=0.10.0 <0.11.0",
+          "resolved": "https://registry.npmjs.org/string_decoder/-/string_decoder-0.10.31.tgz"
+        },
+        "string-width": {
           "version": "1.0.1",
-          "from": "https://registry.npmjs.org/json-stable-stringify/-/json-stable-stringify-1.0.1.tgz",
-          "resolved": "https://registry.npmjs.org/json-stable-stringify/-/json-stable-stringify-1.0.1.tgz",
-          "dependencies": {
-            "jsonify": {
-              "version": "0.0.0",
-              "from": "https://registry.npmjs.org/jsonify/-/jsonify-0.0.0.tgz",
-              "resolved": "https://registry.npmjs.org/jsonify/-/jsonify-0.0.0.tgz"
-            }
-          }
-        },
-        "levn": {
-          "version": "0.3.0",
-          "from": "https://registry.npmjs.org/levn/-/levn-0.3.0.tgz",
-          "resolved": "https://registry.npmjs.org/levn/-/levn-0.3.0.tgz",
-          "dependencies": {
-            "prelude-ls": {
-              "version": "1.1.2",
-              "from": "https://registry.npmjs.org/prelude-ls/-/prelude-ls-1.1.2.tgz",
-              "resolved": "https://registry.npmjs.org/prelude-ls/-/prelude-ls-1.1.2.tgz"
-            },
-            "type-check": {
-              "version": "0.3.2",
-              "from": "https://registry.npmjs.org/type-check/-/type-check-0.3.2.tgz",
-              "resolved": "https://registry.npmjs.org/type-check/-/type-check-0.3.2.tgz"
-            }
-          }
-        },
-        "optionator": {
-          "version": "0.8.1",
-          "from": "https://registry.npmjs.org/optionator/-/optionator-0.8.1.tgz",
-          "resolved": "https://registry.npmjs.org/optionator/-/optionator-0.8.1.tgz",
-          "dependencies": {
-            "deep-is": {
-              "version": "0.1.3",
-              "from": "https://registry.npmjs.org/deep-is/-/deep-is-0.1.3.tgz",
-              "resolved": "https://registry.npmjs.org/deep-is/-/deep-is-0.1.3.tgz"
-            },
-            "fast-levenshtein": {
-              "version": "1.1.4",
-              "from": "https://registry.npmjs.org/fast-levenshtein/-/fast-levenshtein-1.1.4.tgz",
-              "resolved": "https://registry.npmjs.org/fast-levenshtein/-/fast-levenshtein-1.1.4.tgz"
-            },
-            "prelude-ls": {
-              "version": "1.1.2",
-              "from": "https://registry.npmjs.org/prelude-ls/-/prelude-ls-1.1.2.tgz",
-              "resolved": "https://registry.npmjs.org/prelude-ls/-/prelude-ls-1.1.2.tgz"
-            },
-            "type-check": {
-              "version": "0.3.2",
-              "from": "https://registry.npmjs.org/type-check/-/type-check-0.3.2.tgz",
-              "resolved": "https://registry.npmjs.org/type-check/-/type-check-0.3.2.tgz"
-            },
-            "wordwrap": {
-              "version": "1.0.0",
-              "from": "https://registry.npmjs.org/wordwrap/-/wordwrap-1.0.0.tgz",
-              "resolved": "https://registry.npmjs.org/wordwrap/-/wordwrap-1.0.0.tgz"
-            }
-          }
-        },
-        "path-is-inside": {
-          "version": "1.0.1",
-          "from": "https://registry.npmjs.org/path-is-inside/-/path-is-inside-1.0.1.tgz",
-          "resolved": "https://registry.npmjs.org/path-is-inside/-/path-is-inside-1.0.1.tgz"
-        },
-        "pluralize": {
-          "version": "1.2.1",
-          "from": "https://registry.npmjs.org/pluralize/-/pluralize-1.2.1.tgz",
-          "resolved": "https://registry.npmjs.org/pluralize/-/pluralize-1.2.1.tgz"
-        },
-        "progress": {
-          "version": "1.1.8",
-          "from": "https://registry.npmjs.org/progress/-/progress-1.1.8.tgz",
-          "resolved": "https://registry.npmjs.org/progress/-/progress-1.1.8.tgz"
-        },
-        "require-uncached": {
-          "version": "1.0.2",
-          "from": "https://registry.npmjs.org/require-uncached/-/require-uncached-1.0.2.tgz",
-          "resolved": "https://registry.npmjs.org/require-uncached/-/require-uncached-1.0.2.tgz",
-          "dependencies": {
-            "caller-path": {
-              "version": "0.1.0",
-              "from": "https://registry.npmjs.org/caller-path/-/caller-path-0.1.0.tgz",
-              "resolved": "https://registry.npmjs.org/caller-path/-/caller-path-0.1.0.tgz",
-              "dependencies": {
-                "callsites": {
-                  "version": "0.2.0",
-                  "from": "https://registry.npmjs.org/callsites/-/callsites-0.2.0.tgz",
-                  "resolved": "https://registry.npmjs.org/callsites/-/callsites-0.2.0.tgz"
-                }
-              }
-            },
-            "resolve-from": {
-              "version": "1.0.1",
-              "from": "https://registry.npmjs.org/resolve-from/-/resolve-from-1.0.1.tgz",
-              "resolved": "https://registry.npmjs.org/resolve-from/-/resolve-from-1.0.1.tgz"
-            }
-          }
-        },
-        "shelljs": {
-          "version": "0.6.1",
-          "from": "https://registry.npmjs.org/shelljs/-/shelljs-0.6.1.tgz",
-          "resolved": "https://registry.npmjs.org/shelljs/-/shelljs-0.6.1.tgz"
-        },
-        "strip-bom": {
-          "version": "3.0.0",
-          "from": "https://registry.npmjs.org/strip-bom/-/strip-bom-3.0.0.tgz",
-          "resolved": "https://registry.npmjs.org/strip-bom/-/strip-bom-3.0.0.tgz"
+          "from": "string-width@>=1.0.1 <2.0.0",
+          "resolved": "https://registry.npmjs.org/string-width/-/string-width-1.0.1.tgz"
+        },
+        "stringstream": {
+          "version": "0.0.5",
+          "from": "stringstream@>=0.0.4 <0.1.0",
+          "resolved": "https://registry.npmjs.org/stringstream/-/stringstream-0.0.5.tgz",
+          "optional": true
+        },
+        "strip-ansi": {
+          "version": "3.0.1",
+          "from": "strip-ansi@>=3.0.1 <4.0.0",
+          "resolved": "https://registry.npmjs.org/strip-ansi/-/strip-ansi-3.0.1.tgz"
         },
         "strip-json-comments": {
           "version": "1.0.4",
-          "from": "https://registry.npmjs.org/strip-json-comments/-/strip-json-comments-1.0.4.tgz",
-          "resolved": "https://registry.npmjs.org/strip-json-comments/-/strip-json-comments-1.0.4.tgz"
-        },
-        "table": {
-          "version": "3.7.8",
-          "from": "https://registry.npmjs.org/table/-/table-3.7.8.tgz",
-          "resolved": "https://registry.npmjs.org/table/-/table-3.7.8.tgz",
-          "dependencies": {
-            "slice-ansi": {
-              "version": "0.0.4",
-              "from": "https://registry.npmjs.org/slice-ansi/-/slice-ansi-0.0.4.tgz",
-              "resolved": "https://registry.npmjs.org/slice-ansi/-/slice-ansi-0.0.4.tgz"
-            },
-            "string-width": {
-              "version": "1.0.2",
-              "from": "https://registry.npmjs.org/string-width/-/string-width-1.0.2.tgz",
-              "resolved": "https://registry.npmjs.org/string-width/-/string-width-1.0.2.tgz",
-              "dependencies": {
-                "code-point-at": {
-                  "version": "1.0.0",
-                  "from": "https://registry.npmjs.org/code-point-at/-/code-point-at-1.0.0.tgz",
-                  "resolved": "https://registry.npmjs.org/code-point-at/-/code-point-at-1.0.0.tgz",
-                  "dependencies": {
-                    "number-is-nan": {
-                      "version": "1.0.0",
-                      "from": "https://registry.npmjs.org/number-is-nan/-/number-is-nan-1.0.0.tgz",
-                      "resolved": "https://registry.npmjs.org/number-is-nan/-/number-is-nan-1.0.0.tgz"
-                    }
-                  }
-                },
-                "is-fullwidth-code-point": {
-                  "version": "1.0.0",
-                  "from": "https://registry.npmjs.org/is-fullwidth-code-point/-/is-fullwidth-code-point-1.0.0.tgz",
-                  "resolved": "https://registry.npmjs.org/is-fullwidth-code-point/-/is-fullwidth-code-point-1.0.0.tgz",
-                  "dependencies": {
-                    "number-is-nan": {
-                      "version": "1.0.0",
-                      "from": "https://registry.npmjs.org/number-is-nan/-/number-is-nan-1.0.0.tgz",
-                      "resolved": "https://registry.npmjs.org/number-is-nan/-/number-is-nan-1.0.0.tgz"
-                    }
-                  }
-                }
-              }
-            },
-            "strip-ansi": {
-              "version": "3.0.1",
-              "from": "https://registry.npmjs.org/strip-ansi/-/strip-ansi-3.0.1.tgz",
-              "resolved": "https://registry.npmjs.org/strip-ansi/-/strip-ansi-3.0.1.tgz",
-              "dependencies": {
-                "ansi-regex": {
-                  "version": "2.0.0",
-                  "from": "https://registry.npmjs.org/ansi-regex/-/ansi-regex-2.0.0.tgz",
-                  "resolved": "https://registry.npmjs.org/ansi-regex/-/ansi-regex-2.0.0.tgz"
-                }
-              }
-            },
-            "tv4": {
-              "version": "1.2.7",
-              "from": "https://registry.npmjs.org/tv4/-/tv4-1.2.7.tgz",
-              "resolved": "https://registry.npmjs.org/tv4/-/tv4-1.2.7.tgz"
-            },
-            "xregexp": {
-              "version": "3.1.1",
-              "from": "https://registry.npmjs.org/xregexp/-/xregexp-3.1.1.tgz",
-              "resolved": "https://registry.npmjs.org/xregexp/-/xregexp-3.1.1.tgz"
-            }
-          }
-        },
-        "text-table": {
-          "version": "0.2.0",
-          "from": "https://registry.npmjs.org/text-table/-/text-table-0.2.0.tgz",
-          "resolved": "https://registry.npmjs.org/text-table/-/text-table-0.2.0.tgz"
-        },
-        "user-home": {
+          "from": "strip-json-comments@>=1.0.4 <1.1.0",
+          "resolved": "https://registry.npmjs.org/strip-json-comments/-/strip-json-comments-1.0.4.tgz",
+          "optional": true
+        },
+        "supports-color": {
           "version": "2.0.0",
-          "from": "https://registry.npmjs.org/user-home/-/user-home-2.0.0.tgz",
-          "resolved": "https://registry.npmjs.org/user-home/-/user-home-2.0.0.tgz",
-          "dependencies": {
-            "os-homedir": {
-              "version": "1.0.1",
-              "from": "https://registry.npmjs.org/os-homedir/-/os-homedir-1.0.1.tgz",
-              "resolved": "https://registry.npmjs.org/os-homedir/-/os-homedir-1.0.1.tgz"
-            }
-          }
-        }
-      }
-    },
-    "eslint-plugin-header": {
-      "version": "0.1.0",
-      "from": "https://registry.npmjs.org/eslint-plugin-header/-/eslint-plugin-header-0.1.0.tgz",
-      "resolved": "https://registry.npmjs.org/eslint-plugin-header/-/eslint-plugin-header-0.1.0.tgz"
-    },
-    "event-stream": {
-      "version": "3.3.2",
-      "from": "https://registry.npmjs.org/event-stream/-/event-stream-3.3.2.tgz",
-      "resolved": "https://registry.npmjs.org/event-stream/-/event-stream-3.3.2.tgz",
-      "dependencies": {
-        "duplexer": {
-          "version": "0.1.1",
-          "from": "https://registry.npmjs.org/duplexer/-/duplexer-0.1.1.tgz",
-          "resolved": "https://registry.npmjs.org/duplexer/-/duplexer-0.1.1.tgz"
-        },
-        "from": {
-          "version": "0.1.3",
-          "from": "https://registry.npmjs.org/from/-/from-0.1.3.tgz",
-          "resolved": "https://registry.npmjs.org/from/-/from-0.1.3.tgz"
-        },
-        "map-stream": {
-          "version": "0.1.0",
-          "from": "https://registry.npmjs.org/map-stream/-/map-stream-0.1.0.tgz",
-          "resolved": "https://registry.npmjs.org/map-stream/-/map-stream-0.1.0.tgz"
-        },
-        "pause-stream": {
-          "version": "0.0.11",
-          "from": "https://registry.npmjs.org/pause-stream/-/pause-stream-0.0.11.tgz",
-          "resolved": "https://registry.npmjs.org/pause-stream/-/pause-stream-0.0.11.tgz"
-        },
-        "split": {
-          "version": "0.3.3",
-          "from": "https://registry.npmjs.org/split/-/split-0.3.3.tgz",
-          "resolved": "https://registry.npmjs.org/split/-/split-0.3.3.tgz"
-        },
-        "stream-combiner": {
-          "version": "0.0.4",
-          "from": "https://registry.npmjs.org/stream-combiner/-/stream-combiner-0.0.4.tgz",
-          "resolved": "https://registry.npmjs.org/stream-combiner/-/stream-combiner-0.0.4.tgz"
-        },
-        "through": {
-          "version": "2.3.8",
-          "from": "https://registry.npmjs.org/through/-/through-2.3.8.tgz",
-          "resolved": "https://registry.npmjs.org/through/-/through-2.3.8.tgz"
-        }
-      }
-    },
-    "express": {
-      "version": "4.13.4",
-      "from": "https://registry.npmjs.org/express/-/express-4.13.4.tgz",
-      "resolved": "https://registry.npmjs.org/express/-/express-4.13.4.tgz",
-      "dependencies": {
-        "accepts": {
-          "version": "1.2.13",
-          "from": "https://registry.npmjs.org/accepts/-/accepts-1.2.13.tgz",
-          "resolved": "https://registry.npmjs.org/accepts/-/accepts-1.2.13.tgz",
-          "dependencies": {
-            "mime-types": {
-              "version": "2.1.11",
-              "from": "https://registry.npmjs.org/mime-types/-/mime-types-2.1.11.tgz",
-              "resolved": "https://registry.npmjs.org/mime-types/-/mime-types-2.1.11.tgz",
-              "dependencies": {
-                "mime-db": {
-                  "version": "1.23.0",
-                  "from": "https://registry.npmjs.org/mime-db/-/mime-db-1.23.0.tgz",
-                  "resolved": "https://registry.npmjs.org/mime-db/-/mime-db-1.23.0.tgz"
-                }
-              }
-            },
-            "negotiator": {
-              "version": "0.5.3",
-              "from": "https://registry.npmjs.org/negotiator/-/negotiator-0.5.3.tgz",
-              "resolved": "https://registry.npmjs.org/negotiator/-/negotiator-0.5.3.tgz"
-            }
-          }
-        },
-        "array-flatten": {
-          "version": "1.1.1",
-          "from": "https://registry.npmjs.org/array-flatten/-/array-flatten-1.1.1.tgz",
-          "resolved": "https://registry.npmjs.org/array-flatten/-/array-flatten-1.1.1.tgz"
-        },
-        "content-disposition": {
-          "version": "0.5.1",
-          "from": "https://registry.npmjs.org/content-disposition/-/content-disposition-0.5.1.tgz",
-          "resolved": "https://registry.npmjs.org/content-disposition/-/content-disposition-0.5.1.tgz"
-        },
-        "content-type": {
+          "from": "supports-color@>=2.0.0 <3.0.0",
+          "resolved": "https://registry.npmjs.org/supports-color/-/supports-color-2.0.0.tgz",
+          "optional": true
+        },
+        "tar": {
+          "version": "2.2.1",
+          "from": "tar@>=2.2.0 <2.3.0",
+          "resolved": "https://registry.npmjs.org/tar/-/tar-2.2.1.tgz"
+        },
+        "tar-pack": {
+          "version": "3.1.4",
+          "from": "tar-pack@>=3.1.0 <3.2.0",
+          "resolved": "https://registry.npmjs.org/tar-pack/-/tar-pack-3.1.4.tgz",
+          "optional": true
+        },
+        "tough-cookie": {
+          "version": "2.2.2",
+          "from": "tough-cookie@>=2.2.0 <2.3.0",
+          "resolved": "https://registry.npmjs.org/tough-cookie/-/tough-cookie-2.2.2.tgz",
+          "optional": true
+        },
+        "tunnel-agent": {
+          "version": "0.4.3",
+          "from": "tunnel-agent@>=0.4.1 <0.5.0",
+          "resolved": "https://registry.npmjs.org/tunnel-agent/-/tunnel-agent-0.4.3.tgz",
+          "optional": true
+        },
+        "tweetnacl": {
+          "version": "0.13.3",
+          "from": "tweetnacl@>=0.13.0 <0.14.0",
+          "resolved": "https://registry.npmjs.org/tweetnacl/-/tweetnacl-0.13.3.tgz",
+          "optional": true
+        },
+        "uid-number": {
+          "version": "0.0.6",
+          "from": "uid-number@>=0.0.6 <0.1.0",
+          "resolved": "https://registry.npmjs.org/uid-number/-/uid-number-0.0.6.tgz",
+          "optional": true
+        },
+        "util-deprecate": {
           "version": "1.0.2",
-          "from": "https://registry.npmjs.org/content-type/-/content-type-1.0.2.tgz",
-          "resolved": "https://registry.npmjs.org/content-type/-/content-type-1.0.2.tgz"
-        },
-        "cookie": {
-          "version": "0.1.5",
-          "from": "https://registry.npmjs.org/cookie/-/cookie-0.1.5.tgz",
-          "resolved": "https://registry.npmjs.org/cookie/-/cookie-0.1.5.tgz"
-        },
-        "cookie-signature": {
-          "version": "1.0.6",
-          "from": "https://registry.npmjs.org/cookie-signature/-/cookie-signature-1.0.6.tgz",
-          "resolved": "https://registry.npmjs.org/cookie-signature/-/cookie-signature-1.0.6.tgz"
-        },
-        "depd": {
+          "from": "util-deprecate@>=1.0.1 <1.1.0",
+          "resolved": "https://registry.npmjs.org/util-deprecate/-/util-deprecate-1.0.2.tgz"
+        },
+        "verror": {
+          "version": "1.3.6",
+          "from": "verror@1.3.6",
+          "resolved": "https://registry.npmjs.org/verror/-/verror-1.3.6.tgz",
+          "optional": true
+        },
+        "wide-align": {
           "version": "1.1.0",
-          "from": "https://registry.npmjs.org/depd/-/depd-1.1.0.tgz",
-          "resolved": "https://registry.npmjs.org/depd/-/depd-1.1.0.tgz"
-        },
-        "escape-html": {
-          "version": "1.0.3",
-          "from": "https://registry.npmjs.org/escape-html/-/escape-html-1.0.3.tgz",
-          "resolved": "https://registry.npmjs.org/escape-html/-/escape-html-1.0.3.tgz"
-        },
-        "etag": {
-          "version": "1.7.0",
-          "from": "https://registry.npmjs.org/etag/-/etag-1.7.0.tgz",
-          "resolved": "https://registry.npmjs.org/etag/-/etag-1.7.0.tgz"
-        },
-        "finalhandler": {
-          "version": "0.4.1",
-          "from": "https://registry.npmjs.org/finalhandler/-/finalhandler-0.4.1.tgz",
-          "resolved": "https://registry.npmjs.org/finalhandler/-/finalhandler-0.4.1.tgz",
-          "dependencies": {
-            "unpipe": {
-              "version": "1.0.0",
-              "from": "https://registry.npmjs.org/unpipe/-/unpipe-1.0.0.tgz",
-              "resolved": "https://registry.npmjs.org/unpipe/-/unpipe-1.0.0.tgz"
-            }
-          }
-        },
-        "fresh": {
-          "version": "0.3.0",
-          "from": "https://registry.npmjs.org/fresh/-/fresh-0.3.0.tgz",
-          "resolved": "https://registry.npmjs.org/fresh/-/fresh-0.3.0.tgz"
-        },
-        "merge-descriptors": {
-          "version": "1.0.1",
-          "from": "https://registry.npmjs.org/merge-descriptors/-/merge-descriptors-1.0.1.tgz",
-          "resolved": "https://registry.npmjs.org/merge-descriptors/-/merge-descriptors-1.0.1.tgz"
-        },
-        "methods": {
-          "version": "1.1.2",
-          "from": "https://registry.npmjs.org/methods/-/methods-1.1.2.tgz",
-          "resolved": "https://registry.npmjs.org/methods/-/methods-1.1.2.tgz"
-        },
-        "on-finished": {
-          "version": "2.3.0",
-          "from": "https://registry.npmjs.org/on-finished/-/on-finished-2.3.0.tgz",
-          "resolved": "https://registry.npmjs.org/on-finished/-/on-finished-2.3.0.tgz",
-          "dependencies": {
-            "ee-first": {
-              "version": "1.1.1",
-              "from": "https://registry.npmjs.org/ee-first/-/ee-first-1.1.1.tgz",
-              "resolved": "https://registry.npmjs.org/ee-first/-/ee-first-1.1.1.tgz"
-            }
-          }
-        },
-        "parseurl": {
-          "version": "1.3.1",
-          "from": "https://registry.npmjs.org/parseurl/-/parseurl-1.3.1.tgz",
-          "resolved": "https://registry.npmjs.org/parseurl/-/parseurl-1.3.1.tgz"
-        },
-        "path-to-regexp": {
-          "version": "0.1.7",
-          "from": "https://registry.npmjs.org/path-to-regexp/-/path-to-regexp-0.1.7.tgz",
-          "resolved": "https://registry.npmjs.org/path-to-regexp/-/path-to-regexp-0.1.7.tgz"
-        },
-        "proxy-addr": {
-          "version": "1.0.10",
-          "from": "https://registry.npmjs.org/proxy-addr/-/proxy-addr-1.0.10.tgz",
-          "resolved": "https://registry.npmjs.org/proxy-addr/-/proxy-addr-1.0.10.tgz",
-          "dependencies": {
-            "forwarded": {
-              "version": "0.1.0",
-              "from": "https://registry.npmjs.org/forwarded/-/forwarded-0.1.0.tgz",
-              "resolved": "https://registry.npmjs.org/forwarded/-/forwarded-0.1.0.tgz"
-            },
-            "ipaddr.js": {
-              "version": "1.0.5",
-              "from": "https://registry.npmjs.org/ipaddr.js/-/ipaddr.js-1.0.5.tgz",
-              "resolved": "https://registry.npmjs.org/ipaddr.js/-/ipaddr.js-1.0.5.tgz"
-            }
-          }
-        },
-        "qs": {
-          "version": "4.0.0",
-          "from": "https://registry.npmjs.org/qs/-/qs-4.0.0.tgz",
-          "resolved": "https://registry.npmjs.org/qs/-/qs-4.0.0.tgz"
-        },
-        "range-parser": {
-          "version": "1.0.3",
-          "from": "https://registry.npmjs.org/range-parser/-/range-parser-1.0.3.tgz",
-          "resolved": "https://registry.npmjs.org/range-parser/-/range-parser-1.0.3.tgz"
-        },
-        "send": {
-          "version": "0.13.1",
-          "from": "https://registry.npmjs.org/send/-/send-0.13.1.tgz",
-          "resolved": "https://registry.npmjs.org/send/-/send-0.13.1.tgz",
-          "dependencies": {
-            "destroy": {
-              "version": "1.0.4",
-              "from": "https://registry.npmjs.org/destroy/-/destroy-1.0.4.tgz",
-              "resolved": "https://registry.npmjs.org/destroy/-/destroy-1.0.4.tgz"
-            },
-            "http-errors": {
-              "version": "1.3.1",
-              "from": "https://registry.npmjs.org/http-errors/-/http-errors-1.3.1.tgz",
-              "resolved": "https://registry.npmjs.org/http-errors/-/http-errors-1.3.1.tgz",
-              "dependencies": {
-                "inherits": {
-                  "version": "2.0.1",
-                  "from": "https://registry.npmjs.org/inherits/-/inherits-2.0.1.tgz",
-                  "resolved": "https://registry.npmjs.org/inherits/-/inherits-2.0.1.tgz"
-                }
-              }
-            },
-            "ms": {
-              "version": "0.7.1",
-              "from": "https://registry.npmjs.org/ms/-/ms-0.7.1.tgz",
-              "resolved": "https://registry.npmjs.org/ms/-/ms-0.7.1.tgz"
-            },
-            "statuses": {
-              "version": "1.2.1",
-              "from": "https://registry.npmjs.org/statuses/-/statuses-1.2.1.tgz",
-              "resolved": "https://registry.npmjs.org/statuses/-/statuses-1.2.1.tgz"
-            }
-          }
-        },
-        "serve-static": {
-          "version": "1.10.3",
-          "from": "https://registry.npmjs.org/serve-static/-/serve-static-1.10.3.tgz",
-          "resolved": "https://registry.npmjs.org/serve-static/-/serve-static-1.10.3.tgz",
-          "dependencies": {
-            "send": {
-              "version": "0.13.2",
-              "from": "https://registry.npmjs.org/send/-/send-0.13.2.tgz",
-              "resolved": "https://registry.npmjs.org/send/-/send-0.13.2.tgz",
-              "dependencies": {
-                "destroy": {
-                  "version": "1.0.4",
-                  "from": "https://registry.npmjs.org/destroy/-/destroy-1.0.4.tgz",
-                  "resolved": "https://registry.npmjs.org/destroy/-/destroy-1.0.4.tgz"
-                },
-                "http-errors": {
-                  "version": "1.3.1",
-                  "from": "https://registry.npmjs.org/http-errors/-/http-errors-1.3.1.tgz",
-                  "resolved": "https://registry.npmjs.org/http-errors/-/http-errors-1.3.1.tgz",
-                  "dependencies": {
-                    "inherits": {
-                      "version": "2.0.1",
-                      "from": "https://registry.npmjs.org/inherits/-/inherits-2.0.1.tgz",
-                      "resolved": "https://registry.npmjs.org/inherits/-/inherits-2.0.1.tgz"
-                    }
-                  }
-                },
-                "ms": {
-                  "version": "0.7.1",
-                  "from": "https://registry.npmjs.org/ms/-/ms-0.7.1.tgz",
-                  "resolved": "https://registry.npmjs.org/ms/-/ms-0.7.1.tgz"
-                },
-                "statuses": {
-                  "version": "1.2.1",
-                  "from": "https://registry.npmjs.org/statuses/-/statuses-1.2.1.tgz",
-                  "resolved": "https://registry.npmjs.org/statuses/-/statuses-1.2.1.tgz"
-                }
-              }
-            }
-          }
-        },
-        "type-is": {
-          "version": "1.6.13",
-          "from": "https://registry.npmjs.org/type-is/-/type-is-1.6.13.tgz",
-          "resolved": "https://registry.npmjs.org/type-is/-/type-is-1.6.13.tgz",
-          "dependencies": {
-            "media-typer": {
-              "version": "0.3.0",
-              "from": "https://registry.npmjs.org/media-typer/-/media-typer-0.3.0.tgz",
-              "resolved": "https://registry.npmjs.org/media-typer/-/media-typer-0.3.0.tgz"
-            },
-            "mime-types": {
-              "version": "2.1.11",
-              "from": "https://registry.npmjs.org/mime-types/-/mime-types-2.1.11.tgz",
-              "resolved": "https://registry.npmjs.org/mime-types/-/mime-types-2.1.11.tgz",
-              "dependencies": {
-                "mime-db": {
-                  "version": "1.23.0",
-                  "from": "https://registry.npmjs.org/mime-db/-/mime-db-1.23.0.tgz",
-                  "resolved": "https://registry.npmjs.org/mime-db/-/mime-db-1.23.0.tgz"
-                }
-              }
-            }
-          }
-        },
-        "utils-merge": {
-          "version": "1.0.0",
-          "from": "https://registry.npmjs.org/utils-merge/-/utils-merge-1.0.0.tgz",
-          "resolved": "https://registry.npmjs.org/utils-merge/-/utils-merge-1.0.0.tgz"
-        },
-        "vary": {
-          "version": "1.0.1",
-          "from": "https://registry.npmjs.org/vary/-/vary-1.0.1.tgz",
-          "resolved": "https://registry.npmjs.org/vary/-/vary-1.0.1.tgz"
-        }
-      }
-    },
-    "forever": {
-      "version": "0.15.2",
-      "from": "https://registry.npmjs.org/forever/-/forever-0.15.2.tgz",
-      "resolved": "https://registry.npmjs.org/forever/-/forever-0.15.2.tgz",
-      "dependencies": {
-        "cliff": {
-          "version": "0.1.10",
-          "from": "https://registry.npmjs.org/cliff/-/cliff-0.1.10.tgz",
-          "resolved": "https://registry.npmjs.org/cliff/-/cliff-0.1.10.tgz",
-          "dependencies": {
->>>>>>> 6a49d01e
-            "colors": {
-              "version": "1.0.3",
-              "from": "https://registry.npmjs.org/colors/-/colors-1.0.3.tgz",
-              "resolved": "https://registry.npmjs.org/colors/-/colors-1.0.3.tgz"
-            },
-            "eyes": {
-              "version": "0.1.8",
-              "from": "https://registry.npmjs.org/eyes/-/eyes-0.1.8.tgz",
-              "resolved": "https://registry.npmjs.org/eyes/-/eyes-0.1.8.tgz"
-            }
-          }
-        },
-        "clone": {
+          "from": "wide-align@>=1.1.0 <2.0.0",
+          "resolved": "https://registry.npmjs.org/wide-align/-/wide-align-1.1.0.tgz",
+          "optional": true
+        },
+        "wrappy": {
           "version": "1.0.2",
-          "from": "https://registry.npmjs.org/clone/-/clone-1.0.2.tgz",
-          "resolved": "https://registry.npmjs.org/clone/-/clone-1.0.2.tgz"
-        },
-        "colors": {
-          "version": "0.6.2",
-          "from": "https://registry.npmjs.org/colors/-/colors-0.6.2.tgz",
-          "resolved": "https://registry.npmjs.org/colors/-/colors-0.6.2.tgz"
-        },
-        "flatiron": {
-          "version": "0.4.3",
-          "from": "https://registry.npmjs.org/flatiron/-/flatiron-0.4.3.tgz",
-          "resolved": "https://registry.npmjs.org/flatiron/-/flatiron-0.4.3.tgz",
-          "dependencies": {
-            "broadway": {
-              "version": "0.3.6",
-              "from": "https://registry.npmjs.org/broadway/-/broadway-0.3.6.tgz",
-              "resolved": "https://registry.npmjs.org/broadway/-/broadway-0.3.6.tgz",
-              "dependencies": {
-                "cliff": {
-                  "version": "0.1.9",
-                  "from": "https://registry.npmjs.org/cliff/-/cliff-0.1.9.tgz",
-                  "resolved": "https://registry.npmjs.org/cliff/-/cliff-0.1.9.tgz",
-                  "dependencies": {
-                    "eyes": {
-                      "version": "0.1.8",
-                      "from": "https://registry.npmjs.org/eyes/-/eyes-0.1.8.tgz",
-                      "resolved": "https://registry.npmjs.org/eyes/-/eyes-0.1.8.tgz"
-                    }
-                  }
-                },
-                "eventemitter2": {
-                  "version": "0.4.14",
-                  "from": "https://registry.npmjs.org/eventemitter2/-/eventemitter2-0.4.14.tgz",
-                  "resolved": "https://registry.npmjs.org/eventemitter2/-/eventemitter2-0.4.14.tgz"
-                },
-                "winston": {
-                  "version": "0.8.0",
-                  "from": "https://registry.npmjs.org/winston/-/winston-0.8.0.tgz",
-                  "resolved": "https://registry.npmjs.org/winston/-/winston-0.8.0.tgz",
-                  "dependencies": {
-                    "async": {
-                      "version": "0.2.10",
-                      "from": "https://registry.npmjs.org/async/-/async-0.2.10.tgz",
-                      "resolved": "https://registry.npmjs.org/async/-/async-0.2.10.tgz"
-                    },
-                    "cycle": {
-                      "version": "1.0.3",
-                      "from": "https://registry.npmjs.org/cycle/-/cycle-1.0.3.tgz",
-                      "resolved": "https://registry.npmjs.org/cycle/-/cycle-1.0.3.tgz"
-                    },
-                    "eyes": {
-                      "version": "0.1.8",
-                      "from": "https://registry.npmjs.org/eyes/-/eyes-0.1.8.tgz",
-                      "resolved": "https://registry.npmjs.org/eyes/-/eyes-0.1.8.tgz"
-                    },
-                    "pkginfo": {
-                      "version": "0.3.1",
-                      "from": "https://registry.npmjs.org/pkginfo/-/pkginfo-0.3.1.tgz",
-                      "resolved": "https://registry.npmjs.org/pkginfo/-/pkginfo-0.3.1.tgz"
-                    },
-                    "stack-trace": {
-                      "version": "0.0.9",
-                      "from": "https://registry.npmjs.org/stack-trace/-/stack-trace-0.0.9.tgz",
-                      "resolved": "https://registry.npmjs.org/stack-trace/-/stack-trace-0.0.9.tgz"
-                    }
-                  }
-                }
-              }
-            },
-            "director": {
-              "version": "1.2.7",
-              "from": "https://registry.npmjs.org/director/-/director-1.2.7.tgz",
-              "resolved": "https://registry.npmjs.org/director/-/director-1.2.7.tgz"
-            },
-            "optimist": {
-              "version": "0.6.0",
-              "from": "https://registry.npmjs.org/optimist/-/optimist-0.6.0.tgz",
-              "resolved": "https://registry.npmjs.org/optimist/-/optimist-0.6.0.tgz",
-              "dependencies": {
-                "minimist": {
-                  "version": "0.0.10",
-                  "from": "https://registry.npmjs.org/minimist/-/minimist-0.0.10.tgz",
-                  "resolved": "https://registry.npmjs.org/minimist/-/minimist-0.0.10.tgz"
-                },
-                "wordwrap": {
-                  "version": "0.0.3",
-                  "from": "https://registry.npmjs.org/wordwrap/-/wordwrap-0.0.3.tgz",
-                  "resolved": "https://registry.npmjs.org/wordwrap/-/wordwrap-0.0.3.tgz"
-                }
-              }
-            },
-            "prompt": {
-              "version": "0.2.14",
-              "from": "https://registry.npmjs.org/prompt/-/prompt-0.2.14.tgz",
-              "resolved": "https://registry.npmjs.org/prompt/-/prompt-0.2.14.tgz",
-              "dependencies": {
-                "pkginfo": {
-                  "version": "0.4.0",
-                  "from": "https://registry.npmjs.org/pkginfo/-/pkginfo-0.4.0.tgz",
-                  "resolved": "https://registry.npmjs.org/pkginfo/-/pkginfo-0.4.0.tgz"
-                },
-                "read": {
-                  "version": "1.0.7",
-                  "from": "https://registry.npmjs.org/read/-/read-1.0.7.tgz",
-                  "resolved": "https://registry.npmjs.org/read/-/read-1.0.7.tgz",
-                  "dependencies": {
-                    "mute-stream": {
-                      "version": "0.0.6",
-                      "from": "https://registry.npmjs.org/mute-stream/-/mute-stream-0.0.6.tgz",
-                      "resolved": "https://registry.npmjs.org/mute-stream/-/mute-stream-0.0.6.tgz"
-                    }
-                  }
-                },
-                "revalidator": {
-                  "version": "0.1.8",
-                  "from": "https://registry.npmjs.org/revalidator/-/revalidator-0.1.8.tgz",
-                  "resolved": "https://registry.npmjs.org/revalidator/-/revalidator-0.1.8.tgz"
-                }
-              }
-            }
-          }
-        },
-        "forever-monitor": {
-          "version": "1.6.0",
-          "from": "https://registry.npmjs.org/forever-monitor/-/forever-monitor-1.6.0.tgz",
-          "resolved": "https://registry.npmjs.org/forever-monitor/-/forever-monitor-1.6.0.tgz",
-          "dependencies": {
-            "broadway": {
-              "version": "0.3.6",
-              "from": "https://registry.npmjs.org/broadway/-/broadway-0.3.6.tgz",
-              "resolved": "https://registry.npmjs.org/broadway/-/broadway-0.3.6.tgz",
-              "dependencies": {
-                "cliff": {
-                  "version": "0.1.9",
-                  "from": "https://registry.npmjs.org/cliff/-/cliff-0.1.9.tgz",
-                  "resolved": "https://registry.npmjs.org/cliff/-/cliff-0.1.9.tgz",
-                  "dependencies": {
-                    "eyes": {
-                      "version": "0.1.8",
-                      "from": "https://registry.npmjs.org/eyes/-/eyes-0.1.8.tgz",
-                      "resolved": "https://registry.npmjs.org/eyes/-/eyes-0.1.8.tgz"
-                    }
-                  }
-                },
-                "eventemitter2": {
-                  "version": "0.4.14",
-                  "from": "https://registry.npmjs.org/eventemitter2/-/eventemitter2-0.4.14.tgz",
-                  "resolved": "https://registry.npmjs.org/eventemitter2/-/eventemitter2-0.4.14.tgz"
-                },
-                "winston": {
-                  "version": "0.8.0",
-                  "from": "https://registry.npmjs.org/winston/-/winston-0.8.0.tgz",
-                  "resolved": "https://registry.npmjs.org/winston/-/winston-0.8.0.tgz",
-                  "dependencies": {
-                    "async": {
-                      "version": "0.2.10",
-                      "from": "https://registry.npmjs.org/async/-/async-0.2.10.tgz",
-                      "resolved": "https://registry.npmjs.org/async/-/async-0.2.10.tgz"
-                    },
-                    "cycle": {
-                      "version": "1.0.3",
-                      "from": "https://registry.npmjs.org/cycle/-/cycle-1.0.3.tgz",
-                      "resolved": "https://registry.npmjs.org/cycle/-/cycle-1.0.3.tgz"
-                    },
-                    "eyes": {
-                      "version": "0.1.8",
-                      "from": "https://registry.npmjs.org/eyes/-/eyes-0.1.8.tgz",
-                      "resolved": "https://registry.npmjs.org/eyes/-/eyes-0.1.8.tgz"
-                    },
-                    "pkginfo": {
-                      "version": "0.3.1",
-                      "from": "https://registry.npmjs.org/pkginfo/-/pkginfo-0.3.1.tgz",
-                      "resolved": "https://registry.npmjs.org/pkginfo/-/pkginfo-0.3.1.tgz"
-                    },
-                    "stack-trace": {
-                      "version": "0.0.9",
-                      "from": "https://registry.npmjs.org/stack-trace/-/stack-trace-0.0.9.tgz",
-                      "resolved": "https://registry.npmjs.org/stack-trace/-/stack-trace-0.0.9.tgz"
-                    }
-                  }
-                }
-              }
-            },
-            "chokidar": {
-              "version": "1.6.0",
-              "from": "https://registry.npmjs.org/chokidar/-/chokidar-1.6.0.tgz",
-              "resolved": "https://registry.npmjs.org/chokidar/-/chokidar-1.6.0.tgz",
-              "dependencies": {
-                "anymatch": {
-                  "version": "1.3.0",
-                  "from": "https://registry.npmjs.org/anymatch/-/anymatch-1.3.0.tgz",
-                  "resolved": "https://registry.npmjs.org/anymatch/-/anymatch-1.3.0.tgz",
-                  "dependencies": {
-                    "arrify": {
-                      "version": "1.0.1",
-                      "from": "https://registry.npmjs.org/arrify/-/arrify-1.0.1.tgz",
-                      "resolved": "https://registry.npmjs.org/arrify/-/arrify-1.0.1.tgz"
-                    },
-                    "micromatch": {
-                      "version": "2.3.11",
-                      "from": "https://registry.npmjs.org/micromatch/-/micromatch-2.3.11.tgz",
-                      "resolved": "https://registry.npmjs.org/micromatch/-/micromatch-2.3.11.tgz",
-                      "dependencies": {
-                        "arr-diff": {
-                          "version": "2.0.0",
-                          "from": "https://registry.npmjs.org/arr-diff/-/arr-diff-2.0.0.tgz",
-                          "resolved": "https://registry.npmjs.org/arr-diff/-/arr-diff-2.0.0.tgz",
-                          "dependencies": {
-                            "arr-flatten": {
-                              "version": "1.0.1",
-                              "from": "https://registry.npmjs.org/arr-flatten/-/arr-flatten-1.0.1.tgz",
-                              "resolved": "https://registry.npmjs.org/arr-flatten/-/arr-flatten-1.0.1.tgz"
-                            }
-                          }
-                        },
-                        "array-unique": {
-                          "version": "0.2.1",
-                          "from": "https://registry.npmjs.org/array-unique/-/array-unique-0.2.1.tgz",
-                          "resolved": "https://registry.npmjs.org/array-unique/-/array-unique-0.2.1.tgz"
-                        },
-                        "braces": {
-                          "version": "1.8.5",
-                          "from": "https://registry.npmjs.org/braces/-/braces-1.8.5.tgz",
-                          "resolved": "https://registry.npmjs.org/braces/-/braces-1.8.5.tgz",
-                          "dependencies": {
-                            "expand-range": {
-                              "version": "1.8.2",
-                              "from": "https://registry.npmjs.org/expand-range/-/expand-range-1.8.2.tgz",
-                              "resolved": "https://registry.npmjs.org/expand-range/-/expand-range-1.8.2.tgz",
-                              "dependencies": {
-                                "fill-range": {
-                                  "version": "2.2.3",
-                                  "from": "https://registry.npmjs.org/fill-range/-/fill-range-2.2.3.tgz",
-                                  "resolved": "https://registry.npmjs.org/fill-range/-/fill-range-2.2.3.tgz",
-                                  "dependencies": {
-                                    "is-number": {
-                                      "version": "2.1.0",
-                                      "from": "https://registry.npmjs.org/is-number/-/is-number-2.1.0.tgz",
-                                      "resolved": "https://registry.npmjs.org/is-number/-/is-number-2.1.0.tgz"
-                                    },
-                                    "isobject": {
-                                      "version": "2.1.0",
-                                      "from": "https://registry.npmjs.org/isobject/-/isobject-2.1.0.tgz",
-                                      "resolved": "https://registry.npmjs.org/isobject/-/isobject-2.1.0.tgz",
-                                      "dependencies": {
-                                        "isarray": {
-                                          "version": "1.0.0",
-                                          "from": "https://registry.npmjs.org/isarray/-/isarray-1.0.0.tgz",
-                                          "resolved": "https://registry.npmjs.org/isarray/-/isarray-1.0.0.tgz"
-                                        }
-                                      }
-                                    },
-                                    "randomatic": {
-                                      "version": "1.1.5",
-                                      "from": "https://registry.npmjs.org/randomatic/-/randomatic-1.1.5.tgz",
-                                      "resolved": "https://registry.npmjs.org/randomatic/-/randomatic-1.1.5.tgz"
-                                    },
-                                    "repeat-string": {
-                                      "version": "1.5.4",
-                                      "from": "https://registry.npmjs.org/repeat-string/-/repeat-string-1.5.4.tgz",
-                                      "resolved": "https://registry.npmjs.org/repeat-string/-/repeat-string-1.5.4.tgz"
-                                    }
-                                  }
-                                }
-                              }
-                            },
-                            "preserve": {
-                              "version": "0.2.0",
-                              "from": "https://registry.npmjs.org/preserve/-/preserve-0.2.0.tgz",
-                              "resolved": "https://registry.npmjs.org/preserve/-/preserve-0.2.0.tgz"
-                            },
-                            "repeat-element": {
-                              "version": "1.1.2",
-                              "from": "https://registry.npmjs.org/repeat-element/-/repeat-element-1.1.2.tgz",
-                              "resolved": "https://registry.npmjs.org/repeat-element/-/repeat-element-1.1.2.tgz"
-                            }
-                          }
-                        },
-                        "expand-brackets": {
-                          "version": "0.1.5",
-                          "from": "https://registry.npmjs.org/expand-brackets/-/expand-brackets-0.1.5.tgz",
-                          "resolved": "https://registry.npmjs.org/expand-brackets/-/expand-brackets-0.1.5.tgz",
-                          "dependencies": {
-                            "is-posix-bracket": {
-                              "version": "0.1.1",
-                              "from": "https://registry.npmjs.org/is-posix-bracket/-/is-posix-bracket-0.1.1.tgz",
-                              "resolved": "https://registry.npmjs.org/is-posix-bracket/-/is-posix-bracket-0.1.1.tgz"
-                            }
-                          }
-                        },
-                        "extglob": {
-                          "version": "0.3.2",
-                          "from": "https://registry.npmjs.org/extglob/-/extglob-0.3.2.tgz",
-                          "resolved": "https://registry.npmjs.org/extglob/-/extglob-0.3.2.tgz"
-                        },
-                        "filename-regex": {
-                          "version": "2.0.0",
-                          "from": "https://registry.npmjs.org/filename-regex/-/filename-regex-2.0.0.tgz",
-                          "resolved": "https://registry.npmjs.org/filename-regex/-/filename-regex-2.0.0.tgz"
-                        },
-                        "is-extglob": {
-                          "version": "1.0.0",
-                          "from": "https://registry.npmjs.org/is-extglob/-/is-extglob-1.0.0.tgz",
-                          "resolved": "https://registry.npmjs.org/is-extglob/-/is-extglob-1.0.0.tgz"
-                        },
-                        "kind-of": {
-                          "version": "3.0.4",
-                          "from": "https://registry.npmjs.org/kind-of/-/kind-of-3.0.4.tgz",
-                          "resolved": "https://registry.npmjs.org/kind-of/-/kind-of-3.0.4.tgz",
-                          "dependencies": {
-                            "is-buffer": {
-                              "version": "1.1.4",
-                              "from": "https://registry.npmjs.org/is-buffer/-/is-buffer-1.1.4.tgz",
-                              "resolved": "https://registry.npmjs.org/is-buffer/-/is-buffer-1.1.4.tgz"
-                            }
-                          }
-                        },
-                        "normalize-path": {
-                          "version": "2.0.1",
-                          "from": "https://registry.npmjs.org/normalize-path/-/normalize-path-2.0.1.tgz",
-                          "resolved": "https://registry.npmjs.org/normalize-path/-/normalize-path-2.0.1.tgz"
-                        },
-                        "object.omit": {
-                          "version": "2.0.0",
-                          "from": "https://registry.npmjs.org/object.omit/-/object.omit-2.0.0.tgz",
-                          "resolved": "https://registry.npmjs.org/object.omit/-/object.omit-2.0.0.tgz",
-                          "dependencies": {
-                            "for-own": {
-                              "version": "0.1.4",
-                              "from": "https://registry.npmjs.org/for-own/-/for-own-0.1.4.tgz",
-                              "resolved": "https://registry.npmjs.org/for-own/-/for-own-0.1.4.tgz",
-                              "dependencies": {
-                                "for-in": {
-                                  "version": "0.1.5",
-                                  "from": "https://registry.npmjs.org/for-in/-/for-in-0.1.5.tgz",
-                                  "resolved": "https://registry.npmjs.org/for-in/-/for-in-0.1.5.tgz"
-                                }
-                              }
-                            },
-                            "is-extendable": {
-                              "version": "0.1.1",
-                              "from": "https://registry.npmjs.org/is-extendable/-/is-extendable-0.1.1.tgz",
-                              "resolved": "https://registry.npmjs.org/is-extendable/-/is-extendable-0.1.1.tgz"
-                            }
-                          }
-                        },
-                        "parse-glob": {
-                          "version": "3.0.4",
-                          "from": "https://registry.npmjs.org/parse-glob/-/parse-glob-3.0.4.tgz",
-                          "resolved": "https://registry.npmjs.org/parse-glob/-/parse-glob-3.0.4.tgz",
-                          "dependencies": {
-                            "glob-base": {
-                              "version": "0.3.0",
-                              "from": "https://registry.npmjs.org/glob-base/-/glob-base-0.3.0.tgz",
-                              "resolved": "https://registry.npmjs.org/glob-base/-/glob-base-0.3.0.tgz"
-                            },
-                            "is-dotfile": {
-                              "version": "1.0.2",
-                              "from": "https://registry.npmjs.org/is-dotfile/-/is-dotfile-1.0.2.tgz",
-                              "resolved": "https://registry.npmjs.org/is-dotfile/-/is-dotfile-1.0.2.tgz"
-                            }
-                          }
-                        },
-                        "regex-cache": {
-                          "version": "0.4.3",
-                          "from": "https://registry.npmjs.org/regex-cache/-/regex-cache-0.4.3.tgz",
-                          "resolved": "https://registry.npmjs.org/regex-cache/-/regex-cache-0.4.3.tgz",
-                          "dependencies": {
-                            "is-equal-shallow": {
-                              "version": "0.1.3",
-                              "from": "https://registry.npmjs.org/is-equal-shallow/-/is-equal-shallow-0.1.3.tgz",
-                              "resolved": "https://registry.npmjs.org/is-equal-shallow/-/is-equal-shallow-0.1.3.tgz"
-                            },
-                            "is-primitive": {
-                              "version": "2.0.0",
-                              "from": "https://registry.npmjs.org/is-primitive/-/is-primitive-2.0.0.tgz",
-                              "resolved": "https://registry.npmjs.org/is-primitive/-/is-primitive-2.0.0.tgz"
-                            }
-                          }
-                        }
-                      }
-                    }
-                  }
-                },
-                "async-each": {
-                  "version": "1.0.0",
-                  "from": "https://registry.npmjs.org/async-each/-/async-each-1.0.0.tgz",
-                  "resolved": "https://registry.npmjs.org/async-each/-/async-each-1.0.0.tgz"
-                },
-                "fsevents": {
-                  "version": "1.0.14",
-                  "from": "https://registry.npmjs.org/fsevents/-/fsevents-1.0.14.tgz",
-                  "resolved": "https://registry.npmjs.org/fsevents/-/fsevents-1.0.14.tgz",
-                  "optional": true,
-                  "dependencies": {
-                    "abbrev": {
-                      "version": "1.0.9",
-                      "from": "abbrev@>=1.0.0 <2.0.0",
-                      "resolved": "https://registry.npmjs.org/abbrev/-/abbrev-1.0.9.tgz",
-                      "optional": true
-                    },
-                    "ansi-regex": {
-                      "version": "2.0.0",
-                      "from": "ansi-regex@>=2.0.0 <3.0.0",
-                      "resolved": "https://registry.npmjs.org/ansi-regex/-/ansi-regex-2.0.0.tgz"
-                    },
-                    "ansi-styles": {
-                      "version": "2.2.1",
-                      "from": "ansi-styles@>=2.2.1 <3.0.0",
-                      "resolved": "https://registry.npmjs.org/ansi-styles/-/ansi-styles-2.2.1.tgz",
-                      "optional": true
-                    },
-                    "aproba": {
-                      "version": "1.0.4",
-                      "from": "aproba@>=1.0.3 <2.0.0",
-                      "resolved": "https://registry.npmjs.org/aproba/-/aproba-1.0.4.tgz",
-                      "optional": true
-                    },
-                    "are-we-there-yet": {
-                      "version": "1.1.2",
-                      "from": "are-we-there-yet@>=1.1.2 <1.2.0",
-                      "resolved": "https://registry.npmjs.org/are-we-there-yet/-/are-we-there-yet-1.1.2.tgz",
-                      "optional": true
-                    },
-                    "asn1": {
-                      "version": "0.2.3",
-                      "from": "asn1@>=0.2.3 <0.3.0",
-                      "resolved": "https://registry.npmjs.org/asn1/-/asn1-0.2.3.tgz",
-                      "optional": true
-                    },
-                    "assert-plus": {
-                      "version": "0.2.0",
-                      "from": "assert-plus@>=0.2.0 <0.3.0",
-                      "resolved": "https://registry.npmjs.org/assert-plus/-/assert-plus-0.2.0.tgz",
-                      "optional": true
-                    },
-                    "async": {
-                      "version": "1.5.2",
-                      "from": "async@>=1.5.2 <2.0.0",
-                      "resolved": "https://registry.npmjs.org/async/-/async-1.5.2.tgz",
-                      "optional": true
-                    },
-                    "aws-sign2": {
-                      "version": "0.6.0",
-                      "from": "aws-sign2@>=0.6.0 <0.7.0",
-                      "resolved": "https://registry.npmjs.org/aws-sign2/-/aws-sign2-0.6.0.tgz",
-                      "optional": true
-                    },
-                    "aws4": {
-                      "version": "1.4.1",
-                      "from": "aws4@>=1.2.1 <2.0.0",
-                      "resolved": "https://registry.npmjs.org/aws4/-/aws4-1.4.1.tgz",
-                      "optional": true
-                    },
-                    "balanced-match": {
-                      "version": "0.4.2",
-                      "from": "balanced-match@>=0.4.1 <0.5.0",
-                      "resolved": "https://registry.npmjs.org/balanced-match/-/balanced-match-0.4.2.tgz"
-                    },
-                    "bl": {
-                      "version": "1.1.2",
-                      "from": "bl@>=1.1.2 <1.2.0",
-                      "resolved": "https://registry.npmjs.org/bl/-/bl-1.1.2.tgz",
-                      "optional": true,
-                      "dependencies": {
-                        "readable-stream": {
-                          "version": "2.0.6",
-                          "from": "readable-stream@>=2.0.5 <2.1.0",
-                          "resolved": "https://registry.npmjs.org/readable-stream/-/readable-stream-2.0.6.tgz",
-                          "optional": true
-                        }
-                      }
-                    },
-                    "block-stream": {
-                      "version": "0.0.9",
-                      "from": "block-stream@*",
-                      "resolved": "https://registry.npmjs.org/block-stream/-/block-stream-0.0.9.tgz"
-                    },
-                    "boom": {
-                      "version": "2.10.1",
-                      "from": "boom@>=2.0.0 <3.0.0",
-                      "resolved": "https://registry.npmjs.org/boom/-/boom-2.10.1.tgz"
-                    },
-                    "brace-expansion": {
-                      "version": "1.1.5",
-                      "from": "brace-expansion@>=1.0.0 <2.0.0",
-                      "resolved": "https://registry.npmjs.org/brace-expansion/-/brace-expansion-1.1.5.tgz"
-                    },
-                    "buffer-shims": {
-                      "version": "1.0.0",
-                      "from": "buffer-shims@>=1.0.0 <2.0.0",
-                      "resolved": "https://registry.npmjs.org/buffer-shims/-/buffer-shims-1.0.0.tgz"
-                    },
-                    "caseless": {
-                      "version": "0.11.0",
-                      "from": "caseless@>=0.11.0 <0.12.0",
-                      "resolved": "https://registry.npmjs.org/caseless/-/caseless-0.11.0.tgz",
-                      "optional": true
-                    },
-                    "chalk": {
-                      "version": "1.1.3",
-                      "from": "chalk@>=1.1.1 <2.0.0",
-                      "resolved": "https://registry.npmjs.org/chalk/-/chalk-1.1.3.tgz",
-                      "optional": true
-                    },
-                    "code-point-at": {
-                      "version": "1.0.0",
-                      "from": "code-point-at@>=1.0.0 <2.0.0",
-                      "resolved": "https://registry.npmjs.org/code-point-at/-/code-point-at-1.0.0.tgz"
-                    },
-                    "combined-stream": {
-                      "version": "1.0.5",
-                      "from": "combined-stream@>=1.0.5 <1.1.0",
-                      "resolved": "https://registry.npmjs.org/combined-stream/-/combined-stream-1.0.5.tgz"
-                    },
-                    "commander": {
-                      "version": "2.9.0",
-                      "from": "commander@>=2.9.0 <3.0.0",
-                      "resolved": "https://registry.npmjs.org/commander/-/commander-2.9.0.tgz",
-                      "optional": true
-                    },
-                    "concat-map": {
-                      "version": "0.0.1",
-                      "from": "concat-map@0.0.1",
-                      "resolved": "https://registry.npmjs.org/concat-map/-/concat-map-0.0.1.tgz"
-                    },
-                    "console-control-strings": {
-                      "version": "1.1.0",
-                      "from": "console-control-strings@>=1.1.0 <1.2.0",
-                      "resolved": "https://registry.npmjs.org/console-control-strings/-/console-control-strings-1.1.0.tgz"
-                    },
-                    "core-util-is": {
-                      "version": "1.0.2",
-                      "from": "core-util-is@>=1.0.0 <1.1.0",
-                      "resolved": "https://registry.npmjs.org/core-util-is/-/core-util-is-1.0.2.tgz"
-                    },
-                    "cryptiles": {
-                      "version": "2.0.5",
-                      "from": "cryptiles@>=2.0.0 <3.0.0",
-                      "resolved": "https://registry.npmjs.org/cryptiles/-/cryptiles-2.0.5.tgz",
-                      "optional": true
-                    },
-                    "dashdash": {
-                      "version": "1.14.0",
-                      "from": "dashdash@>=1.12.0 <2.0.0",
-                      "resolved": "https://registry.npmjs.org/dashdash/-/dashdash-1.14.0.tgz",
-                      "optional": true,
-                      "dependencies": {
-                        "assert-plus": {
-                          "version": "1.0.0",
-                          "from": "assert-plus@>=1.0.0 <2.0.0",
-                          "resolved": "https://registry.npmjs.org/assert-plus/-/assert-plus-1.0.0.tgz",
-                          "optional": true
-                        }
-                      }
-                    },
-                    "debug": {
-                      "version": "2.2.0",
-                      "from": "debug@>=2.2.0 <2.3.0",
-                      "resolved": "https://registry.npmjs.org/debug/-/debug-2.2.0.tgz",
-                      "optional": true
-                    },
-                    "deep-extend": {
-                      "version": "0.4.1",
-                      "from": "deep-extend@>=0.4.0 <0.5.0",
-                      "resolved": "https://registry.npmjs.org/deep-extend/-/deep-extend-0.4.1.tgz",
-                      "optional": true
-                    },
-                    "delayed-stream": {
-                      "version": "1.0.0",
-                      "from": "delayed-stream@>=1.0.0 <1.1.0",
-                      "resolved": "https://registry.npmjs.org/delayed-stream/-/delayed-stream-1.0.0.tgz"
-                    },
-                    "delegates": {
-                      "version": "1.0.0",
-                      "from": "delegates@>=1.0.0 <2.0.0",
-                      "resolved": "https://registry.npmjs.org/delegates/-/delegates-1.0.0.tgz",
-                      "optional": true
-                    },
-                    "ecc-jsbn": {
-                      "version": "0.1.1",
-                      "from": "ecc-jsbn@>=0.1.1 <0.2.0",
-                      "resolved": "https://registry.npmjs.org/ecc-jsbn/-/ecc-jsbn-0.1.1.tgz",
-                      "optional": true
-                    },
-                    "escape-string-regexp": {
-                      "version": "1.0.5",
-                      "from": "escape-string-regexp@>=1.0.2 <2.0.0",
-                      "resolved": "https://registry.npmjs.org/escape-string-regexp/-/escape-string-regexp-1.0.5.tgz",
-                      "optional": true
-                    },
-                    "extend": {
-                      "version": "3.0.0",
-                      "from": "extend@>=3.0.0 <3.1.0",
-                      "resolved": "https://registry.npmjs.org/extend/-/extend-3.0.0.tgz",
-                      "optional": true
-                    },
-                    "extsprintf": {
-                      "version": "1.0.2",
-                      "from": "extsprintf@1.0.2",
-                      "resolved": "https://registry.npmjs.org/extsprintf/-/extsprintf-1.0.2.tgz"
-                    },
-                    "forever-agent": {
-                      "version": "0.6.1",
-                      "from": "forever-agent@>=0.6.1 <0.7.0",
-                      "resolved": "https://registry.npmjs.org/forever-agent/-/forever-agent-0.6.1.tgz",
-                      "optional": true
-                    },
-                    "form-data": {
-                      "version": "1.0.0-rc4",
-                      "from": "form-data@>=1.0.0-rc4 <1.1.0",
-                      "resolved": "https://registry.npmjs.org/form-data/-/form-data-1.0.0-rc4.tgz",
-                      "optional": true
-                    },
-                    "fs.realpath": {
-                      "version": "1.0.0",
-                      "from": "fs.realpath@>=1.0.0 <2.0.0",
-                      "resolved": "https://registry.npmjs.org/fs.realpath/-/fs.realpath-1.0.0.tgz"
-                    },
-                    "fstream": {
-                      "version": "1.0.10",
-                      "from": "fstream@>=1.0.2 <2.0.0",
-                      "resolved": "https://registry.npmjs.org/fstream/-/fstream-1.0.10.tgz"
-                    },
-                    "fstream-ignore": {
-                      "version": "1.0.5",
-                      "from": "fstream-ignore@>=1.0.5 <1.1.0",
-                      "resolved": "https://registry.npmjs.org/fstream-ignore/-/fstream-ignore-1.0.5.tgz",
-                      "optional": true
-                    },
-                    "gauge": {
-                      "version": "2.6.0",
-                      "from": "gauge@>=2.6.0 <2.7.0",
-                      "resolved": "https://registry.npmjs.org/gauge/-/gauge-2.6.0.tgz",
-                      "optional": true
-                    },
-                    "generate-function": {
-                      "version": "2.0.0",
-                      "from": "generate-function@>=2.0.0 <3.0.0",
-                      "resolved": "https://registry.npmjs.org/generate-function/-/generate-function-2.0.0.tgz",
-                      "optional": true
-                    },
-                    "generate-object-property": {
-                      "version": "1.2.0",
-                      "from": "generate-object-property@>=1.1.0 <2.0.0",
-                      "resolved": "https://registry.npmjs.org/generate-object-property/-/generate-object-property-1.2.0.tgz",
-                      "optional": true
-                    },
-                    "getpass": {
-                      "version": "0.1.6",
-                      "from": "getpass@>=0.1.1 <0.2.0",
-                      "resolved": "https://registry.npmjs.org/getpass/-/getpass-0.1.6.tgz",
-                      "optional": true,
-                      "dependencies": {
-                        "assert-plus": {
-                          "version": "1.0.0",
-                          "from": "assert-plus@>=1.0.0 <2.0.0",
-                          "resolved": "https://registry.npmjs.org/assert-plus/-/assert-plus-1.0.0.tgz",
-                          "optional": true
-                        }
-                      }
-                    },
-                    "glob": {
-                      "version": "7.0.5",
-                      "from": "glob@>=7.0.5 <8.0.0",
-                      "resolved": "https://registry.npmjs.org/glob/-/glob-7.0.5.tgz"
-                    },
-                    "graceful-fs": {
-                      "version": "4.1.4",
-                      "from": "graceful-fs@>=4.1.2 <5.0.0",
-                      "resolved": "https://registry.npmjs.org/graceful-fs/-/graceful-fs-4.1.4.tgz"
-                    },
-                    "graceful-readlink": {
-                      "version": "1.0.1",
-                      "from": "graceful-readlink@>=1.0.0",
-                      "resolved": "https://registry.npmjs.org/graceful-readlink/-/graceful-readlink-1.0.1.tgz",
-                      "optional": true
-                    },
-                    "har-validator": {
-                      "version": "2.0.6",
-                      "from": "har-validator@>=2.0.6 <2.1.0",
-                      "resolved": "https://registry.npmjs.org/har-validator/-/har-validator-2.0.6.tgz",
-                      "optional": true
-                    },
-                    "has-ansi": {
-                      "version": "2.0.0",
-                      "from": "has-ansi@>=2.0.0 <3.0.0",
-                      "resolved": "https://registry.npmjs.org/has-ansi/-/has-ansi-2.0.0.tgz",
-                      "optional": true
-                    },
-                    "has-color": {
-                      "version": "0.1.7",
-                      "from": "has-color@>=0.1.7 <0.2.0",
-                      "resolved": "https://registry.npmjs.org/has-color/-/has-color-0.1.7.tgz",
-                      "optional": true
-                    },
-                    "has-unicode": {
-                      "version": "2.0.1",
-                      "from": "has-unicode@>=2.0.0 <3.0.0",
-                      "resolved": "https://registry.npmjs.org/has-unicode/-/has-unicode-2.0.1.tgz",
-                      "optional": true
-                    },
-                    "hawk": {
-                      "version": "3.1.3",
-                      "from": "hawk@>=3.1.3 <3.2.0",
-                      "resolved": "https://registry.npmjs.org/hawk/-/hawk-3.1.3.tgz",
-                      "optional": true
-                    },
-                    "hoek": {
-                      "version": "2.16.3",
-                      "from": "hoek@>=2.0.0 <3.0.0",
-                      "resolved": "https://registry.npmjs.org/hoek/-/hoek-2.16.3.tgz"
-                    },
-                    "http-signature": {
-                      "version": "1.1.1",
-                      "from": "http-signature@>=1.1.0 <1.2.0",
-                      "resolved": "https://registry.npmjs.org/http-signature/-/http-signature-1.1.1.tgz",
-                      "optional": true
-                    },
-                    "inflight": {
-                      "version": "1.0.5",
-                      "from": "inflight@>=1.0.4 <2.0.0",
-                      "resolved": "https://registry.npmjs.org/inflight/-/inflight-1.0.5.tgz"
-                    },
-                    "inherits": {
-                      "version": "2.0.1",
-                      "from": "inherits@>=2.0.1 <2.1.0",
-                      "resolved": "https://registry.npmjs.org/inherits/-/inherits-2.0.1.tgz"
-                    },
-                    "ini": {
-                      "version": "1.3.4",
-                      "from": "ini@>=1.3.0 <1.4.0",
-                      "resolved": "https://registry.npmjs.org/ini/-/ini-1.3.4.tgz",
-                      "optional": true
-                    },
-                    "is-fullwidth-code-point": {
-                      "version": "1.0.0",
-                      "from": "is-fullwidth-code-point@>=1.0.0 <2.0.0",
-                      "resolved": "https://registry.npmjs.org/is-fullwidth-code-point/-/is-fullwidth-code-point-1.0.0.tgz"
-                    },
-                    "is-my-json-valid": {
-                      "version": "2.13.1",
-                      "from": "is-my-json-valid@>=2.12.4 <3.0.0",
-                      "resolved": "https://registry.npmjs.org/is-my-json-valid/-/is-my-json-valid-2.13.1.tgz",
-                      "optional": true
-                    },
-                    "is-property": {
-                      "version": "1.0.2",
-                      "from": "is-property@>=1.0.0 <2.0.0",
-                      "resolved": "https://registry.npmjs.org/is-property/-/is-property-1.0.2.tgz",
-                      "optional": true
-                    },
-                    "is-typedarray": {
-                      "version": "1.0.0",
-                      "from": "is-typedarray@>=1.0.0 <1.1.0",
-                      "resolved": "https://registry.npmjs.org/is-typedarray/-/is-typedarray-1.0.0.tgz",
-                      "optional": true
-                    },
-                    "isarray": {
-                      "version": "1.0.0",
-                      "from": "isarray@>=1.0.0 <1.1.0",
-                      "resolved": "https://registry.npmjs.org/isarray/-/isarray-1.0.0.tgz"
-                    },
-                    "isstream": {
-                      "version": "0.1.2",
-                      "from": "isstream@>=0.1.2 <0.2.0",
-                      "resolved": "https://registry.npmjs.org/isstream/-/isstream-0.1.2.tgz",
-                      "optional": true
-                    },
-                    "jodid25519": {
-                      "version": "1.0.2",
-                      "from": "jodid25519@>=1.0.0 <2.0.0",
-                      "resolved": "https://registry.npmjs.org/jodid25519/-/jodid25519-1.0.2.tgz",
-                      "optional": true
-                    },
-                    "jsbn": {
-                      "version": "0.1.0",
-                      "from": "jsbn@>=0.1.0 <0.2.0",
-                      "resolved": "https://registry.npmjs.org/jsbn/-/jsbn-0.1.0.tgz",
-                      "optional": true
-                    },
-                    "json-schema": {
-                      "version": "0.2.2",
-                      "from": "json-schema@0.2.2",
-                      "resolved": "https://registry.npmjs.org/json-schema/-/json-schema-0.2.2.tgz",
-                      "optional": true
-                    },
-                    "json-stringify-safe": {
-                      "version": "5.0.1",
-                      "from": "json-stringify-safe@>=5.0.1 <5.1.0",
-                      "resolved": "https://registry.npmjs.org/json-stringify-safe/-/json-stringify-safe-5.0.1.tgz",
-                      "optional": true
-                    },
-                    "jsonpointer": {
-                      "version": "2.0.0",
-                      "from": "jsonpointer@2.0.0",
-                      "resolved": "https://registry.npmjs.org/jsonpointer/-/jsonpointer-2.0.0.tgz",
-                      "optional": true
-                    },
-                    "jsprim": {
-                      "version": "1.3.0",
-                      "from": "jsprim@>=1.2.2 <2.0.0",
-                      "resolved": "https://registry.npmjs.org/jsprim/-/jsprim-1.3.0.tgz",
-                      "optional": true
-                    },
-                    "mime-db": {
-                      "version": "1.23.0",
-                      "from": "mime-db@>=1.23.0 <1.24.0",
-                      "resolved": "https://registry.npmjs.org/mime-db/-/mime-db-1.23.0.tgz"
-                    },
-                    "mime-types": {
-                      "version": "2.1.11",
-                      "from": "mime-types@>=2.1.7 <2.2.0",
-                      "resolved": "https://registry.npmjs.org/mime-types/-/mime-types-2.1.11.tgz"
-                    },
-                    "minimatch": {
-                      "version": "3.0.2",
-                      "from": "minimatch@>=3.0.2 <4.0.0",
-                      "resolved": "https://registry.npmjs.org/minimatch/-/minimatch-3.0.2.tgz"
-                    },
-                    "minimist": {
-                      "version": "0.0.8",
-                      "from": "minimist@0.0.8",
-                      "resolved": "https://registry.npmjs.org/minimist/-/minimist-0.0.8.tgz"
-                    },
-                    "mkdirp": {
-                      "version": "0.5.1",
-                      "from": "mkdirp@>=0.5.0 <0.6.0",
-                      "resolved": "https://registry.npmjs.org/mkdirp/-/mkdirp-0.5.1.tgz"
-                    },
-                    "ms": {
-                      "version": "0.7.1",
-                      "from": "ms@0.7.1",
-                      "resolved": "https://registry.npmjs.org/ms/-/ms-0.7.1.tgz",
-                      "optional": true
-                    },
-                    "node-pre-gyp": {
-                      "version": "0.6.29",
-                      "from": "node-pre-gyp@>=0.6.29 <0.7.0",
-                      "resolved": "https://registry.npmjs.org/node-pre-gyp/-/node-pre-gyp-0.6.29.tgz",
-                      "optional": true
-                    },
-                    "node-uuid": {
-                      "version": "1.4.7",
-                      "from": "node-uuid@>=1.4.7 <1.5.0",
-                      "resolved": "https://registry.npmjs.org/node-uuid/-/node-uuid-1.4.7.tgz",
-                      "optional": true
-                    },
-                    "nopt": {
-                      "version": "3.0.6",
-                      "from": "nopt@>=3.0.1 <3.1.0",
-                      "resolved": "https://registry.npmjs.org/nopt/-/nopt-3.0.6.tgz",
-                      "optional": true
-                    },
-                    "npmlog": {
-                      "version": "3.1.2",
-                      "from": "npmlog@>=3.1.2 <3.2.0",
-                      "resolved": "https://registry.npmjs.org/npmlog/-/npmlog-3.1.2.tgz",
-                      "optional": true
-                    },
-                    "number-is-nan": {
-                      "version": "1.0.0",
-                      "from": "number-is-nan@>=1.0.0 <2.0.0",
-                      "resolved": "https://registry.npmjs.org/number-is-nan/-/number-is-nan-1.0.0.tgz"
-                    },
-                    "oauth-sign": {
-                      "version": "0.8.2",
-                      "from": "oauth-sign@>=0.8.1 <0.9.0",
-                      "resolved": "https://registry.npmjs.org/oauth-sign/-/oauth-sign-0.8.2.tgz",
-                      "optional": true
-                    },
-                    "object-assign": {
-                      "version": "4.1.0",
-                      "from": "object-assign@>=4.1.0 <5.0.0",
-                      "resolved": "https://registry.npmjs.org/object-assign/-/object-assign-4.1.0.tgz",
-                      "optional": true
-                    },
-                    "once": {
-                      "version": "1.3.3",
-                      "from": "once@>=1.3.0 <2.0.0",
-                      "resolved": "https://registry.npmjs.org/once/-/once-1.3.3.tgz"
-                    },
-                    "path-is-absolute": {
-                      "version": "1.0.0",
-                      "from": "path-is-absolute@>=1.0.0 <2.0.0",
-                      "resolved": "https://registry.npmjs.org/path-is-absolute/-/path-is-absolute-1.0.0.tgz"
-                    },
-                    "pinkie": {
-                      "version": "2.0.4",
-                      "from": "pinkie@>=2.0.0 <3.0.0",
-                      "resolved": "https://registry.npmjs.org/pinkie/-/pinkie-2.0.4.tgz",
-                      "optional": true
-                    },
-                    "pinkie-promise": {
-                      "version": "2.0.1",
-                      "from": "pinkie-promise@>=2.0.0 <3.0.0",
-                      "resolved": "https://registry.npmjs.org/pinkie-promise/-/pinkie-promise-2.0.1.tgz",
-                      "optional": true
-                    },
-                    "process-nextick-args": {
-                      "version": "1.0.7",
-                      "from": "process-nextick-args@>=1.0.6 <1.1.0",
-                      "resolved": "https://registry.npmjs.org/process-nextick-args/-/process-nextick-args-1.0.7.tgz"
-                    },
-                    "qs": {
-                      "version": "6.2.0",
-                      "from": "qs@>=6.2.0 <6.3.0",
-                      "resolved": "https://registry.npmjs.org/qs/-/qs-6.2.0.tgz",
-                      "optional": true
-                    },
-                    "rc": {
-                      "version": "1.1.6",
-                      "from": "rc@>=1.1.0 <1.2.0",
-                      "resolved": "https://registry.npmjs.org/rc/-/rc-1.1.6.tgz",
-                      "optional": true,
-                      "dependencies": {
-                        "minimist": {
-                          "version": "1.2.0",
-                          "from": "minimist@>=1.2.0 <2.0.0",
-                          "resolved": "https://registry.npmjs.org/minimist/-/minimist-1.2.0.tgz",
-                          "optional": true
-                        }
-                      }
-                    },
-                    "readable-stream": {
-                      "version": "2.1.4",
-                      "from": "readable-stream@>=2.0.0 <3.0.0||>=1.1.13 <2.0.0",
-                      "resolved": "https://registry.npmjs.org/readable-stream/-/readable-stream-2.1.4.tgz"
-                    },
-                    "request": {
-                      "version": "2.73.0",
-                      "from": "request@>=2.0.0 <3.0.0",
-                      "resolved": "https://registry.npmjs.org/request/-/request-2.73.0.tgz",
-                      "optional": true
-                    },
-                    "rimraf": {
-                      "version": "2.5.3",
-                      "from": "rimraf@>=2.5.0 <2.6.0",
-                      "resolved": "https://registry.npmjs.org/rimraf/-/rimraf-2.5.3.tgz"
-                    },
-                    "semver": {
-                      "version": "5.2.0",
-                      "from": "semver@>=5.2.0 <5.3.0",
-                      "resolved": "https://registry.npmjs.org/semver/-/semver-5.2.0.tgz",
-                      "optional": true
-                    },
-                    "set-blocking": {
-                      "version": "2.0.0",
-                      "from": "set-blocking@>=2.0.0 <2.1.0",
-                      "resolved": "https://registry.npmjs.org/set-blocking/-/set-blocking-2.0.0.tgz",
-                      "optional": true
-                    },
-                    "signal-exit": {
-                      "version": "3.0.0",
-                      "from": "signal-exit@>=3.0.0 <4.0.0",
-                      "resolved": "https://registry.npmjs.org/signal-exit/-/signal-exit-3.0.0.tgz",
-                      "optional": true
-                    },
-                    "sntp": {
-                      "version": "1.0.9",
-                      "from": "sntp@>=1.0.0 <2.0.0",
-                      "resolved": "https://registry.npmjs.org/sntp/-/sntp-1.0.9.tgz",
-                      "optional": true
-                    },
-                    "sshpk": {
-                      "version": "1.8.3",
-                      "from": "sshpk@>=1.7.0 <2.0.0",
-                      "resolved": "https://registry.npmjs.org/sshpk/-/sshpk-1.8.3.tgz",
-                      "optional": true,
-                      "dependencies": {
-                        "assert-plus": {
-                          "version": "1.0.0",
-                          "from": "assert-plus@>=1.0.0 <2.0.0",
-                          "resolved": "https://registry.npmjs.org/assert-plus/-/assert-plus-1.0.0.tgz",
-                          "optional": true
-                        }
-                      }
-                    },
-                    "string_decoder": {
-                      "version": "0.10.31",
-                      "from": "string_decoder@>=0.10.0 <0.11.0",
-                      "resolved": "https://registry.npmjs.org/string_decoder/-/string_decoder-0.10.31.tgz"
-                    },
-                    "string-width": {
-                      "version": "1.0.1",
-                      "from": "string-width@>=1.0.1 <2.0.0",
-                      "resolved": "https://registry.npmjs.org/string-width/-/string-width-1.0.1.tgz"
-                    },
-                    "stringstream": {
-                      "version": "0.0.5",
-                      "from": "stringstream@>=0.0.4 <0.1.0",
-                      "resolved": "https://registry.npmjs.org/stringstream/-/stringstream-0.0.5.tgz",
-                      "optional": true
-                    },
-                    "strip-ansi": {
-                      "version": "3.0.1",
-                      "from": "strip-ansi@>=3.0.1 <4.0.0",
-                      "resolved": "https://registry.npmjs.org/strip-ansi/-/strip-ansi-3.0.1.tgz"
-                    },
-                    "strip-json-comments": {
-                      "version": "1.0.4",
-                      "from": "strip-json-comments@>=1.0.4 <1.1.0",
-                      "resolved": "https://registry.npmjs.org/strip-json-comments/-/strip-json-comments-1.0.4.tgz",
-                      "optional": true
-                    },
-                    "supports-color": {
-                      "version": "2.0.0",
-                      "from": "supports-color@>=2.0.0 <3.0.0",
-                      "resolved": "https://registry.npmjs.org/supports-color/-/supports-color-2.0.0.tgz",
-                      "optional": true
-                    },
-                    "tar": {
-                      "version": "2.2.1",
-                      "from": "tar@>=2.2.0 <2.3.0",
-                      "resolved": "https://registry.npmjs.org/tar/-/tar-2.2.1.tgz"
-                    },
-                    "tar-pack": {
-                      "version": "3.1.4",
-                      "from": "tar-pack@>=3.1.0 <3.2.0",
-                      "resolved": "https://registry.npmjs.org/tar-pack/-/tar-pack-3.1.4.tgz",
-                      "optional": true
-                    },
-                    "tough-cookie": {
-                      "version": "2.2.2",
-                      "from": "tough-cookie@>=2.2.0 <2.3.0",
-                      "resolved": "https://registry.npmjs.org/tough-cookie/-/tough-cookie-2.2.2.tgz",
-                      "optional": true
-                    },
-                    "tunnel-agent": {
-                      "version": "0.4.3",
-                      "from": "tunnel-agent@>=0.4.1 <0.5.0",
-                      "resolved": "https://registry.npmjs.org/tunnel-agent/-/tunnel-agent-0.4.3.tgz",
-                      "optional": true
-                    },
-                    "tweetnacl": {
-                      "version": "0.13.3",
-                      "from": "tweetnacl@>=0.13.0 <0.14.0",
-                      "resolved": "https://registry.npmjs.org/tweetnacl/-/tweetnacl-0.13.3.tgz",
-                      "optional": true
-                    },
-                    "uid-number": {
-                      "version": "0.0.6",
-                      "from": "uid-number@>=0.0.6 <0.1.0",
-                      "resolved": "https://registry.npmjs.org/uid-number/-/uid-number-0.0.6.tgz",
-                      "optional": true
-                    },
-                    "util-deprecate": {
-                      "version": "1.0.2",
-                      "from": "util-deprecate@>=1.0.1 <1.1.0",
-                      "resolved": "https://registry.npmjs.org/util-deprecate/-/util-deprecate-1.0.2.tgz"
-                    },
-                    "verror": {
-                      "version": "1.3.6",
-                      "from": "verror@1.3.6",
-                      "resolved": "https://registry.npmjs.org/verror/-/verror-1.3.6.tgz",
-                      "optional": true
-                    },
-                    "wide-align": {
-                      "version": "1.1.0",
-                      "from": "wide-align@>=1.1.0 <2.0.0",
-                      "resolved": "https://registry.npmjs.org/wide-align/-/wide-align-1.1.0.tgz",
-                      "optional": true
-                    },
-                    "wrappy": {
-                      "version": "1.0.2",
-                      "from": "wrappy@>=1.0.0 <2.0.0",
-                      "resolved": "https://registry.npmjs.org/wrappy/-/wrappy-1.0.2.tgz"
-                    },
-                    "xtend": {
-                      "version": "4.0.1",
-                      "from": "xtend@>=4.0.0 <5.0.0",
-                      "resolved": "https://registry.npmjs.org/xtend/-/xtend-4.0.1.tgz",
-                      "optional": true
-                    }
-                  }
-                },
-                "glob-parent": {
-                  "version": "2.0.0",
-                  "from": "https://registry.npmjs.org/glob-parent/-/glob-parent-2.0.0.tgz",
-                  "resolved": "https://registry.npmjs.org/glob-parent/-/glob-parent-2.0.0.tgz"
-                },
-                "inherits": {
-                  "version": "2.0.1",
-                  "from": "https://registry.npmjs.org/inherits/-/inherits-2.0.1.tgz",
-                  "resolved": "https://registry.npmjs.org/inherits/-/inherits-2.0.1.tgz"
-                },
-                "is-binary-path": {
-                  "version": "1.0.1",
-                  "from": "https://registry.npmjs.org/is-binary-path/-/is-binary-path-1.0.1.tgz",
-                  "resolved": "https://registry.npmjs.org/is-binary-path/-/is-binary-path-1.0.1.tgz",
-                  "dependencies": {
-                    "binary-extensions": {
-                      "version": "1.5.0",
-                      "from": "https://registry.npmjs.org/binary-extensions/-/binary-extensions-1.5.0.tgz",
-                      "resolved": "https://registry.npmjs.org/binary-extensions/-/binary-extensions-1.5.0.tgz"
-                    }
-                  }
-                },
-                "is-glob": {
-                  "version": "2.0.1",
-                  "from": "https://registry.npmjs.org/is-glob/-/is-glob-2.0.1.tgz",
-                  "resolved": "https://registry.npmjs.org/is-glob/-/is-glob-2.0.1.tgz",
-                  "dependencies": {
-                    "is-extglob": {
-                      "version": "1.0.0",
-                      "from": "https://registry.npmjs.org/is-extglob/-/is-extglob-1.0.0.tgz",
-                      "resolved": "https://registry.npmjs.org/is-extglob/-/is-extglob-1.0.0.tgz"
-                    }
-                  }
-                },
-                "readdirp": {
-                  "version": "2.1.0",
-                  "from": "https://registry.npmjs.org/readdirp/-/readdirp-2.1.0.tgz",
-                  "resolved": "https://registry.npmjs.org/readdirp/-/readdirp-2.1.0.tgz",
-                  "dependencies": {
-                    "graceful-fs": {
-                      "version": "4.1.5",
-                      "from": "https://registry.npmjs.org/graceful-fs/-/graceful-fs-4.1.5.tgz",
-                      "resolved": "https://registry.npmjs.org/graceful-fs/-/graceful-fs-4.1.5.tgz"
-<<<<<<< HEAD
-                    },
-                    "minimatch": {
-                      "version": "3.0.3",
-                      "from": "https://registry.npmjs.org/minimatch/-/minimatch-3.0.3.tgz",
-                      "resolved": "https://registry.npmjs.org/minimatch/-/minimatch-3.0.3.tgz",
-                      "dependencies": {
-                        "brace-expansion": {
-                          "version": "1.1.6",
-                          "from": "https://registry.npmjs.org/brace-expansion/-/brace-expansion-1.1.6.tgz",
-                          "resolved": "https://registry.npmjs.org/brace-expansion/-/brace-expansion-1.1.6.tgz",
-                          "dependencies": {
-                            "balanced-match": {
-                              "version": "0.4.2",
-                              "from": "https://registry.npmjs.org/balanced-match/-/balanced-match-0.4.2.tgz",
-                              "resolved": "https://registry.npmjs.org/balanced-match/-/balanced-match-0.4.2.tgz"
-                            },
-                            "concat-map": {
-                              "version": "0.0.1",
-                              "from": "https://registry.npmjs.org/concat-map/-/concat-map-0.0.1.tgz",
-                              "resolved": "https://registry.npmjs.org/concat-map/-/concat-map-0.0.1.tgz"
-                            }
-                          }
-                        }
-                      }
-                    },
-                    "readable-stream": {
-                      "version": "2.1.4",
-                      "from": "https://registry.npmjs.org/readable-stream/-/readable-stream-2.1.4.tgz",
-                      "resolved": "https://registry.npmjs.org/readable-stream/-/readable-stream-2.1.4.tgz",
-                      "dependencies": {
-                        "buffer-shims": {
-                          "version": "1.0.0",
-                          "from": "https://registry.npmjs.org/buffer-shims/-/buffer-shims-1.0.0.tgz",
-                          "resolved": "https://registry.npmjs.org/buffer-shims/-/buffer-shims-1.0.0.tgz"
-                        },
-                        "core-util-is": {
-                          "version": "1.0.2",
-                          "from": "https://registry.npmjs.org/core-util-is/-/core-util-is-1.0.2.tgz",
-                          "resolved": "https://registry.npmjs.org/core-util-is/-/core-util-is-1.0.2.tgz"
-                        },
-                        "isarray": {
-                          "version": "1.0.0",
-=======
-                    },
-                    "minimatch": {
-                      "version": "3.0.3",
-                      "from": "https://registry.npmjs.org/minimatch/-/minimatch-3.0.3.tgz",
-                      "resolved": "https://registry.npmjs.org/minimatch/-/minimatch-3.0.3.tgz",
-                      "dependencies": {
-                        "brace-expansion": {
-                          "version": "1.1.6",
-                          "from": "https://registry.npmjs.org/brace-expansion/-/brace-expansion-1.1.6.tgz",
-                          "resolved": "https://registry.npmjs.org/brace-expansion/-/brace-expansion-1.1.6.tgz",
-                          "dependencies": {
-                            "balanced-match": {
-                              "version": "0.4.2",
-                              "from": "https://registry.npmjs.org/balanced-match/-/balanced-match-0.4.2.tgz",
-                              "resolved": "https://registry.npmjs.org/balanced-match/-/balanced-match-0.4.2.tgz"
-                            },
-                            "concat-map": {
-                              "version": "0.0.1",
-                              "from": "https://registry.npmjs.org/concat-map/-/concat-map-0.0.1.tgz",
-                              "resolved": "https://registry.npmjs.org/concat-map/-/concat-map-0.0.1.tgz"
-                            }
-                          }
-                        }
-                      }
-                    },
-                    "readable-stream": {
-                      "version": "2.1.4",
-                      "from": "https://registry.npmjs.org/readable-stream/-/readable-stream-2.1.4.tgz",
-                      "resolved": "https://registry.npmjs.org/readable-stream/-/readable-stream-2.1.4.tgz",
-                      "dependencies": {
-                        "buffer-shims": {
-                          "version": "1.0.0",
-                          "from": "https://registry.npmjs.org/buffer-shims/-/buffer-shims-1.0.0.tgz",
-                          "resolved": "https://registry.npmjs.org/buffer-shims/-/buffer-shims-1.0.0.tgz"
-                        },
-                        "core-util-is": {
-                          "version": "1.0.2",
-                          "from": "https://registry.npmjs.org/core-util-is/-/core-util-is-1.0.2.tgz",
-                          "resolved": "https://registry.npmjs.org/core-util-is/-/core-util-is-1.0.2.tgz"
-                        },
-                        "isarray": {
-                          "version": "1.0.0",
->>>>>>> 6a49d01e
-                          "from": "https://registry.npmjs.org/isarray/-/isarray-1.0.0.tgz",
-                          "resolved": "https://registry.npmjs.org/isarray/-/isarray-1.0.0.tgz"
-                        },
-                        "process-nextick-args": {
-                          "version": "1.0.7",
-                          "from": "https://registry.npmjs.org/process-nextick-args/-/process-nextick-args-1.0.7.tgz",
-                          "resolved": "https://registry.npmjs.org/process-nextick-args/-/process-nextick-args-1.0.7.tgz"
-                        },
-                        "string_decoder": {
-                          "version": "0.10.31",
-                          "from": "https://registry.npmjs.org/string_decoder/-/string_decoder-0.10.31.tgz",
-                          "resolved": "https://registry.npmjs.org/string_decoder/-/string_decoder-0.10.31.tgz"
-                        },
-                        "util-deprecate": {
-                          "version": "1.0.2",
-                          "from": "https://registry.npmjs.org/util-deprecate/-/util-deprecate-1.0.2.tgz",
-                          "resolved": "https://registry.npmjs.org/util-deprecate/-/util-deprecate-1.0.2.tgz"
-                        }
-                      }
-                    },
-                    "set-immediate-shim": {
-                      "version": "1.0.1",
-                      "from": "https://registry.npmjs.org/set-immediate-shim/-/set-immediate-shim-1.0.1.tgz",
-                      "resolved": "https://registry.npmjs.org/set-immediate-shim/-/set-immediate-shim-1.0.1.tgz"
-                    }
-                  }
-                }
-              }
-            },
-            "minimatch": {
-              "version": "2.0.10",
-              "from": "https://registry.npmjs.org/minimatch/-/minimatch-2.0.10.tgz",
-              "resolved": "https://registry.npmjs.org/minimatch/-/minimatch-2.0.10.tgz",
-              "dependencies": {
-                "brace-expansion": {
-                  "version": "1.1.6",
-                  "from": "https://registry.npmjs.org/brace-expansion/-/brace-expansion-1.1.6.tgz",
-                  "resolved": "https://registry.npmjs.org/brace-expansion/-/brace-expansion-1.1.6.tgz",
-                  "dependencies": {
-                    "balanced-match": {
-                      "version": "0.4.2",
-                      "from": "https://registry.npmjs.org/balanced-match/-/balanced-match-0.4.2.tgz",
-                      "resolved": "https://registry.npmjs.org/balanced-match/-/balanced-match-0.4.2.tgz"
-                    },
-                    "concat-map": {
-                      "version": "0.0.1",
-                      "from": "https://registry.npmjs.org/concat-map/-/concat-map-0.0.1.tgz",
-                      "resolved": "https://registry.npmjs.org/concat-map/-/concat-map-0.0.1.tgz"
-                    }
-                  }
-                }
-              }
-            },
-            "ps-tree": {
-              "version": "0.0.3",
-              "from": "https://registry.npmjs.org/ps-tree/-/ps-tree-0.0.3.tgz",
-              "resolved": "https://registry.npmjs.org/ps-tree/-/ps-tree-0.0.3.tgz",
-              "dependencies": {
-                "event-stream": {
-                  "version": "0.5.3",
-                  "from": "https://registry.npmjs.org/event-stream/-/event-stream-0.5.3.tgz",
-                  "resolved": "https://registry.npmjs.org/event-stream/-/event-stream-0.5.3.tgz",
-                  "dependencies": {
-                    "optimist": {
-                      "version": "0.2.8",
-                      "from": "https://registry.npmjs.org/optimist/-/optimist-0.2.8.tgz",
-                      "resolved": "https://registry.npmjs.org/optimist/-/optimist-0.2.8.tgz",
-                      "dependencies": {
-                        "wordwrap": {
-                          "version": "0.0.3",
-                          "from": "https://registry.npmjs.org/wordwrap/-/wordwrap-0.0.3.tgz",
-                          "resolved": "https://registry.npmjs.org/wordwrap/-/wordwrap-0.0.3.tgz"
-                        }
-                      }
-                    }
-                  }
-                }
-              }
-            }
-          }
-        },
-        "nconf": {
-          "version": "0.6.9",
-          "from": "https://registry.npmjs.org/nconf/-/nconf-0.6.9.tgz",
-          "resolved": "https://registry.npmjs.org/nconf/-/nconf-0.6.9.tgz",
-          "dependencies": {
-            "async": {
-              "version": "0.2.9",
-              "from": "https://registry.npmjs.org/async/-/async-0.2.9.tgz",
-              "resolved": "https://registry.npmjs.org/async/-/async-0.2.9.tgz"
-            },
-            "ini": {
-              "version": "1.3.4",
-              "from": "https://registry.npmjs.org/ini/-/ini-1.3.4.tgz",
-              "resolved": "https://registry.npmjs.org/ini/-/ini-1.3.4.tgz"
-            },
-            "optimist": {
-              "version": "0.6.0",
-              "from": "https://registry.npmjs.org/optimist/-/optimist-0.6.0.tgz",
-              "resolved": "https://registry.npmjs.org/optimist/-/optimist-0.6.0.tgz",
-              "dependencies": {
-                "minimist": {
-                  "version": "0.0.10",
-                  "from": "https://registry.npmjs.org/minimist/-/minimist-0.0.10.tgz",
-                  "resolved": "https://registry.npmjs.org/minimist/-/minimist-0.0.10.tgz"
-                },
-                "wordwrap": {
-                  "version": "0.0.3",
-                  "from": "https://registry.npmjs.org/wordwrap/-/wordwrap-0.0.3.tgz",
-                  "resolved": "https://registry.npmjs.org/wordwrap/-/wordwrap-0.0.3.tgz"
-                }
-              }
-            }
-          }
-        },
-        "nssocket": {
-          "version": "0.5.3",
-          "from": "https://registry.npmjs.org/nssocket/-/nssocket-0.5.3.tgz",
-          "resolved": "https://registry.npmjs.org/nssocket/-/nssocket-0.5.3.tgz",
-          "dependencies": {
-            "eventemitter2": {
-              "version": "0.4.14",
-              "from": "https://registry.npmjs.org/eventemitter2/-/eventemitter2-0.4.14.tgz",
-              "resolved": "https://registry.npmjs.org/eventemitter2/-/eventemitter2-0.4.14.tgz"
-            },
-            "lazy": {
-              "version": "1.0.11",
-              "from": "https://registry.npmjs.org/lazy/-/lazy-1.0.11.tgz",
-              "resolved": "https://registry.npmjs.org/lazy/-/lazy-1.0.11.tgz"
-            }
-          }
-        },
-        "object-assign": {
-          "version": "3.0.0",
-          "from": "https://registry.npmjs.org/object-assign/-/object-assign-3.0.0.tgz",
-          "resolved": "https://registry.npmjs.org/object-assign/-/object-assign-3.0.0.tgz"
-        },
-        "optimist": {
-          "version": "0.6.1",
-          "from": "https://registry.npmjs.org/optimist/-/optimist-0.6.1.tgz",
-          "resolved": "https://registry.npmjs.org/optimist/-/optimist-0.6.1.tgz",
-          "dependencies": {
-            "minimist": {
-              "version": "0.0.10",
-              "from": "https://registry.npmjs.org/minimist/-/minimist-0.0.10.tgz",
-              "resolved": "https://registry.npmjs.org/minimist/-/minimist-0.0.10.tgz"
-            },
-            "wordwrap": {
-              "version": "0.0.3",
-              "from": "https://registry.npmjs.org/wordwrap/-/wordwrap-0.0.3.tgz",
-              "resolved": "https://registry.npmjs.org/wordwrap/-/wordwrap-0.0.3.tgz"
-            }
-          }
-        },
-        "path-is-absolute": {
-          "version": "1.0.0",
-          "from": "https://registry.npmjs.org/path-is-absolute/-/path-is-absolute-1.0.0.tgz",
-          "resolved": "https://registry.npmjs.org/path-is-absolute/-/path-is-absolute-1.0.0.tgz"
-        },
-        "prettyjson": {
-          "version": "1.1.3",
-          "from": "https://registry.npmjs.org/prettyjson/-/prettyjson-1.1.3.tgz",
-          "resolved": "https://registry.npmjs.org/prettyjson/-/prettyjson-1.1.3.tgz",
-          "dependencies": {
-            "colors": {
-              "version": "1.1.2",
-              "from": "https://registry.npmjs.org/colors/-/colors-1.1.2.tgz",
-              "resolved": "https://registry.npmjs.org/colors/-/colors-1.1.2.tgz"
-            }
-          }
-        },
-        "shush": {
-          "version": "1.0.0",
-          "from": "https://registry.npmjs.org/shush/-/shush-1.0.0.tgz",
-          "resolved": "https://registry.npmjs.org/shush/-/shush-1.0.0.tgz",
-          "dependencies": {
-            "caller": {
-              "version": "0.0.1",
-              "from": "https://registry.npmjs.org/caller/-/caller-0.0.1.tgz",
-              "resolved": "https://registry.npmjs.org/caller/-/caller-0.0.1.tgz",
-              "dependencies": {
-                "tape": {
-                  "version": "2.3.3",
-                  "from": "https://registry.npmjs.org/tape/-/tape-2.3.3.tgz",
-                  "resolved": "https://registry.npmjs.org/tape/-/tape-2.3.3.tgz",
-                  "dependencies": {
-                    "deep-equal": {
-                      "version": "0.1.2",
-                      "from": "https://registry.npmjs.org/deep-equal/-/deep-equal-0.1.2.tgz",
-                      "resolved": "https://registry.npmjs.org/deep-equal/-/deep-equal-0.1.2.tgz"
-                    },
-                    "defined": {
-                      "version": "0.0.0",
-                      "from": "https://registry.npmjs.org/defined/-/defined-0.0.0.tgz",
-                      "resolved": "https://registry.npmjs.org/defined/-/defined-0.0.0.tgz"
-                    },
-                    "inherits": {
-                      "version": "2.0.1",
-                      "from": "https://registry.npmjs.org/inherits/-/inherits-2.0.1.tgz",
-                      "resolved": "https://registry.npmjs.org/inherits/-/inherits-2.0.1.tgz"
-                    },
-                    "jsonify": {
-                      "version": "0.0.0",
-                      "from": "https://registry.npmjs.org/jsonify/-/jsonify-0.0.0.tgz",
-                      "resolved": "https://registry.npmjs.org/jsonify/-/jsonify-0.0.0.tgz"
-                    },
-                    "resumer": {
-                      "version": "0.0.0",
-                      "from": "https://registry.npmjs.org/resumer/-/resumer-0.0.0.tgz",
-                      "resolved": "https://registry.npmjs.org/resumer/-/resumer-0.0.0.tgz"
-                    },
-                    "through": {
-                      "version": "2.3.8",
-                      "from": "https://registry.npmjs.org/through/-/through-2.3.8.tgz",
-                      "resolved": "https://registry.npmjs.org/through/-/through-2.3.8.tgz"
-                    }
-                  }
-                }
-              }
-            },
-            "strip-json-comments": {
-              "version": "0.1.3",
-              "from": "https://registry.npmjs.org/strip-json-comments/-/strip-json-comments-0.1.3.tgz",
-              "resolved": "https://registry.npmjs.org/strip-json-comments/-/strip-json-comments-0.1.3.tgz"
-            }
-          }
-        },
-        "timespan": {
-          "version": "2.3.0",
-          "from": "https://registry.npmjs.org/timespan/-/timespan-2.3.0.tgz",
-          "resolved": "https://registry.npmjs.org/timespan/-/timespan-2.3.0.tgz"
-        },
-        "utile": {
-          "version": "0.2.1",
-          "from": "https://registry.npmjs.org/utile/-/utile-0.2.1.tgz",
-          "resolved": "https://registry.npmjs.org/utile/-/utile-0.2.1.tgz",
-          "dependencies": {
-            "async": {
-              "version": "0.2.10",
-              "from": "https://registry.npmjs.org/async/-/async-0.2.10.tgz",
-              "resolved": "https://registry.npmjs.org/async/-/async-0.2.10.tgz"
-            },
-            "deep-equal": {
-              "version": "1.0.1",
-              "from": "https://registry.npmjs.org/deep-equal/-/deep-equal-1.0.1.tgz",
-              "resolved": "https://registry.npmjs.org/deep-equal/-/deep-equal-1.0.1.tgz"
-            },
-            "i": {
-              "version": "0.3.5",
-              "from": "https://registry.npmjs.org/i/-/i-0.3.5.tgz",
-              "resolved": "https://registry.npmjs.org/i/-/i-0.3.5.tgz"
-            },
-            "ncp": {
-              "version": "0.4.2",
-              "from": "https://registry.npmjs.org/ncp/-/ncp-0.4.2.tgz",
-              "resolved": "https://registry.npmjs.org/ncp/-/ncp-0.4.2.tgz"
-            }
-          }
-        },
-        "winston": {
-          "version": "0.8.3",
-          "from": "https://registry.npmjs.org/winston/-/winston-0.8.3.tgz",
-          "resolved": "https://registry.npmjs.org/winston/-/winston-0.8.3.tgz",
-          "dependencies": {
-            "async": {
-              "version": "0.2.10",
-              "from": "https://registry.npmjs.org/async/-/async-0.2.10.tgz",
-              "resolved": "https://registry.npmjs.org/async/-/async-0.2.10.tgz"
-            },
-            "cycle": {
-              "version": "1.0.3",
-              "from": "https://registry.npmjs.org/cycle/-/cycle-1.0.3.tgz",
-              "resolved": "https://registry.npmjs.org/cycle/-/cycle-1.0.3.tgz"
-            },
-            "eyes": {
-              "version": "0.1.8",
-              "from": "https://registry.npmjs.org/eyes/-/eyes-0.1.8.tgz",
-              "resolved": "https://registry.npmjs.org/eyes/-/eyes-0.1.8.tgz"
-            },
-            "isstream": {
-              "version": "0.1.2",
-              "from": "https://registry.npmjs.org/isstream/-/isstream-0.1.2.tgz",
-              "resolved": "https://registry.npmjs.org/isstream/-/isstream-0.1.2.tgz"
-            },
-            "pkginfo": {
-              "version": "0.3.1",
-              "from": "https://registry.npmjs.org/pkginfo/-/pkginfo-0.3.1.tgz",
-              "resolved": "https://registry.npmjs.org/pkginfo/-/pkginfo-0.3.1.tgz"
-            },
-            "stack-trace": {
-              "version": "0.0.9",
-              "from": "https://registry.npmjs.org/stack-trace/-/stack-trace-0.0.9.tgz",
-              "resolved": "https://registry.npmjs.org/stack-trace/-/stack-trace-0.0.9.tgz"
-            }
-          }
-        }
-      }
-    },
-    "forever-service": {
-      "version": "0.5.7",
-      "from": "https://registry.npmjs.org/forever-service/-/forever-service-0.5.7.tgz",
-      "resolved": "https://registry.npmjs.org/forever-service/-/forever-service-0.5.7.tgz",
-      "dependencies": {
-        "async": {
-          "version": "0.9.2",
-          "from": "https://registry.npmjs.org/async/-/async-0.9.2.tgz",
-          "resolved": "https://registry.npmjs.org/async/-/async-0.9.2.tgz"
-        },
-        "commander": {
-          "version": "2.3.0",
-          "from": "https://registry.npmjs.org/commander/-/commander-2.3.0.tgz",
-          "resolved": "https://registry.npmjs.org/commander/-/commander-2.3.0.tgz"
-        },
-        "shelljs": {
-          "version": "0.3.0",
-          "from": "https://registry.npmjs.org/shelljs/-/shelljs-0.3.0.tgz",
-          "resolved": "https://registry.npmjs.org/shelljs/-/shelljs-0.3.0.tgz"
-        },
-        "swig": {
-          "version": "1.4.2",
-          "from": "https://registry.npmjs.org/swig/-/swig-1.4.2.tgz",
-          "resolved": "https://registry.npmjs.org/swig/-/swig-1.4.2.tgz",
-          "dependencies": {
-            "optimist": {
-              "version": "0.6.1",
-              "from": "https://registry.npmjs.org/optimist/-/optimist-0.6.1.tgz",
-              "resolved": "https://registry.npmjs.org/optimist/-/optimist-0.6.1.tgz",
-              "dependencies": {
-                "minimist": {
-                  "version": "0.0.10",
-                  "from": "https://registry.npmjs.org/minimist/-/minimist-0.0.10.tgz",
-                  "resolved": "https://registry.npmjs.org/minimist/-/minimist-0.0.10.tgz"
-                },
-                "wordwrap": {
-                  "version": "0.0.3",
-                  "from": "https://registry.npmjs.org/wordwrap/-/wordwrap-0.0.3.tgz",
-                  "resolved": "https://registry.npmjs.org/wordwrap/-/wordwrap-0.0.3.tgz"
-                }
-              }
-            },
-            "uglify-js": {
-              "version": "2.4.24",
-              "from": "https://registry.npmjs.org/uglify-js/-/uglify-js-2.4.24.tgz",
-              "resolved": "https://registry.npmjs.org/uglify-js/-/uglify-js-2.4.24.tgz",
-              "dependencies": {
-                "async": {
-                  "version": "0.2.10",
-                  "from": "https://registry.npmjs.org/async/-/async-0.2.10.tgz",
-                  "resolved": "https://registry.npmjs.org/async/-/async-0.2.10.tgz"
-                },
-                "source-map": {
-                  "version": "0.1.34",
-                  "from": "https://registry.npmjs.org/source-map/-/source-map-0.1.34.tgz",
-                  "resolved": "https://registry.npmjs.org/source-map/-/source-map-0.1.34.tgz",
-                  "dependencies": {
-                    "amdefine": {
-                      "version": "1.0.0",
-                      "from": "https://registry.npmjs.org/amdefine/-/amdefine-1.0.0.tgz",
-                      "resolved": "https://registry.npmjs.org/amdefine/-/amdefine-1.0.0.tgz"
-                    }
-                  }
-                },
-                "uglify-to-browserify": {
-                  "version": "1.0.2",
-                  "from": "https://registry.npmjs.org/uglify-to-browserify/-/uglify-to-browserify-1.0.2.tgz",
-                  "resolved": "https://registry.npmjs.org/uglify-to-browserify/-/uglify-to-browserify-1.0.2.tgz"
-                },
-                "yargs": {
-                  "version": "3.5.4",
-                  "from": "https://registry.npmjs.org/yargs/-/yargs-3.5.4.tgz",
-                  "resolved": "https://registry.npmjs.org/yargs/-/yargs-3.5.4.tgz",
-                  "dependencies": {
-                    "camelcase": {
-                      "version": "1.2.1",
-                      "from": "https://registry.npmjs.org/camelcase/-/camelcase-1.2.1.tgz",
-                      "resolved": "https://registry.npmjs.org/camelcase/-/camelcase-1.2.1.tgz"
-                    },
-                    "decamelize": {
-                      "version": "1.2.0",
-                      "from": "https://registry.npmjs.org/decamelize/-/decamelize-1.2.0.tgz",
-                      "resolved": "https://registry.npmjs.org/decamelize/-/decamelize-1.2.0.tgz"
-                    },
-                    "window-size": {
-                      "version": "0.1.0",
-                      "from": "https://registry.npmjs.org/window-size/-/window-size-0.1.0.tgz",
-                      "resolved": "https://registry.npmjs.org/window-size/-/window-size-0.1.0.tgz"
-                    },
-                    "wordwrap": {
-                      "version": "0.0.2",
-                      "from": "https://registry.npmjs.org/wordwrap/-/wordwrap-0.0.2.tgz",
-                      "resolved": "https://registry.npmjs.org/wordwrap/-/wordwrap-0.0.2.tgz"
-                    }
-                  }
-                }
-              }
-            }
-          }
-        },
-        "walker": {
-          "version": "1.0.7",
-          "from": "https://registry.npmjs.org/walker/-/walker-1.0.7.tgz",
-          "resolved": "https://registry.npmjs.org/walker/-/walker-1.0.7.tgz",
-          "dependencies": {
-            "makeerror": {
-              "version": "1.0.11",
-              "from": "https://registry.npmjs.org/makeerror/-/makeerror-1.0.11.tgz",
-              "resolved": "https://registry.npmjs.org/makeerror/-/makeerror-1.0.11.tgz",
-              "dependencies": {
-                "tmpl": {
-                  "version": "1.0.4",
-                  "from": "https://registry.npmjs.org/tmpl/-/tmpl-1.0.4.tgz",
-                  "resolved": "https://registry.npmjs.org/tmpl/-/tmpl-1.0.4.tgz"
-                }
-              }
-            }
-          }
-        }
-      }
-    },
-    "form-data": {
-      "version": "0.2.0",
-      "from": "https://registry.npmjs.org/form-data/-/form-data-0.2.0.tgz",
-      "resolved": "https://registry.npmjs.org/form-data/-/form-data-0.2.0.tgz",
-      "dependencies": {
-        "async": {
-          "version": "0.9.2",
-          "from": "https://registry.npmjs.org/async/-/async-0.9.2.tgz",
-          "resolved": "https://registry.npmjs.org/async/-/async-0.9.2.tgz"
-        },
-        "combined-stream": {
-          "version": "0.0.7",
-          "from": "https://registry.npmjs.org/combined-stream/-/combined-stream-0.0.7.tgz",
-          "resolved": "https://registry.npmjs.org/combined-stream/-/combined-stream-0.0.7.tgz",
-          "dependencies": {
-            "delayed-stream": {
-              "version": "0.0.5",
-              "from": "https://registry.npmjs.org/delayed-stream/-/delayed-stream-0.0.5.tgz",
-              "resolved": "https://registry.npmjs.org/delayed-stream/-/delayed-stream-0.0.5.tgz"
-            }
-          }
-        },
-        "mime-types": {
-          "version": "2.0.14",
-          "from": "https://registry.npmjs.org/mime-types/-/mime-types-2.0.14.tgz",
-          "resolved": "https://registry.npmjs.org/mime-types/-/mime-types-2.0.14.tgz",
-          "dependencies": {
-            "mime-db": {
-              "version": "1.12.0",
-              "from": "https://registry.npmjs.org/mime-db/-/mime-db-1.12.0.tgz",
-              "resolved": "https://registry.npmjs.org/mime-db/-/mime-db-1.12.0.tgz"
-            }
-          }
-        }
-      }
-    },
-    "forwarded": {
-      "version": "0.1.0",
-      "from": "forwarded@>=0.1.0 <0.2.0",
-      "resolved": "https://registry.npmjs.org/forwarded/-/forwarded-0.1.0.tgz"
-    },
-    "fresh": {
-      "version": "0.3.0",
-      "from": "fresh@0.3.0",
-      "resolved": "https://registry.npmjs.org/fresh/-/fresh-0.3.0.tgz"
-    },
-    "fs.realpath": {
-      "version": "1.0.0",
-      "from": "fs.realpath@>=1.0.0 <2.0.0",
-      "resolved": "https://registry.npmjs.org/fs.realpath/-/fs.realpath-1.0.0.tgz"
+          "from": "wrappy@>=1.0.0 <2.0.0",
+          "resolved": "https://registry.npmjs.org/wrappy/-/wrappy-1.0.2.tgz"
+        },
+        "xtend": {
+          "version": "4.0.1",
+          "from": "xtend@>=4.0.0 <5.0.0",
+          "resolved": "https://registry.npmjs.org/xtend/-/xtend-4.0.1.tgz",
+          "optional": true
+        }
+      }
+    },
+    "fstream": {
+      "version": "1.0.10",
+      "from": "fstream@>=1.0.0 <2.0.0",
+      "resolved": "https://registry.npmjs.org/fstream/-/fstream-1.0.10.tgz"
+    },
+    "gauge": {
+      "version": "2.6.0",
+      "from": "gauge@>=2.6.0 <2.7.0",
+      "resolved": "https://registry.npmjs.org/gauge/-/gauge-2.6.0.tgz"
+    },
+    "gaze": {
+      "version": "0.5.2",
+      "from": "gaze@>=0.5.1 <0.6.0",
+      "resolved": "https://registry.npmjs.org/gaze/-/gaze-0.5.2.tgz"
     },
     "generate-function": {
       "version": "2.0.0",
@@ -4042,3790 +2056,539 @@
       "from": "generate-object-property@>=1.1.0 <2.0.0",
       "resolved": "https://registry.npmjs.org/generate-object-property/-/generate-object-property-1.2.0.tgz"
     },
+    "get-stdin": {
+      "version": "4.0.1",
+      "from": "get-stdin@>=4.0.1 <5.0.0",
+      "resolved": "https://registry.npmjs.org/get-stdin/-/get-stdin-4.0.1.tgz"
+    },
+    "getpass": {
+      "version": "0.1.6",
+      "from": "getpass@>=0.1.1 <0.2.0",
+      "resolved": "https://registry.npmjs.org/getpass/-/getpass-0.1.6.tgz",
+      "dependencies": {
+        "assert-plus": {
+          "version": "1.0.0",
+          "from": "assert-plus@>=1.0.0 <2.0.0",
+          "resolved": "https://registry.npmjs.org/assert-plus/-/assert-plus-1.0.0.tgz"
+        }
+      }
+    },
     "glob": {
       "version": "7.1.1",
       "from": "glob@>=7.0.3 <8.0.0",
       "resolved": "https://registry.npmjs.org/glob/-/glob-7.1.1.tgz"
     },
+    "glob-base": {
+      "version": "0.3.0",
+      "from": "glob-base@>=0.3.0 <0.4.0",
+      "resolved": "https://registry.npmjs.org/glob-base/-/glob-base-0.3.0.tgz"
+    },
+    "glob-parent": {
+      "version": "2.0.0",
+      "from": "glob-parent@>=2.0.0 <3.0.0",
+      "resolved": "https://registry.npmjs.org/glob-parent/-/glob-parent-2.0.0.tgz"
+    },
+    "glob-stream": {
+      "version": "3.1.18",
+      "from": "glob-stream@>=3.1.5 <4.0.0",
+      "resolved": "https://registry.npmjs.org/glob-stream/-/glob-stream-3.1.18.tgz",
+      "dependencies": {
+        "glob": {
+          "version": "4.5.3",
+          "from": "glob@>=4.3.1 <5.0.0",
+          "resolved": "https://registry.npmjs.org/glob/-/glob-4.5.3.tgz"
+        },
+        "isarray": {
+          "version": "0.0.1",
+          "from": "isarray@0.0.1",
+          "resolved": "https://registry.npmjs.org/isarray/-/isarray-0.0.1.tgz"
+        },
+        "minimatch": {
+          "version": "2.0.10",
+          "from": "minimatch@>=2.0.1 <3.0.0",
+          "resolved": "https://registry.npmjs.org/minimatch/-/minimatch-2.0.10.tgz"
+        },
+        "readable-stream": {
+          "version": "1.0.34",
+          "from": "readable-stream@>=1.0.33-1 <1.1.0-0",
+          "resolved": "https://registry.npmjs.org/readable-stream/-/readable-stream-1.0.34.tgz"
+        },
+        "through2": {
+          "version": "0.6.5",
+          "from": "through2@>=0.6.1 <0.7.0",
+          "resolved": "https://registry.npmjs.org/through2/-/through2-0.6.5.tgz"
+        }
+      }
+    },
     "glob-to-regexp": {
       "version": "0.1.0",
-      "from": "https://registry.npmjs.org/glob-to-regexp/-/glob-to-regexp-0.1.0.tgz",
+      "from": "glob-to-regexp@0.1.0",
       "resolved": "https://registry.npmjs.org/glob-to-regexp/-/glob-to-regexp-0.1.0.tgz"
     },
+    "glob-watcher": {
+      "version": "0.0.6",
+      "from": "glob-watcher@>=0.0.6 <0.0.7",
+      "resolved": "https://registry.npmjs.org/glob-watcher/-/glob-watcher-0.0.6.tgz"
+    },
+    "glob2base": {
+      "version": "0.0.12",
+      "from": "glob2base@>=0.0.12 <0.0.13",
+      "resolved": "https://registry.npmjs.org/glob2base/-/glob2base-0.0.12.tgz"
+    },
+    "global-modules": {
+      "version": "0.2.3",
+      "from": "global-modules@>=0.2.3 <0.3.0",
+      "resolved": "https://registry.npmjs.org/global-modules/-/global-modules-0.2.3.tgz"
+    },
+    "global-prefix": {
+      "version": "0.1.4",
+      "from": "global-prefix@>=0.1.4 <0.2.0",
+      "resolved": "https://registry.npmjs.org/global-prefix/-/global-prefix-0.1.4.tgz"
+    },
     "globals": {
-      "version": "9.12.0",
+      "version": "9.14.0",
       "from": "globals@>=9.2.0 <10.0.0",
-      "resolved": "https://registry.npmjs.org/globals/-/globals-9.12.0.tgz"
+      "resolved": "https://registry.npmjs.org/globals/-/globals-9.14.0.tgz"
     },
     "globby": {
       "version": "5.0.0",
       "from": "globby@>=5.0.0 <6.0.0",
       "resolved": "https://registry.npmjs.org/globby/-/globby-5.0.0.tgz"
     },
+    "globule": {
+      "version": "0.1.0",
+      "from": "globule@>=0.1.0 <0.2.0",
+      "resolved": "https://registry.npmjs.org/globule/-/globule-0.1.0.tgz",
+      "dependencies": {
+        "glob": {
+          "version": "3.1.21",
+          "from": "glob@>=3.1.21 <3.2.0",
+          "resolved": "https://registry.npmjs.org/glob/-/glob-3.1.21.tgz"
+        },
+        "graceful-fs": {
+          "version": "1.2.3",
+          "from": "graceful-fs@>=1.2.0 <1.3.0",
+          "resolved": "https://registry.npmjs.org/graceful-fs/-/graceful-fs-1.2.3.tgz"
+        },
+        "inherits": {
+          "version": "1.0.2",
+          "from": "inherits@>=1.0.0 <2.0.0",
+          "resolved": "https://registry.npmjs.org/inherits/-/inherits-1.0.2.tgz"
+        },
+        "lodash": {
+          "version": "1.0.2",
+          "from": "lodash@>=1.0.1 <1.1.0",
+          "resolved": "https://registry.npmjs.org/lodash/-/lodash-1.0.2.tgz"
+        },
+        "minimatch": {
+          "version": "0.2.14",
+          "from": "minimatch@>=0.2.11 <0.3.0",
+          "resolved": "https://registry.npmjs.org/minimatch/-/minimatch-0.2.14.tgz"
+        }
+      }
+    },
+    "glogg": {
+      "version": "1.0.0",
+      "from": "glogg@>=1.0.0 <2.0.0",
+      "resolved": "https://registry.npmjs.org/glogg/-/glogg-1.0.0.tgz"
+    },
+    "google-auth-library": {
+      "version": "0.9.9",
+      "from": "google-auth-library@>=0.9.7 <0.10.0",
+      "resolved": "https://registry.npmjs.org/google-auth-library/-/google-auth-library-0.9.9.tgz",
+      "dependencies": {
+        "async": {
+          "version": "1.4.2",
+          "from": "async@>=1.4.2 <1.5.0",
+          "resolved": "https://registry.npmjs.org/async/-/async-1.4.2.tgz"
+        },
+        "extend": {
+          "version": "3.0.0",
+          "from": "extend@>=3.0.0 <3.1.0",
+          "resolved": "https://registry.npmjs.org/extend/-/extend-3.0.0.tgz"
+        },
+        "form-data": {
+          "version": "1.0.1",
+          "from": "form-data@>=1.0.0-rc4 <1.1.0",
+          "resolved": "https://registry.npmjs.org/form-data/-/form-data-1.0.1.tgz",
+          "dependencies": {
+            "async": {
+              "version": "2.1.2",
+              "from": "async@^2.0.1",
+              "resolved": "https://registry.npmjs.org/async/-/async-2.1.2.tgz"
+            }
+          }
+        },
+        "request": {
+          "version": "2.74.0",
+          "from": "request@>=2.74.0 <2.75.0",
+          "resolved": "https://registry.npmjs.org/request/-/request-2.74.0.tgz"
+        },
+        "string-template": {
+          "version": "0.2.1",
+          "from": "string-template@>=0.2.0 <0.3.0",
+          "resolved": "https://registry.npmjs.org/string-template/-/string-template-0.2.1.tgz"
+        }
+      }
+    },
+    "google-p12-pem": {
+      "version": "0.1.0",
+      "from": "google-p12-pem@>=0.1.0 <0.2.0",
+      "resolved": "https://registry.npmjs.org/google-p12-pem/-/google-p12-pem-0.1.0.tgz"
+    },
     "googleapis": {
       "version": "12.2.0",
-      "from": "https://registry.npmjs.org/googleapis/-/googleapis-12.2.0.tgz",
+      "from": "googleapis@12.2.0",
       "resolved": "https://registry.npmjs.org/googleapis/-/googleapis-12.2.0.tgz",
       "dependencies": {
         "async": {
           "version": "2.0.1",
-          "from": "https://registry.npmjs.org/async/-/async-2.0.1.tgz",
+          "from": "async@>=2.0.1 <2.1.0",
           "resolved": "https://registry.npmjs.org/async/-/async-2.0.1.tgz"
         },
-        "google-auth-library": {
-          "version": "0.9.8",
-          "from": "https://registry.npmjs.org/google-auth-library/-/google-auth-library-0.9.8.tgz",
-          "resolved": "https://registry.npmjs.org/google-auth-library/-/google-auth-library-0.9.8.tgz",
+        "extend": {
+          "version": "3.0.0",
+          "from": "extend@>=3.0.0 <3.1.0",
+          "resolved": "https://registry.npmjs.org/extend/-/extend-3.0.0.tgz"
+        },
+        "form-data": {
+          "version": "2.1.2",
+          "from": "form-data@>=2.1.1 <2.2.0",
+          "resolved": "https://registry.npmjs.org/form-data/-/form-data-2.1.2.tgz"
+        },
+        "qs": {
+          "version": "6.3.0",
+          "from": "qs@>=6.3.0 <6.4.0",
+          "resolved": "https://registry.npmjs.org/qs/-/qs-6.3.0.tgz"
+        },
+        "request": {
+          "version": "2.79.0",
+          "from": "request@>=2.74.0 <3.0.0",
+          "resolved": "https://registry.npmjs.org/request/-/request-2.79.0.tgz"
+        },
+        "uuid": {
+          "version": "3.0.0",
+          "from": "uuid@>=3.0.0 <4.0.0",
+          "resolved": "https://registry.npmjs.org/uuid/-/uuid-3.0.0.tgz"
+        }
+      }
+    },
+    "graceful-fs": {
+      "version": "4.1.10",
+      "from": "graceful-fs@>=4.1.2 <5.0.0",
+      "resolved": "https://registry.npmjs.org/graceful-fs/-/graceful-fs-4.1.10.tgz"
+    },
+    "graceful-readlink": {
+      "version": "1.0.1",
+      "from": "graceful-readlink@>=1.0.0",
+      "resolved": "https://registry.npmjs.org/graceful-readlink/-/graceful-readlink-1.0.1.tgz"
+    },
+    "growl": {
+      "version": "1.9.2",
+      "from": "growl@1.9.2",
+      "resolved": "https://registry.npmjs.org/growl/-/growl-1.9.2.tgz"
+    },
+    "gtoken": {
+      "version": "1.2.1",
+      "from": "gtoken@>=1.1.0 <2.0.0",
+      "resolved": "https://registry.npmjs.org/gtoken/-/gtoken-1.2.1.tgz"
+    },
+    "gulp": {
+      "version": "3.9.1",
+      "from": "gulp@3.9.1",
+      "resolved": "https://registry.npmjs.org/gulp/-/gulp-3.9.1.tgz"
+    },
+    "gulp-gzip": {
+      "version": "1.4.0",
+      "from": "gulp-gzip@1.4.0",
+      "resolved": "https://registry.npmjs.org/gulp-gzip/-/gulp-gzip-1.4.0.tgz",
+      "dependencies": {
+        "ansi-regex": {
+          "version": "0.2.1",
+          "from": "ansi-regex@>=0.2.0 <0.3.0",
+          "resolved": "https://registry.npmjs.org/ansi-regex/-/ansi-regex-0.2.1.tgz"
+        },
+        "ansi-styles": {
+          "version": "1.1.0",
+          "from": "ansi-styles@>=1.1.0 <2.0.0",
+          "resolved": "https://registry.npmjs.org/ansi-styles/-/ansi-styles-1.1.0.tgz"
+        },
+        "bytes": {
+          "version": "0.3.0",
+          "from": "bytes@>=0.3.0 <0.4.0",
+          "resolved": "https://registry.npmjs.org/bytes/-/bytes-0.3.0.tgz"
+        },
+        "chalk": {
+          "version": "0.5.1",
+          "from": "chalk@>=0.5.0 <0.6.0",
+          "resolved": "https://registry.npmjs.org/chalk/-/chalk-0.5.1.tgz"
+        },
+        "gulp-util": {
+          "version": "2.2.20",
+          "from": "gulp-util@>=2.2.14 <3.0.0",
+          "resolved": "https://registry.npmjs.org/gulp-util/-/gulp-util-2.2.20.tgz",
+          "dependencies": {
+            "through2": {
+              "version": "0.5.1",
+              "from": "through2@>=0.5.0 <0.6.0",
+              "resolved": "https://registry.npmjs.org/through2/-/through2-0.5.1.tgz"
+            }
+          }
+        },
+        "has-ansi": {
+          "version": "0.1.0",
+          "from": "has-ansi@>=0.1.0 <0.2.0",
+          "resolved": "https://registry.npmjs.org/has-ansi/-/has-ansi-0.1.0.tgz"
+        },
+        "isarray": {
+          "version": "0.0.1",
+          "from": "isarray@0.0.1",
+          "resolved": "https://registry.npmjs.org/isarray/-/isarray-0.0.1.tgz"
+        },
+        "lodash._reinterpolate": {
+          "version": "2.4.1",
+          "from": "lodash._reinterpolate@>=2.4.1 <3.0.0",
+          "resolved": "https://registry.npmjs.org/lodash._reinterpolate/-/lodash._reinterpolate-2.4.1.tgz"
+        },
+        "lodash.escape": {
+          "version": "2.4.1",
+          "from": "lodash.escape@>=2.4.1 <2.5.0",
+          "resolved": "https://registry.npmjs.org/lodash.escape/-/lodash.escape-2.4.1.tgz"
+        },
+        "lodash.keys": {
+          "version": "2.4.1",
+          "from": "lodash.keys@>=2.4.1 <2.5.0",
+          "resolved": "https://registry.npmjs.org/lodash.keys/-/lodash.keys-2.4.1.tgz"
+        },
+        "lodash.template": {
+          "version": "2.4.1",
+          "from": "lodash.template@>=2.4.1 <3.0.0",
+          "resolved": "https://registry.npmjs.org/lodash.template/-/lodash.template-2.4.1.tgz"
+        },
+        "lodash.templatesettings": {
+          "version": "2.4.1",
+          "from": "lodash.templatesettings@>=2.4.1 <2.5.0",
+          "resolved": "https://registry.npmjs.org/lodash.templatesettings/-/lodash.templatesettings-2.4.1.tgz"
+        },
+        "minimist": {
+          "version": "0.2.0",
+          "from": "minimist@>=0.2.0 <0.3.0",
+          "resolved": "https://registry.npmjs.org/minimist/-/minimist-0.2.0.tgz"
+        },
+        "readable-stream": {
+          "version": "1.0.34",
+          "from": "readable-stream@>=1.0.17 <1.1.0",
+          "resolved": "https://registry.npmjs.org/readable-stream/-/readable-stream-1.0.34.tgz"
+        },
+        "strip-ansi": {
+          "version": "0.3.0",
+          "from": "strip-ansi@>=0.3.0 <0.4.0",
+          "resolved": "https://registry.npmjs.org/strip-ansi/-/strip-ansi-0.3.0.tgz"
+        },
+        "supports-color": {
+          "version": "0.2.0",
+          "from": "supports-color@>=0.2.0 <0.3.0",
+          "resolved": "https://registry.npmjs.org/supports-color/-/supports-color-0.2.0.tgz"
+        },
+        "through2": {
+          "version": "0.4.2",
+          "from": "through2@>=0.4.1 <0.5.0",
+          "resolved": "https://registry.npmjs.org/through2/-/through2-0.4.2.tgz",
+          "dependencies": {
+            "xtend": {
+              "version": "2.1.2",
+              "from": "xtend@>=2.1.1 <2.2.0",
+              "resolved": "https://registry.npmjs.org/xtend/-/xtend-2.1.2.tgz"
+            }
+          }
+        },
+        "vinyl": {
+          "version": "0.2.3",
+          "from": "vinyl@>=0.2.1 <0.3.0",
+          "resolved": "https://registry.npmjs.org/vinyl/-/vinyl-0.2.3.tgz"
+        },
+        "xtend": {
+          "version": "3.0.0",
+          "from": "xtend@>=3.0.0 <3.1.0",
+          "resolved": "https://registry.npmjs.org/xtend/-/xtend-3.0.0.tgz"
+        }
+      }
+    },
+    "gulp-json-editor": {
+      "version": "2.2.1",
+      "from": "gulp-json-editor@2.2.1",
+      "resolved": "https://registry.npmjs.org/gulp-json-editor/-/gulp-json-editor-2.2.1.tgz",
+      "dependencies": {
+        "isarray": {
+          "version": "0.0.1",
+          "from": "isarray@0.0.1",
+          "resolved": "https://registry.npmjs.org/isarray/-/isarray-0.0.1.tgz"
+        },
+        "readable-stream": {
+          "version": "1.0.34",
+          "from": "readable-stream@>=1.0.17 <1.1.0",
+          "resolved": "https://registry.npmjs.org/readable-stream/-/readable-stream-1.0.34.tgz"
+        },
+        "through2": {
+          "version": "0.5.1",
+          "from": "through2@>=0.5.0 <0.6.0",
+          "resolved": "https://registry.npmjs.org/through2/-/through2-0.5.1.tgz"
+        },
+        "xtend": {
+          "version": "3.0.0",
+          "from": "xtend@>=3.0.0 <3.1.0",
+          "resolved": "https://registry.npmjs.org/xtend/-/xtend-3.0.0.tgz"
+        }
+      }
+    },
+    "gulp-rename": {
+      "version": "1.2.2",
+      "from": "gulp-rename@1.2.2",
+      "resolved": "https://registry.npmjs.org/gulp-rename/-/gulp-rename-1.2.2.tgz"
+    },
+    "gulp-tar": {
+      "version": "1.9.0",
+      "from": "gulp-tar@1.9.0",
+      "resolved": "https://registry.npmjs.org/gulp-tar/-/gulp-tar-1.9.0.tgz"
+    },
+    "gulp-util": {
+      "version": "3.0.7",
+      "from": "gulp-util@3.0.7",
+      "resolved": "https://registry.npmjs.org/gulp-util/-/gulp-util-3.0.7.tgz",
+      "dependencies": {
+        "object-assign": {
+          "version": "3.0.0",
+          "from": "object-assign@>=3.0.0 <4.0.0",
+          "resolved": "https://registry.npmjs.org/object-assign/-/object-assign-3.0.0.tgz"
+        }
+      }
+    },
+    "gulplog": {
+      "version": "1.0.0",
+      "from": "gulplog@>=1.0.0 <2.0.0",
+      "resolved": "https://registry.npmjs.org/gulplog/-/gulplog-1.0.0.tgz"
+    },
+    "handlebars": {
+      "version": "4.0.6",
+      "from": "handlebars@>=4.0.1 <5.0.0",
+      "resolved": "https://registry.npmjs.org/handlebars/-/handlebars-4.0.6.tgz",
+      "dependencies": {
+        "async": {
+          "version": "1.5.2",
+          "from": "async@>=1.4.0 <2.0.0",
+          "resolved": "https://registry.npmjs.org/async/-/async-1.5.2.tgz"
+        },
+        "source-map": {
+          "version": "0.4.4",
+          "from": "source-map@>=0.4.4 <0.5.0",
+          "resolved": "https://registry.npmjs.org/source-map/-/source-map-0.4.4.tgz"
+        },
+        "uglify-js": {
+          "version": "2.7.4",
+          "from": "uglify-js@>=2.6.0 <3.0.0",
+          "resolved": "https://registry.npmjs.org/uglify-js/-/uglify-js-2.7.4.tgz",
+          "optional": true,
           "dependencies": {
             "async": {
-              "version": "1.4.2",
-              "from": "https://registry.npmjs.org/async/-/async-1.4.2.tgz",
-              "resolved": "https://registry.npmjs.org/async/-/async-1.4.2.tgz"
+              "version": "0.2.10",
+              "from": "async@>=0.2.6 <0.3.0",
+              "resolved": "https://registry.npmjs.org/async/-/async-0.2.10.tgz",
+              "optional": true
             },
-            "gtoken": {
-              "version": "1.2.1",
-              "from": "https://registry.npmjs.org/gtoken/-/gtoken-1.2.1.tgz",
-              "resolved": "https://registry.npmjs.org/gtoken/-/gtoken-1.2.1.tgz",
-              "dependencies": {
-                "google-p12-pem": {
-                  "version": "0.1.0",
-                  "from": "https://registry.npmjs.org/google-p12-pem/-/google-p12-pem-0.1.0.tgz",
-                  "resolved": "https://registry.npmjs.org/google-p12-pem/-/google-p12-pem-0.1.0.tgz",
-                  "dependencies": {
-                    "node-forge": {
-                      "version": "0.6.42",
-                      "from": "https://registry.npmjs.org/node-forge/-/node-forge-0.6.42.tgz",
-                      "resolved": "https://registry.npmjs.org/node-forge/-/node-forge-0.6.42.tgz"
-                    }
-                  }
-                },
-                "request": {
-                  "version": "2.74.0",
-                  "from": "https://registry.npmjs.org/request/-/request-2.74.0.tgz",
-                  "resolved": "https://registry.npmjs.org/request/-/request-2.74.0.tgz",
-                  "dependencies": {
-                    "aws-sign2": {
-                      "version": "0.6.0",
-                      "from": "https://registry.npmjs.org/aws-sign2/-/aws-sign2-0.6.0.tgz",
-                      "resolved": "https://registry.npmjs.org/aws-sign2/-/aws-sign2-0.6.0.tgz"
-                    },
-                    "aws4": {
-                      "version": "1.4.1",
-                      "from": "https://registry.npmjs.org/aws4/-/aws4-1.4.1.tgz",
-                      "resolved": "https://registry.npmjs.org/aws4/-/aws4-1.4.1.tgz"
-                    },
-                    "bl": {
-                      "version": "1.1.2",
-                      "from": "https://registry.npmjs.org/bl/-/bl-1.1.2.tgz",
-                      "resolved": "https://registry.npmjs.org/bl/-/bl-1.1.2.tgz",
-                      "dependencies": {
-                        "readable-stream": {
-                          "version": "2.0.6",
-                          "from": "https://registry.npmjs.org/readable-stream/-/readable-stream-2.0.6.tgz",
-                          "resolved": "https://registry.npmjs.org/readable-stream/-/readable-stream-2.0.6.tgz",
-                          "dependencies": {
-                            "core-util-is": {
-                              "version": "1.0.2",
-                              "from": "https://registry.npmjs.org/core-util-is/-/core-util-is-1.0.2.tgz",
-                              "resolved": "https://registry.npmjs.org/core-util-is/-/core-util-is-1.0.2.tgz"
-                            },
-                            "inherits": {
-                              "version": "2.0.1",
-                              "from": "https://registry.npmjs.org/inherits/-/inherits-2.0.1.tgz",
-                              "resolved": "https://registry.npmjs.org/inherits/-/inherits-2.0.1.tgz"
-                            },
-                            "isarray": {
-                              "version": "1.0.0",
-                              "from": "https://registry.npmjs.org/isarray/-/isarray-1.0.0.tgz",
-                              "resolved": "https://registry.npmjs.org/isarray/-/isarray-1.0.0.tgz"
-                            },
-                            "process-nextick-args": {
-                              "version": "1.0.7",
-                              "from": "https://registry.npmjs.org/process-nextick-args/-/process-nextick-args-1.0.7.tgz",
-                              "resolved": "https://registry.npmjs.org/process-nextick-args/-/process-nextick-args-1.0.7.tgz"
-                            },
-                            "string_decoder": {
-                              "version": "0.10.31",
-                              "from": "https://registry.npmjs.org/string_decoder/-/string_decoder-0.10.31.tgz",
-                              "resolved": "https://registry.npmjs.org/string_decoder/-/string_decoder-0.10.31.tgz"
-                            },
-                            "util-deprecate": {
-                              "version": "1.0.2",
-                              "from": "https://registry.npmjs.org/util-deprecate/-/util-deprecate-1.0.2.tgz",
-                              "resolved": "https://registry.npmjs.org/util-deprecate/-/util-deprecate-1.0.2.tgz"
-                            }
-                          }
-                        }
-                      }
-                    },
-                    "caseless": {
-                      "version": "0.11.0",
-                      "from": "https://registry.npmjs.org/caseless/-/caseless-0.11.0.tgz",
-                      "resolved": "https://registry.npmjs.org/caseless/-/caseless-0.11.0.tgz"
-                    },
-                    "combined-stream": {
-                      "version": "1.0.5",
-                      "from": "https://registry.npmjs.org/combined-stream/-/combined-stream-1.0.5.tgz",
-                      "resolved": "https://registry.npmjs.org/combined-stream/-/combined-stream-1.0.5.tgz",
-                      "dependencies": {
-                        "delayed-stream": {
-                          "version": "1.0.0",
-                          "from": "https://registry.npmjs.org/delayed-stream/-/delayed-stream-1.0.0.tgz",
-                          "resolved": "https://registry.npmjs.org/delayed-stream/-/delayed-stream-1.0.0.tgz"
-                        }
-                      }
-                    },
-                    "extend": {
-                      "version": "3.0.0",
-                      "from": "https://registry.npmjs.org/extend/-/extend-3.0.0.tgz",
-                      "resolved": "https://registry.npmjs.org/extend/-/extend-3.0.0.tgz"
-                    },
-                    "forever-agent": {
-                      "version": "0.6.1",
-                      "from": "https://registry.npmjs.org/forever-agent/-/forever-agent-0.6.1.tgz",
-                      "resolved": "https://registry.npmjs.org/forever-agent/-/forever-agent-0.6.1.tgz"
-                    },
-                    "form-data": {
-                      "version": "1.0.0-rc4",
-                      "from": "https://registry.npmjs.org/form-data/-/form-data-1.0.0-rc4.tgz",
-                      "resolved": "https://registry.npmjs.org/form-data/-/form-data-1.0.0-rc4.tgz",
-                      "dependencies": {
-                        "async": {
-                          "version": "1.5.2",
-                          "from": "https://registry.npmjs.org/async/-/async-1.5.2.tgz",
-                          "resolved": "https://registry.npmjs.org/async/-/async-1.5.2.tgz"
-                        }
-                      }
-                    },
-                    "har-validator": {
-                      "version": "2.0.6",
-                      "from": "https://registry.npmjs.org/har-validator/-/har-validator-2.0.6.tgz",
-                      "resolved": "https://registry.npmjs.org/har-validator/-/har-validator-2.0.6.tgz",
-                      "dependencies": {
-                        "chalk": {
-                          "version": "1.1.3",
-                          "from": "https://registry.npmjs.org/chalk/-/chalk-1.1.3.tgz",
-                          "resolved": "https://registry.npmjs.org/chalk/-/chalk-1.1.3.tgz",
-                          "dependencies": {
-                            "ansi-styles": {
-                              "version": "2.2.1",
-                              "from": "https://registry.npmjs.org/ansi-styles/-/ansi-styles-2.2.1.tgz",
-                              "resolved": "https://registry.npmjs.org/ansi-styles/-/ansi-styles-2.2.1.tgz"
-                            },
-                            "escape-string-regexp": {
-                              "version": "1.0.5",
-                              "from": "https://registry.npmjs.org/escape-string-regexp/-/escape-string-regexp-1.0.5.tgz",
-                              "resolved": "https://registry.npmjs.org/escape-string-regexp/-/escape-string-regexp-1.0.5.tgz"
-                            },
-                            "has-ansi": {
-                              "version": "2.0.0",
-                              "from": "https://registry.npmjs.org/has-ansi/-/has-ansi-2.0.0.tgz",
-                              "resolved": "https://registry.npmjs.org/has-ansi/-/has-ansi-2.0.0.tgz",
-                              "dependencies": {
-                                "ansi-regex": {
-                                  "version": "2.0.0",
-                                  "from": "https://registry.npmjs.org/ansi-regex/-/ansi-regex-2.0.0.tgz",
-                                  "resolved": "https://registry.npmjs.org/ansi-regex/-/ansi-regex-2.0.0.tgz"
-                                }
-                              }
-                            },
-                            "strip-ansi": {
-                              "version": "3.0.1",
-                              "from": "https://registry.npmjs.org/strip-ansi/-/strip-ansi-3.0.1.tgz",
-                              "resolved": "https://registry.npmjs.org/strip-ansi/-/strip-ansi-3.0.1.tgz",
-                              "dependencies": {
-                                "ansi-regex": {
-                                  "version": "2.0.0",
-                                  "from": "https://registry.npmjs.org/ansi-regex/-/ansi-regex-2.0.0.tgz",
-                                  "resolved": "https://registry.npmjs.org/ansi-regex/-/ansi-regex-2.0.0.tgz"
-                                }
-                              }
-                            },
-                            "supports-color": {
-                              "version": "2.0.0",
-                              "from": "https://registry.npmjs.org/supports-color/-/supports-color-2.0.0.tgz",
-                              "resolved": "https://registry.npmjs.org/supports-color/-/supports-color-2.0.0.tgz"
-                            }
-                          }
-                        },
-                        "commander": {
-                          "version": "2.9.0",
-                          "from": "https://registry.npmjs.org/commander/-/commander-2.9.0.tgz",
-                          "resolved": "https://registry.npmjs.org/commander/-/commander-2.9.0.tgz",
-                          "dependencies": {
-                            "graceful-readlink": {
-                              "version": "1.0.1",
-                              "from": "https://registry.npmjs.org/graceful-readlink/-/graceful-readlink-1.0.1.tgz",
-                              "resolved": "https://registry.npmjs.org/graceful-readlink/-/graceful-readlink-1.0.1.tgz"
-                            }
-                          }
-                        },
-                        "is-my-json-valid": {
-                          "version": "2.13.1",
-                          "from": "https://registry.npmjs.org/is-my-json-valid/-/is-my-json-valid-2.13.1.tgz",
-                          "resolved": "https://registry.npmjs.org/is-my-json-valid/-/is-my-json-valid-2.13.1.tgz",
-                          "dependencies": {
-                            "generate-function": {
-                              "version": "2.0.0",
-                              "from": "https://registry.npmjs.org/generate-function/-/generate-function-2.0.0.tgz",
-                              "resolved": "https://registry.npmjs.org/generate-function/-/generate-function-2.0.0.tgz"
-                            },
-                            "generate-object-property": {
-                              "version": "1.2.0",
-                              "from": "https://registry.npmjs.org/generate-object-property/-/generate-object-property-1.2.0.tgz",
-                              "resolved": "https://registry.npmjs.org/generate-object-property/-/generate-object-property-1.2.0.tgz",
-                              "dependencies": {
-                                "is-property": {
-                                  "version": "1.0.2",
-                                  "from": "https://registry.npmjs.org/is-property/-/is-property-1.0.2.tgz",
-                                  "resolved": "https://registry.npmjs.org/is-property/-/is-property-1.0.2.tgz"
-                                }
-                              }
-                            },
-                            "jsonpointer": {
-                              "version": "2.0.0",
-                              "from": "https://registry.npmjs.org/jsonpointer/-/jsonpointer-2.0.0.tgz",
-                              "resolved": "https://registry.npmjs.org/jsonpointer/-/jsonpointer-2.0.0.tgz"
-                            },
-                            "xtend": {
-                              "version": "4.0.1",
-                              "from": "https://registry.npmjs.org/xtend/-/xtend-4.0.1.tgz",
-                              "resolved": "https://registry.npmjs.org/xtend/-/xtend-4.0.1.tgz"
-                            }
-                          }
-                        },
-                        "pinkie-promise": {
-                          "version": "2.0.1",
-                          "from": "https://registry.npmjs.org/pinkie-promise/-/pinkie-promise-2.0.1.tgz",
-                          "resolved": "https://registry.npmjs.org/pinkie-promise/-/pinkie-promise-2.0.1.tgz",
-                          "dependencies": {
-                            "pinkie": {
-                              "version": "2.0.4",
-                              "from": "https://registry.npmjs.org/pinkie/-/pinkie-2.0.4.tgz",
-                              "resolved": "https://registry.npmjs.org/pinkie/-/pinkie-2.0.4.tgz"
-                            }
-                          }
-                        }
-                      }
-                    },
-                    "hawk": {
-                      "version": "3.1.3",
-                      "from": "https://registry.npmjs.org/hawk/-/hawk-3.1.3.tgz",
-                      "resolved": "https://registry.npmjs.org/hawk/-/hawk-3.1.3.tgz",
-                      "dependencies": {
-                        "boom": {
-                          "version": "2.10.1",
-                          "from": "https://registry.npmjs.org/boom/-/boom-2.10.1.tgz",
-                          "resolved": "https://registry.npmjs.org/boom/-/boom-2.10.1.tgz"
-                        },
-                        "cryptiles": {
-                          "version": "2.0.5",
-                          "from": "https://registry.npmjs.org/cryptiles/-/cryptiles-2.0.5.tgz",
-                          "resolved": "https://registry.npmjs.org/cryptiles/-/cryptiles-2.0.5.tgz"
-                        },
-                        "hoek": {
-                          "version": "2.16.3",
-                          "from": "https://registry.npmjs.org/hoek/-/hoek-2.16.3.tgz",
-                          "resolved": "https://registry.npmjs.org/hoek/-/hoek-2.16.3.tgz"
-                        },
-                        "sntp": {
-                          "version": "1.0.9",
-                          "from": "https://registry.npmjs.org/sntp/-/sntp-1.0.9.tgz",
-                          "resolved": "https://registry.npmjs.org/sntp/-/sntp-1.0.9.tgz"
-                        }
-                      }
-                    },
-                    "http-signature": {
-                      "version": "1.1.1",
-                      "from": "https://registry.npmjs.org/http-signature/-/http-signature-1.1.1.tgz",
-                      "resolved": "https://registry.npmjs.org/http-signature/-/http-signature-1.1.1.tgz",
-                      "dependencies": {
-                        "assert-plus": {
-                          "version": "0.2.0",
-                          "from": "https://registry.npmjs.org/assert-plus/-/assert-plus-0.2.0.tgz",
-                          "resolved": "https://registry.npmjs.org/assert-plus/-/assert-plus-0.2.0.tgz"
-                        },
-                        "jsprim": {
-                          "version": "1.3.0",
-                          "from": "https://registry.npmjs.org/jsprim/-/jsprim-1.3.0.tgz",
-                          "resolved": "https://registry.npmjs.org/jsprim/-/jsprim-1.3.0.tgz",
-                          "dependencies": {
-                            "extsprintf": {
-                              "version": "1.0.2",
-                              "from": "https://registry.npmjs.org/extsprintf/-/extsprintf-1.0.2.tgz",
-                              "resolved": "https://registry.npmjs.org/extsprintf/-/extsprintf-1.0.2.tgz"
-                            },
-                            "json-schema": {
-                              "version": "0.2.2",
-                              "from": "https://registry.npmjs.org/json-schema/-/json-schema-0.2.2.tgz",
-                              "resolved": "https://registry.npmjs.org/json-schema/-/json-schema-0.2.2.tgz"
-                            },
-                            "verror": {
-                              "version": "1.3.6",
-                              "from": "https://registry.npmjs.org/verror/-/verror-1.3.6.tgz",
-                              "resolved": "https://registry.npmjs.org/verror/-/verror-1.3.6.tgz"
-                            }
-                          }
-                        },
-                        "sshpk": {
-                          "version": "1.9.2",
-                          "from": "https://registry.npmjs.org/sshpk/-/sshpk-1.9.2.tgz",
-                          "resolved": "https://registry.npmjs.org/sshpk/-/sshpk-1.9.2.tgz",
-                          "dependencies": {
-                            "asn1": {
-                              "version": "0.2.3",
-                              "from": "https://registry.npmjs.org/asn1/-/asn1-0.2.3.tgz",
-                              "resolved": "https://registry.npmjs.org/asn1/-/asn1-0.2.3.tgz"
-                            },
-                            "assert-plus": {
-                              "version": "1.0.0",
-                              "from": "https://registry.npmjs.org/assert-plus/-/assert-plus-1.0.0.tgz",
-                              "resolved": "https://registry.npmjs.org/assert-plus/-/assert-plus-1.0.0.tgz"
-                            },
-                            "dashdash": {
-                              "version": "1.14.0",
-                              "from": "https://registry.npmjs.org/dashdash/-/dashdash-1.14.0.tgz",
-                              "resolved": "https://registry.npmjs.org/dashdash/-/dashdash-1.14.0.tgz"
-                            },
-                            "ecc-jsbn": {
-                              "version": "0.1.1",
-                              "from": "https://registry.npmjs.org/ecc-jsbn/-/ecc-jsbn-0.1.1.tgz",
-                              "resolved": "https://registry.npmjs.org/ecc-jsbn/-/ecc-jsbn-0.1.1.tgz",
-                              "optional": true
-                            },
-                            "getpass": {
-                              "version": "0.1.6",
-                              "from": "https://registry.npmjs.org/getpass/-/getpass-0.1.6.tgz",
-                              "resolved": "https://registry.npmjs.org/getpass/-/getpass-0.1.6.tgz"
-                            },
-                            "jodid25519": {
-                              "version": "1.0.2",
-                              "from": "https://registry.npmjs.org/jodid25519/-/jodid25519-1.0.2.tgz",
-                              "resolved": "https://registry.npmjs.org/jodid25519/-/jodid25519-1.0.2.tgz",
-                              "optional": true
-                            },
-                            "jsbn": {
-                              "version": "0.1.0",
-                              "from": "https://registry.npmjs.org/jsbn/-/jsbn-0.1.0.tgz",
-                              "resolved": "https://registry.npmjs.org/jsbn/-/jsbn-0.1.0.tgz",
-                              "optional": true
-                            },
-                            "tweetnacl": {
-                              "version": "0.13.3",
-                              "from": "https://registry.npmjs.org/tweetnacl/-/tweetnacl-0.13.3.tgz",
-                              "resolved": "https://registry.npmjs.org/tweetnacl/-/tweetnacl-0.13.3.tgz",
-                              "optional": true
-                            }
-                          }
-                        }
-                      }
-                    },
-                    "is-typedarray": {
-                      "version": "1.0.0",
-                      "from": "https://registry.npmjs.org/is-typedarray/-/is-typedarray-1.0.0.tgz",
-                      "resolved": "https://registry.npmjs.org/is-typedarray/-/is-typedarray-1.0.0.tgz"
-                    },
-                    "isstream": {
-                      "version": "0.1.2",
-                      "from": "https://registry.npmjs.org/isstream/-/isstream-0.1.2.tgz",
-                      "resolved": "https://registry.npmjs.org/isstream/-/isstream-0.1.2.tgz"
-                    },
-                    "json-stringify-safe": {
-                      "version": "5.0.1",
-                      "from": "https://registry.npmjs.org/json-stringify-safe/-/json-stringify-safe-5.0.1.tgz",
-                      "resolved": "https://registry.npmjs.org/json-stringify-safe/-/json-stringify-safe-5.0.1.tgz"
-                    },
-                    "mime-types": {
-                      "version": "2.1.11",
-                      "from": "https://registry.npmjs.org/mime-types/-/mime-types-2.1.11.tgz",
-                      "resolved": "https://registry.npmjs.org/mime-types/-/mime-types-2.1.11.tgz",
-                      "dependencies": {
-                        "mime-db": {
-                          "version": "1.23.0",
-                          "from": "https://registry.npmjs.org/mime-db/-/mime-db-1.23.0.tgz",
-                          "resolved": "https://registry.npmjs.org/mime-db/-/mime-db-1.23.0.tgz"
-                        }
-                      }
-                    },
-                    "oauth-sign": {
-                      "version": "0.8.2",
-                      "from": "https://registry.npmjs.org/oauth-sign/-/oauth-sign-0.8.2.tgz",
-                      "resolved": "https://registry.npmjs.org/oauth-sign/-/oauth-sign-0.8.2.tgz"
-                    },
-                    "qs": {
-                      "version": "6.2.1",
-                      "from": "https://registry.npmjs.org/qs/-/qs-6.2.1.tgz",
-                      "resolved": "https://registry.npmjs.org/qs/-/qs-6.2.1.tgz"
-                    },
-                    "stringstream": {
-                      "version": "0.0.5",
-                      "from": "https://registry.npmjs.org/stringstream/-/stringstream-0.0.5.tgz",
-                      "resolved": "https://registry.npmjs.org/stringstream/-/stringstream-0.0.5.tgz"
-                    },
-                    "tough-cookie": {
-                      "version": "2.3.1",
-                      "from": "https://registry.npmjs.org/tough-cookie/-/tough-cookie-2.3.1.tgz",
-                      "resolved": "https://registry.npmjs.org/tough-cookie/-/tough-cookie-2.3.1.tgz"
-                    },
-                    "tunnel-agent": {
-                      "version": "0.4.3",
-                      "from": "https://registry.npmjs.org/tunnel-agent/-/tunnel-agent-0.4.3.tgz",
-                      "resolved": "https://registry.npmjs.org/tunnel-agent/-/tunnel-agent-0.4.3.tgz"
-                    }
-                  }
-                }
-              }
-            },
-            "jws": {
-              "version": "3.0.0",
-              "from": "https://registry.npmjs.org/jws/-/jws-3.0.0.tgz",
-              "resolved": "https://registry.npmjs.org/jws/-/jws-3.0.0.tgz",
-              "dependencies": {
-                "base64url": {
-                  "version": "1.0.6",
-                  "from": "https://registry.npmjs.org/base64url/-/base64url-1.0.6.tgz",
-                  "resolved": "https://registry.npmjs.org/base64url/-/base64url-1.0.6.tgz",
-                  "dependencies": {
-                    "concat-stream": {
-                      "version": "1.4.10",
-                      "from": "https://registry.npmjs.org/concat-stream/-/concat-stream-1.4.10.tgz",
-                      "resolved": "https://registry.npmjs.org/concat-stream/-/concat-stream-1.4.10.tgz",
-                      "dependencies": {
-                        "inherits": {
-                          "version": "2.0.1",
-                          "from": "https://registry.npmjs.org/inherits/-/inherits-2.0.1.tgz",
-                          "resolved": "https://registry.npmjs.org/inherits/-/inherits-2.0.1.tgz"
-                        },
-                        "readable-stream": {
-                          "version": "1.1.14",
-                          "from": "https://registry.npmjs.org/readable-stream/-/readable-stream-1.1.14.tgz",
-                          "resolved": "https://registry.npmjs.org/readable-stream/-/readable-stream-1.1.14.tgz",
-                          "dependencies": {
-                            "core-util-is": {
-                              "version": "1.0.2",
-                              "from": "https://registry.npmjs.org/core-util-is/-/core-util-is-1.0.2.tgz",
-                              "resolved": "https://registry.npmjs.org/core-util-is/-/core-util-is-1.0.2.tgz"
-                            },
-                            "isarray": {
-                              "version": "0.0.1",
-                              "from": "https://registry.npmjs.org/isarray/-/isarray-0.0.1.tgz",
-                              "resolved": "https://registry.npmjs.org/isarray/-/isarray-0.0.1.tgz"
-                            },
-                            "string_decoder": {
-                              "version": "0.10.31",
-                              "from": "https://registry.npmjs.org/string_decoder/-/string_decoder-0.10.31.tgz",
-                              "resolved": "https://registry.npmjs.org/string_decoder/-/string_decoder-0.10.31.tgz"
-                            }
-                          }
-                        },
-                        "typedarray": {
-                          "version": "0.0.6",
-                          "from": "https://registry.npmjs.org/typedarray/-/typedarray-0.0.6.tgz",
-                          "resolved": "https://registry.npmjs.org/typedarray/-/typedarray-0.0.6.tgz"
-                        }
-                      }
-                    },
-                    "meow": {
-                      "version": "2.0.0",
-                      "from": "https://registry.npmjs.org/meow/-/meow-2.0.0.tgz",
-                      "resolved": "https://registry.npmjs.org/meow/-/meow-2.0.0.tgz",
-                      "dependencies": {
-                        "camelcase-keys": {
-                          "version": "1.0.0",
-                          "from": "https://registry.npmjs.org/camelcase-keys/-/camelcase-keys-1.0.0.tgz",
-                          "resolved": "https://registry.npmjs.org/camelcase-keys/-/camelcase-keys-1.0.0.tgz",
-                          "dependencies": {
-                            "camelcase": {
-                              "version": "1.2.1",
-                              "from": "https://registry.npmjs.org/camelcase/-/camelcase-1.2.1.tgz",
-                              "resolved": "https://registry.npmjs.org/camelcase/-/camelcase-1.2.1.tgz"
-                            },
-                            "map-obj": {
-                              "version": "1.0.1",
-                              "from": "https://registry.npmjs.org/map-obj/-/map-obj-1.0.1.tgz",
-                              "resolved": "https://registry.npmjs.org/map-obj/-/map-obj-1.0.1.tgz"
-                            }
-                          }
-                        },
-                        "indent-string": {
-                          "version": "1.2.2",
-                          "from": "https://registry.npmjs.org/indent-string/-/indent-string-1.2.2.tgz",
-                          "resolved": "https://registry.npmjs.org/indent-string/-/indent-string-1.2.2.tgz",
-                          "dependencies": {
-                            "get-stdin": {
-                              "version": "4.0.1",
-                              "from": "https://registry.npmjs.org/get-stdin/-/get-stdin-4.0.1.tgz",
-                              "resolved": "https://registry.npmjs.org/get-stdin/-/get-stdin-4.0.1.tgz"
-                            },
-                            "repeating": {
-                              "version": "1.1.3",
-                              "from": "https://registry.npmjs.org/repeating/-/repeating-1.1.3.tgz",
-                              "resolved": "https://registry.npmjs.org/repeating/-/repeating-1.1.3.tgz",
-                              "dependencies": {
-                                "is-finite": {
-                                  "version": "1.0.1",
-                                  "from": "https://registry.npmjs.org/is-finite/-/is-finite-1.0.1.tgz",
-                                  "resolved": "https://registry.npmjs.org/is-finite/-/is-finite-1.0.1.tgz",
-                                  "dependencies": {
-                                    "number-is-nan": {
-                                      "version": "1.0.0",
-                                      "from": "https://registry.npmjs.org/number-is-nan/-/number-is-nan-1.0.0.tgz",
-                                      "resolved": "https://registry.npmjs.org/number-is-nan/-/number-is-nan-1.0.0.tgz"
-                                    }
-                                  }
-                                }
-                              }
-                            }
-                          }
-                        },
-                        "object-assign": {
-                          "version": "1.0.0",
-                          "from": "https://registry.npmjs.org/object-assign/-/object-assign-1.0.0.tgz",
-                          "resolved": "https://registry.npmjs.org/object-assign/-/object-assign-1.0.0.tgz"
-                        }
-                      }
-                    }
-                  }
-                },
-                "jwa": {
-                  "version": "1.0.2",
-                  "from": "https://registry.npmjs.org/jwa/-/jwa-1.0.2.tgz",
-                  "resolved": "https://registry.npmjs.org/jwa/-/jwa-1.0.2.tgz",
-                  "dependencies": {
-                    "base64url": {
-                      "version": "0.0.6",
-                      "from": "https://registry.npmjs.org/base64url/-/base64url-0.0.6.tgz",
-                      "resolved": "https://registry.npmjs.org/base64url/-/base64url-0.0.6.tgz"
-                    },
-                    "buffer-equal-constant-time": {
-                      "version": "1.0.1",
-                      "from": "https://registry.npmjs.org/buffer-equal-constant-time/-/buffer-equal-constant-time-1.0.1.tgz",
-                      "resolved": "https://registry.npmjs.org/buffer-equal-constant-time/-/buffer-equal-constant-time-1.0.1.tgz"
-                    },
-                    "ecdsa-sig-formatter": {
-                      "version": "1.0.7",
-                      "from": "https://registry.npmjs.org/ecdsa-sig-formatter/-/ecdsa-sig-formatter-1.0.7.tgz",
-                      "resolved": "https://registry.npmjs.org/ecdsa-sig-formatter/-/ecdsa-sig-formatter-1.0.7.tgz",
-                      "dependencies": {
-                        "base64-url": {
-                          "version": "1.3.2",
-                          "from": "https://registry.npmjs.org/base64-url/-/base64-url-1.3.2.tgz",
-                          "resolved": "https://registry.npmjs.org/base64-url/-/base64-url-1.3.2.tgz"
-                        }
-                      }
-                    }
-                  }
-                }
-              }
-            },
-            "lodash.noop": {
-              "version": "3.0.1",
-              "from": "https://registry.npmjs.org/lodash.noop/-/lodash.noop-3.0.1.tgz",
-              "resolved": "https://registry.npmjs.org/lodash.noop/-/lodash.noop-3.0.1.tgz"
-            },
-            "request": {
-              "version": "2.60.0",
-              "from": "https://registry.npmjs.org/request/-/request-2.60.0.tgz",
-              "resolved": "https://registry.npmjs.org/request/-/request-2.60.0.tgz",
-              "dependencies": {
-                "aws-sign2": {
-                  "version": "0.5.0",
-                  "from": "https://registry.npmjs.org/aws-sign2/-/aws-sign2-0.5.0.tgz",
-                  "resolved": "https://registry.npmjs.org/aws-sign2/-/aws-sign2-0.5.0.tgz"
-                },
-                "bl": {
-                  "version": "1.0.3",
-                  "from": "https://registry.npmjs.org/bl/-/bl-1.0.3.tgz",
-                  "resolved": "https://registry.npmjs.org/bl/-/bl-1.0.3.tgz",
-                  "dependencies": {
-                    "readable-stream": {
-                      "version": "2.0.6",
-                      "from": "https://registry.npmjs.org/readable-stream/-/readable-stream-2.0.6.tgz",
-                      "resolved": "https://registry.npmjs.org/readable-stream/-/readable-stream-2.0.6.tgz",
-                      "dependencies": {
-                        "core-util-is": {
-                          "version": "1.0.2",
-                          "from": "https://registry.npmjs.org/core-util-is/-/core-util-is-1.0.2.tgz",
-                          "resolved": "https://registry.npmjs.org/core-util-is/-/core-util-is-1.0.2.tgz"
-                        },
-                        "inherits": {
-                          "version": "2.0.1",
-                          "from": "https://registry.npmjs.org/inherits/-/inherits-2.0.1.tgz",
-                          "resolved": "https://registry.npmjs.org/inherits/-/inherits-2.0.1.tgz"
-                        },
-                        "isarray": {
-                          "version": "1.0.0",
-                          "from": "https://registry.npmjs.org/isarray/-/isarray-1.0.0.tgz",
-                          "resolved": "https://registry.npmjs.org/isarray/-/isarray-1.0.0.tgz"
-                        },
-                        "process-nextick-args": {
-                          "version": "1.0.7",
-                          "from": "https://registry.npmjs.org/process-nextick-args/-/process-nextick-args-1.0.7.tgz",
-                          "resolved": "https://registry.npmjs.org/process-nextick-args/-/process-nextick-args-1.0.7.tgz"
-                        },
-                        "string_decoder": {
-                          "version": "0.10.31",
-                          "from": "https://registry.npmjs.org/string_decoder/-/string_decoder-0.10.31.tgz",
-                          "resolved": "https://registry.npmjs.org/string_decoder/-/string_decoder-0.10.31.tgz"
-                        },
-                        "util-deprecate": {
-                          "version": "1.0.2",
-                          "from": "https://registry.npmjs.org/util-deprecate/-/util-deprecate-1.0.2.tgz",
-                          "resolved": "https://registry.npmjs.org/util-deprecate/-/util-deprecate-1.0.2.tgz"
-                        }
-                      }
-                    }
-                  }
-                },
-                "caseless": {
-                  "version": "0.11.0",
-                  "from": "https://registry.npmjs.org/caseless/-/caseless-0.11.0.tgz",
-                  "resolved": "https://registry.npmjs.org/caseless/-/caseless-0.11.0.tgz"
-                },
-                "combined-stream": {
-                  "version": "1.0.5",
-                  "from": "https://registry.npmjs.org/combined-stream/-/combined-stream-1.0.5.tgz",
-                  "resolved": "https://registry.npmjs.org/combined-stream/-/combined-stream-1.0.5.tgz",
-                  "dependencies": {
-                    "delayed-stream": {
-                      "version": "1.0.0",
-                      "from": "https://registry.npmjs.org/delayed-stream/-/delayed-stream-1.0.0.tgz",
-                      "resolved": "https://registry.npmjs.org/delayed-stream/-/delayed-stream-1.0.0.tgz"
-                    }
-                  }
-                },
-                "extend": {
-                  "version": "3.0.0",
-                  "from": "https://registry.npmjs.org/extend/-/extend-3.0.0.tgz",
-                  "resolved": "https://registry.npmjs.org/extend/-/extend-3.0.0.tgz"
-                },
-                "forever-agent": {
-                  "version": "0.6.1",
-                  "from": "https://registry.npmjs.org/forever-agent/-/forever-agent-0.6.1.tgz",
-                  "resolved": "https://registry.npmjs.org/forever-agent/-/forever-agent-0.6.1.tgz"
-                },
-                "form-data": {
-                  "version": "1.0.0-rc4",
-                  "from": "https://registry.npmjs.org/form-data/-/form-data-1.0.0-rc4.tgz",
-                  "resolved": "https://registry.npmjs.org/form-data/-/form-data-1.0.0-rc4.tgz",
-                  "dependencies": {
-                    "async": {
-                      "version": "1.5.2",
-                      "from": "https://registry.npmjs.org/async/-/async-1.5.2.tgz",
-                      "resolved": "https://registry.npmjs.org/async/-/async-1.5.2.tgz"
-                    }
-                  }
-                },
-                "har-validator": {
-                  "version": "1.8.0",
-                  "from": "https://registry.npmjs.org/har-validator/-/har-validator-1.8.0.tgz",
-                  "resolved": "https://registry.npmjs.org/har-validator/-/har-validator-1.8.0.tgz",
-                  "dependencies": {
-                    "bluebird": {
-                      "version": "2.10.2",
-                      "from": "https://registry.npmjs.org/bluebird/-/bluebird-2.10.2.tgz",
-                      "resolved": "https://registry.npmjs.org/bluebird/-/bluebird-2.10.2.tgz"
-                    },
-                    "chalk": {
-                      "version": "1.1.3",
-                      "from": "https://registry.npmjs.org/chalk/-/chalk-1.1.3.tgz",
-                      "resolved": "https://registry.npmjs.org/chalk/-/chalk-1.1.3.tgz",
-                      "dependencies": {
-                        "ansi-styles": {
-                          "version": "2.2.1",
-                          "from": "https://registry.npmjs.org/ansi-styles/-/ansi-styles-2.2.1.tgz",
-                          "resolved": "https://registry.npmjs.org/ansi-styles/-/ansi-styles-2.2.1.tgz"
-                        },
-                        "escape-string-regexp": {
-                          "version": "1.0.5",
-                          "from": "https://registry.npmjs.org/escape-string-regexp/-/escape-string-regexp-1.0.5.tgz",
-                          "resolved": "https://registry.npmjs.org/escape-string-regexp/-/escape-string-regexp-1.0.5.tgz"
-                        },
-                        "has-ansi": {
-                          "version": "2.0.0",
-                          "from": "https://registry.npmjs.org/has-ansi/-/has-ansi-2.0.0.tgz",
-                          "resolved": "https://registry.npmjs.org/has-ansi/-/has-ansi-2.0.0.tgz",
-                          "dependencies": {
-                            "ansi-regex": {
-                              "version": "2.0.0",
-                              "from": "https://registry.npmjs.org/ansi-regex/-/ansi-regex-2.0.0.tgz",
-                              "resolved": "https://registry.npmjs.org/ansi-regex/-/ansi-regex-2.0.0.tgz"
-                            }
-                          }
-                        },
-                        "strip-ansi": {
-                          "version": "3.0.1",
-                          "from": "https://registry.npmjs.org/strip-ansi/-/strip-ansi-3.0.1.tgz",
-                          "resolved": "https://registry.npmjs.org/strip-ansi/-/strip-ansi-3.0.1.tgz",
-                          "dependencies": {
-                            "ansi-regex": {
-                              "version": "2.0.0",
-                              "from": "https://registry.npmjs.org/ansi-regex/-/ansi-regex-2.0.0.tgz",
-                              "resolved": "https://registry.npmjs.org/ansi-regex/-/ansi-regex-2.0.0.tgz"
-                            }
-                          }
-                        },
-                        "supports-color": {
-                          "version": "2.0.0",
-                          "from": "https://registry.npmjs.org/supports-color/-/supports-color-2.0.0.tgz",
-                          "resolved": "https://registry.npmjs.org/supports-color/-/supports-color-2.0.0.tgz"
-                        }
-                      }
-                    },
-                    "commander": {
-                      "version": "2.9.0",
-                      "from": "https://registry.npmjs.org/commander/-/commander-2.9.0.tgz",
-                      "resolved": "https://registry.npmjs.org/commander/-/commander-2.9.0.tgz",
-                      "dependencies": {
-                        "graceful-readlink": {
-                          "version": "1.0.1",
-                          "from": "https://registry.npmjs.org/graceful-readlink/-/graceful-readlink-1.0.1.tgz",
-                          "resolved": "https://registry.npmjs.org/graceful-readlink/-/graceful-readlink-1.0.1.tgz"
-                        }
-                      }
-                    },
-                    "is-my-json-valid": {
-                      "version": "2.13.1",
-                      "from": "https://registry.npmjs.org/is-my-json-valid/-/is-my-json-valid-2.13.1.tgz",
-                      "resolved": "https://registry.npmjs.org/is-my-json-valid/-/is-my-json-valid-2.13.1.tgz",
-                      "dependencies": {
-                        "generate-function": {
-                          "version": "2.0.0",
-                          "from": "https://registry.npmjs.org/generate-function/-/generate-function-2.0.0.tgz",
-                          "resolved": "https://registry.npmjs.org/generate-function/-/generate-function-2.0.0.tgz"
-                        },
-                        "generate-object-property": {
-                          "version": "1.2.0",
-                          "from": "https://registry.npmjs.org/generate-object-property/-/generate-object-property-1.2.0.tgz",
-                          "resolved": "https://registry.npmjs.org/generate-object-property/-/generate-object-property-1.2.0.tgz",
-                          "dependencies": {
-                            "is-property": {
-                              "version": "1.0.2",
-                              "from": "https://registry.npmjs.org/is-property/-/is-property-1.0.2.tgz",
-                              "resolved": "https://registry.npmjs.org/is-property/-/is-property-1.0.2.tgz"
-                            }
-                          }
-                        },
-                        "jsonpointer": {
-                          "version": "2.0.0",
-                          "from": "https://registry.npmjs.org/jsonpointer/-/jsonpointer-2.0.0.tgz",
-                          "resolved": "https://registry.npmjs.org/jsonpointer/-/jsonpointer-2.0.0.tgz"
-                        },
-                        "xtend": {
-                          "version": "4.0.1",
-                          "from": "https://registry.npmjs.org/xtend/-/xtend-4.0.1.tgz",
-                          "resolved": "https://registry.npmjs.org/xtend/-/xtend-4.0.1.tgz"
-                        }
-                      }
-                    }
-                  }
-                },
-                "hawk": {
-                  "version": "3.1.3",
-                  "from": "https://registry.npmjs.org/hawk/-/hawk-3.1.3.tgz",
-                  "resolved": "https://registry.npmjs.org/hawk/-/hawk-3.1.3.tgz",
-                  "dependencies": {
-                    "boom": {
-                      "version": "2.10.1",
-                      "from": "https://registry.npmjs.org/boom/-/boom-2.10.1.tgz",
-                      "resolved": "https://registry.npmjs.org/boom/-/boom-2.10.1.tgz"
-                    },
-                    "cryptiles": {
-                      "version": "2.0.5",
-                      "from": "https://registry.npmjs.org/cryptiles/-/cryptiles-2.0.5.tgz",
-                      "resolved": "https://registry.npmjs.org/cryptiles/-/cryptiles-2.0.5.tgz"
-                    },
-                    "hoek": {
-                      "version": "2.16.3",
-                      "from": "https://registry.npmjs.org/hoek/-/hoek-2.16.3.tgz",
-                      "resolved": "https://registry.npmjs.org/hoek/-/hoek-2.16.3.tgz"
-                    },
-                    "sntp": {
-                      "version": "1.0.9",
-                      "from": "https://registry.npmjs.org/sntp/-/sntp-1.0.9.tgz",
-                      "resolved": "https://registry.npmjs.org/sntp/-/sntp-1.0.9.tgz"
-                    }
-                  }
-                },
-                "http-signature": {
-                  "version": "0.11.0",
-                  "from": "https://registry.npmjs.org/http-signature/-/http-signature-0.11.0.tgz",
-                  "resolved": "https://registry.npmjs.org/http-signature/-/http-signature-0.11.0.tgz",
-                  "dependencies": {
-                    "asn1": {
-                      "version": "0.1.11",
-                      "from": "https://registry.npmjs.org/asn1/-/asn1-0.1.11.tgz",
-                      "resolved": "https://registry.npmjs.org/asn1/-/asn1-0.1.11.tgz"
-                    },
-                    "assert-plus": {
-                      "version": "0.1.5",
-                      "from": "https://registry.npmjs.org/assert-plus/-/assert-plus-0.1.5.tgz",
-                      "resolved": "https://registry.npmjs.org/assert-plus/-/assert-plus-0.1.5.tgz"
-                    },
-                    "ctype": {
-                      "version": "0.5.3",
-                      "from": "https://registry.npmjs.org/ctype/-/ctype-0.5.3.tgz",
-                      "resolved": "https://registry.npmjs.org/ctype/-/ctype-0.5.3.tgz"
-                    }
-                  }
-                },
-                "isstream": {
-                  "version": "0.1.2",
-                  "from": "https://registry.npmjs.org/isstream/-/isstream-0.1.2.tgz",
-                  "resolved": "https://registry.npmjs.org/isstream/-/isstream-0.1.2.tgz"
-                },
-                "json-stringify-safe": {
-                  "version": "5.0.1",
-                  "from": "https://registry.npmjs.org/json-stringify-safe/-/json-stringify-safe-5.0.1.tgz",
-                  "resolved": "https://registry.npmjs.org/json-stringify-safe/-/json-stringify-safe-5.0.1.tgz"
-                },
-                "mime-types": {
-                  "version": "2.1.11",
-                  "from": "https://registry.npmjs.org/mime-types/-/mime-types-2.1.11.tgz",
-                  "resolved": "https://registry.npmjs.org/mime-types/-/mime-types-2.1.11.tgz",
-                  "dependencies": {
-                    "mime-db": {
-                      "version": "1.23.0",
-                      "from": "https://registry.npmjs.org/mime-db/-/mime-db-1.23.0.tgz",
-                      "resolved": "https://registry.npmjs.org/mime-db/-/mime-db-1.23.0.tgz"
-                    }
-                  }
-                },
-                "oauth-sign": {
-                  "version": "0.8.2",
-                  "from": "https://registry.npmjs.org/oauth-sign/-/oauth-sign-0.8.2.tgz",
-                  "resolved": "https://registry.npmjs.org/oauth-sign/-/oauth-sign-0.8.2.tgz"
-                },
-                "qs": {
-                  "version": "4.0.0",
-                  "from": "https://registry.npmjs.org/qs/-/qs-4.0.0.tgz",
-                  "resolved": "https://registry.npmjs.org/qs/-/qs-4.0.0.tgz"
-                },
-                "stringstream": {
-                  "version": "0.0.5",
-                  "from": "https://registry.npmjs.org/stringstream/-/stringstream-0.0.5.tgz",
-                  "resolved": "https://registry.npmjs.org/stringstream/-/stringstream-0.0.5.tgz"
-                },
-                "tough-cookie": {
-                  "version": "2.3.1",
-                  "from": "https://registry.npmjs.org/tough-cookie/-/tough-cookie-2.3.1.tgz",
-                  "resolved": "https://registry.npmjs.org/tough-cookie/-/tough-cookie-2.3.1.tgz"
-                },
-                "tunnel-agent": {
-                  "version": "0.4.3",
-                  "from": "https://registry.npmjs.org/tunnel-agent/-/tunnel-agent-0.4.3.tgz",
-                  "resolved": "https://registry.npmjs.org/tunnel-agent/-/tunnel-agent-0.4.3.tgz"
-                }
-              }
-            },
-            "string-template": {
-              "version": "0.2.1",
-              "from": "https://registry.npmjs.org/string-template/-/string-template-0.2.1.tgz",
-              "resolved": "https://registry.npmjs.org/string-template/-/string-template-0.2.1.tgz"
+            "source-map": {
+              "version": "0.5.6",
+              "from": "source-map@>=0.5.1 <0.6.0",
+              "resolved": "https://registry.npmjs.org/source-map/-/source-map-0.5.6.tgz",
+              "optional": true
             }
           }
         },
-        "request": {
-          "version": "2.74.0",
-          "from": "https://registry.npmjs.org/request/-/request-2.74.0.tgz",
-          "resolved": "https://registry.npmjs.org/request/-/request-2.74.0.tgz",
-          "dependencies": {
-            "aws-sign2": {
-              "version": "0.6.0",
-              "from": "https://registry.npmjs.org/aws-sign2/-/aws-sign2-0.6.0.tgz",
-              "resolved": "https://registry.npmjs.org/aws-sign2/-/aws-sign2-0.6.0.tgz"
-            },
-            "aws4": {
-              "version": "1.4.1",
-              "from": "https://registry.npmjs.org/aws4/-/aws4-1.4.1.tgz",
-              "resolved": "https://registry.npmjs.org/aws4/-/aws4-1.4.1.tgz"
-            },
-            "bl": {
-              "version": "1.1.2",
-              "from": "https://registry.npmjs.org/bl/-/bl-1.1.2.tgz",
-              "resolved": "https://registry.npmjs.org/bl/-/bl-1.1.2.tgz",
-              "dependencies": {
-                "readable-stream": {
-                  "version": "2.0.6",
-                  "from": "https://registry.npmjs.org/readable-stream/-/readable-stream-2.0.6.tgz",
-                  "resolved": "https://registry.npmjs.org/readable-stream/-/readable-stream-2.0.6.tgz",
-                  "dependencies": {
-                    "core-util-is": {
-                      "version": "1.0.2",
-                      "from": "https://registry.npmjs.org/core-util-is/-/core-util-is-1.0.2.tgz",
-                      "resolved": "https://registry.npmjs.org/core-util-is/-/core-util-is-1.0.2.tgz"
-                    },
-                    "inherits": {
-                      "version": "2.0.1",
-                      "from": "https://registry.npmjs.org/inherits/-/inherits-2.0.1.tgz",
-                      "resolved": "https://registry.npmjs.org/inherits/-/inherits-2.0.1.tgz"
-                    },
-                    "isarray": {
-                      "version": "1.0.0",
-                      "from": "https://registry.npmjs.org/isarray/-/isarray-1.0.0.tgz",
-                      "resolved": "https://registry.npmjs.org/isarray/-/isarray-1.0.0.tgz"
-                    },
-                    "process-nextick-args": {
-                      "version": "1.0.7",
-                      "from": "https://registry.npmjs.org/process-nextick-args/-/process-nextick-args-1.0.7.tgz",
-                      "resolved": "https://registry.npmjs.org/process-nextick-args/-/process-nextick-args-1.0.7.tgz"
-                    },
-                    "string_decoder": {
-                      "version": "0.10.31",
-                      "from": "https://registry.npmjs.org/string_decoder/-/string_decoder-0.10.31.tgz",
-                      "resolved": "https://registry.npmjs.org/string_decoder/-/string_decoder-0.10.31.tgz"
-                    },
-                    "util-deprecate": {
-                      "version": "1.0.2",
-                      "from": "https://registry.npmjs.org/util-deprecate/-/util-deprecate-1.0.2.tgz",
-                      "resolved": "https://registry.npmjs.org/util-deprecate/-/util-deprecate-1.0.2.tgz"
-                    }
-                  }
-                }
-              }
-            },
-            "caseless": {
-              "version": "0.11.0",
-              "from": "https://registry.npmjs.org/caseless/-/caseless-0.11.0.tgz",
-              "resolved": "https://registry.npmjs.org/caseless/-/caseless-0.11.0.tgz"
-            },
-            "combined-stream": {
-              "version": "1.0.5",
-              "from": "https://registry.npmjs.org/combined-stream/-/combined-stream-1.0.5.tgz",
-              "resolved": "https://registry.npmjs.org/combined-stream/-/combined-stream-1.0.5.tgz",
-              "dependencies": {
-                "delayed-stream": {
-                  "version": "1.0.0",
-                  "from": "https://registry.npmjs.org/delayed-stream/-/delayed-stream-1.0.0.tgz",
-                  "resolved": "https://registry.npmjs.org/delayed-stream/-/delayed-stream-1.0.0.tgz"
-                }
-              }
-            },
-            "extend": {
-              "version": "3.0.0",
-              "from": "https://registry.npmjs.org/extend/-/extend-3.0.0.tgz",
-              "resolved": "https://registry.npmjs.org/extend/-/extend-3.0.0.tgz"
-            },
-            "forever-agent": {
-              "version": "0.6.1",
-              "from": "https://registry.npmjs.org/forever-agent/-/forever-agent-0.6.1.tgz",
-              "resolved": "https://registry.npmjs.org/forever-agent/-/forever-agent-0.6.1.tgz"
-            },
-            "form-data": {
-              "version": "1.0.0-rc4",
-              "from": "https://registry.npmjs.org/form-data/-/form-data-1.0.0-rc4.tgz",
-              "resolved": "https://registry.npmjs.org/form-data/-/form-data-1.0.0-rc4.tgz",
-              "dependencies": {
-                "async": {
-                  "version": "1.5.2",
-                  "from": "https://registry.npmjs.org/async/-/async-1.5.2.tgz",
-                  "resolved": "https://registry.npmjs.org/async/-/async-1.5.2.tgz"
-                }
-              }
-            },
-            "har-validator": {
-              "version": "2.0.6",
-              "from": "https://registry.npmjs.org/har-validator/-/har-validator-2.0.6.tgz",
-              "resolved": "https://registry.npmjs.org/har-validator/-/har-validator-2.0.6.tgz",
-              "dependencies": {
-                "chalk": {
-                  "version": "1.1.3",
-                  "from": "https://registry.npmjs.org/chalk/-/chalk-1.1.3.tgz",
-                  "resolved": "https://registry.npmjs.org/chalk/-/chalk-1.1.3.tgz",
-                  "dependencies": {
-                    "ansi-styles": {
-                      "version": "2.2.1",
-                      "from": "https://registry.npmjs.org/ansi-styles/-/ansi-styles-2.2.1.tgz",
-                      "resolved": "https://registry.npmjs.org/ansi-styles/-/ansi-styles-2.2.1.tgz"
-                    },
-                    "escape-string-regexp": {
-                      "version": "1.0.5",
-                      "from": "https://registry.npmjs.org/escape-string-regexp/-/escape-string-regexp-1.0.5.tgz",
-                      "resolved": "https://registry.npmjs.org/escape-string-regexp/-/escape-string-regexp-1.0.5.tgz"
-                    },
-                    "has-ansi": {
-                      "version": "2.0.0",
-                      "from": "https://registry.npmjs.org/has-ansi/-/has-ansi-2.0.0.tgz",
-                      "resolved": "https://registry.npmjs.org/has-ansi/-/has-ansi-2.0.0.tgz",
-                      "dependencies": {
-                        "ansi-regex": {
-                          "version": "2.0.0",
-                          "from": "https://registry.npmjs.org/ansi-regex/-/ansi-regex-2.0.0.tgz",
-                          "resolved": "https://registry.npmjs.org/ansi-regex/-/ansi-regex-2.0.0.tgz"
-                        }
-                      }
-                    },
-                    "strip-ansi": {
-                      "version": "3.0.1",
-                      "from": "https://registry.npmjs.org/strip-ansi/-/strip-ansi-3.0.1.tgz",
-                      "resolved": "https://registry.npmjs.org/strip-ansi/-/strip-ansi-3.0.1.tgz",
-                      "dependencies": {
-                        "ansi-regex": {
-                          "version": "2.0.0",
-                          "from": "https://registry.npmjs.org/ansi-regex/-/ansi-regex-2.0.0.tgz",
-                          "resolved": "https://registry.npmjs.org/ansi-regex/-/ansi-regex-2.0.0.tgz"
-                        }
-                      }
-                    },
-                    "supports-color": {
-                      "version": "2.0.0",
-                      "from": "https://registry.npmjs.org/supports-color/-/supports-color-2.0.0.tgz",
-                      "resolved": "https://registry.npmjs.org/supports-color/-/supports-color-2.0.0.tgz"
-                    }
-                  }
-                },
-                "commander": {
-                  "version": "2.9.0",
-                  "from": "https://registry.npmjs.org/commander/-/commander-2.9.0.tgz",
-                  "resolved": "https://registry.npmjs.org/commander/-/commander-2.9.0.tgz",
-                  "dependencies": {
-                    "graceful-readlink": {
-                      "version": "1.0.1",
-                      "from": "https://registry.npmjs.org/graceful-readlink/-/graceful-readlink-1.0.1.tgz",
-                      "resolved": "https://registry.npmjs.org/graceful-readlink/-/graceful-readlink-1.0.1.tgz"
-                    }
-                  }
-                },
-                "is-my-json-valid": {
-                  "version": "2.13.1",
-                  "from": "https://registry.npmjs.org/is-my-json-valid/-/is-my-json-valid-2.13.1.tgz",
-                  "resolved": "https://registry.npmjs.org/is-my-json-valid/-/is-my-json-valid-2.13.1.tgz",
-                  "dependencies": {
-                    "generate-function": {
-                      "version": "2.0.0",
-                      "from": "https://registry.npmjs.org/generate-function/-/generate-function-2.0.0.tgz",
-                      "resolved": "https://registry.npmjs.org/generate-function/-/generate-function-2.0.0.tgz"
-                    },
-                    "generate-object-property": {
-                      "version": "1.2.0",
-                      "from": "https://registry.npmjs.org/generate-object-property/-/generate-object-property-1.2.0.tgz",
-                      "resolved": "https://registry.npmjs.org/generate-object-property/-/generate-object-property-1.2.0.tgz",
-                      "dependencies": {
-                        "is-property": {
-                          "version": "1.0.2",
-                          "from": "https://registry.npmjs.org/is-property/-/is-property-1.0.2.tgz",
-                          "resolved": "https://registry.npmjs.org/is-property/-/is-property-1.0.2.tgz"
-                        }
-                      }
-                    },
-                    "jsonpointer": {
-                      "version": "2.0.0",
-                      "from": "https://registry.npmjs.org/jsonpointer/-/jsonpointer-2.0.0.tgz",
-                      "resolved": "https://registry.npmjs.org/jsonpointer/-/jsonpointer-2.0.0.tgz"
-                    },
-                    "xtend": {
-                      "version": "4.0.1",
-                      "from": "https://registry.npmjs.org/xtend/-/xtend-4.0.1.tgz",
-                      "resolved": "https://registry.npmjs.org/xtend/-/xtend-4.0.1.tgz"
-                    }
-                  }
-                },
-                "pinkie-promise": {
-                  "version": "2.0.1",
-                  "from": "https://registry.npmjs.org/pinkie-promise/-/pinkie-promise-2.0.1.tgz",
-                  "resolved": "https://registry.npmjs.org/pinkie-promise/-/pinkie-promise-2.0.1.tgz",
-                  "dependencies": {
-                    "pinkie": {
-                      "version": "2.0.4",
-                      "from": "https://registry.npmjs.org/pinkie/-/pinkie-2.0.4.tgz",
-                      "resolved": "https://registry.npmjs.org/pinkie/-/pinkie-2.0.4.tgz"
-                    }
-                  }
-                }
-              }
-            },
-            "hawk": {
-              "version": "3.1.3",
-              "from": "https://registry.npmjs.org/hawk/-/hawk-3.1.3.tgz",
-              "resolved": "https://registry.npmjs.org/hawk/-/hawk-3.1.3.tgz",
-              "dependencies": {
-                "boom": {
-                  "version": "2.10.1",
-                  "from": "https://registry.npmjs.org/boom/-/boom-2.10.1.tgz",
-                  "resolved": "https://registry.npmjs.org/boom/-/boom-2.10.1.tgz"
-                },
-                "cryptiles": {
-                  "version": "2.0.5",
-                  "from": "https://registry.npmjs.org/cryptiles/-/cryptiles-2.0.5.tgz",
-                  "resolved": "https://registry.npmjs.org/cryptiles/-/cryptiles-2.0.5.tgz"
-                },
-                "hoek": {
-                  "version": "2.16.3",
-                  "from": "https://registry.npmjs.org/hoek/-/hoek-2.16.3.tgz",
-                  "resolved": "https://registry.npmjs.org/hoek/-/hoek-2.16.3.tgz"
-                },
-                "sntp": {
-                  "version": "1.0.9",
-                  "from": "https://registry.npmjs.org/sntp/-/sntp-1.0.9.tgz",
-                  "resolved": "https://registry.npmjs.org/sntp/-/sntp-1.0.9.tgz"
-                }
-              }
-            },
-            "http-signature": {
-              "version": "1.1.1",
-              "from": "https://registry.npmjs.org/http-signature/-/http-signature-1.1.1.tgz",
-              "resolved": "https://registry.npmjs.org/http-signature/-/http-signature-1.1.1.tgz",
-              "dependencies": {
-                "assert-plus": {
-                  "version": "0.2.0",
-                  "from": "https://registry.npmjs.org/assert-plus/-/assert-plus-0.2.0.tgz",
-                  "resolved": "https://registry.npmjs.org/assert-plus/-/assert-plus-0.2.0.tgz"
-                },
-                "jsprim": {
-                  "version": "1.3.0",
-                  "from": "https://registry.npmjs.org/jsprim/-/jsprim-1.3.0.tgz",
-                  "resolved": "https://registry.npmjs.org/jsprim/-/jsprim-1.3.0.tgz",
-                  "dependencies": {
-                    "extsprintf": {
-                      "version": "1.0.2",
-                      "from": "https://registry.npmjs.org/extsprintf/-/extsprintf-1.0.2.tgz",
-                      "resolved": "https://registry.npmjs.org/extsprintf/-/extsprintf-1.0.2.tgz"
-                    },
-                    "json-schema": {
-                      "version": "0.2.2",
-                      "from": "https://registry.npmjs.org/json-schema/-/json-schema-0.2.2.tgz",
-                      "resolved": "https://registry.npmjs.org/json-schema/-/json-schema-0.2.2.tgz"
-                    },
-                    "verror": {
-                      "version": "1.3.6",
-                      "from": "https://registry.npmjs.org/verror/-/verror-1.3.6.tgz",
-                      "resolved": "https://registry.npmjs.org/verror/-/verror-1.3.6.tgz"
-                    }
-                  }
-                },
-                "sshpk": {
-                  "version": "1.9.2",
-                  "from": "https://registry.npmjs.org/sshpk/-/sshpk-1.9.2.tgz",
-                  "resolved": "https://registry.npmjs.org/sshpk/-/sshpk-1.9.2.tgz",
-                  "dependencies": {
-                    "asn1": {
-                      "version": "0.2.3",
-                      "from": "https://registry.npmjs.org/asn1/-/asn1-0.2.3.tgz",
-                      "resolved": "https://registry.npmjs.org/asn1/-/asn1-0.2.3.tgz"
-                    },
-                    "assert-plus": {
-                      "version": "1.0.0",
-                      "from": "https://registry.npmjs.org/assert-plus/-/assert-plus-1.0.0.tgz",
-                      "resolved": "https://registry.npmjs.org/assert-plus/-/assert-plus-1.0.0.tgz"
-                    },
-                    "dashdash": {
-                      "version": "1.14.0",
-                      "from": "https://registry.npmjs.org/dashdash/-/dashdash-1.14.0.tgz",
-                      "resolved": "https://registry.npmjs.org/dashdash/-/dashdash-1.14.0.tgz"
-                    },
-                    "ecc-jsbn": {
-                      "version": "0.1.1",
-                      "from": "https://registry.npmjs.org/ecc-jsbn/-/ecc-jsbn-0.1.1.tgz",
-                      "resolved": "https://registry.npmjs.org/ecc-jsbn/-/ecc-jsbn-0.1.1.tgz",
-                      "optional": true
-                    },
-                    "getpass": {
-                      "version": "0.1.6",
-                      "from": "https://registry.npmjs.org/getpass/-/getpass-0.1.6.tgz",
-                      "resolved": "https://registry.npmjs.org/getpass/-/getpass-0.1.6.tgz"
-                    },
-                    "jodid25519": {
-                      "version": "1.0.2",
-                      "from": "https://registry.npmjs.org/jodid25519/-/jodid25519-1.0.2.tgz",
-                      "resolved": "https://registry.npmjs.org/jodid25519/-/jodid25519-1.0.2.tgz",
-                      "optional": true
-                    },
-                    "jsbn": {
-                      "version": "0.1.0",
-                      "from": "https://registry.npmjs.org/jsbn/-/jsbn-0.1.0.tgz",
-                      "resolved": "https://registry.npmjs.org/jsbn/-/jsbn-0.1.0.tgz",
-                      "optional": true
-                    },
-                    "tweetnacl": {
-                      "version": "0.13.3",
-                      "from": "https://registry.npmjs.org/tweetnacl/-/tweetnacl-0.13.3.tgz",
-                      "resolved": "https://registry.npmjs.org/tweetnacl/-/tweetnacl-0.13.3.tgz",
-                      "optional": true
-                    }
-                  }
-                }
-              }
-            },
-            "is-typedarray": {
-              "version": "1.0.0",
-              "from": "https://registry.npmjs.org/is-typedarray/-/is-typedarray-1.0.0.tgz",
-              "resolved": "https://registry.npmjs.org/is-typedarray/-/is-typedarray-1.0.0.tgz"
-            },
-            "isstream": {
-              "version": "0.1.2",
-              "from": "https://registry.npmjs.org/isstream/-/isstream-0.1.2.tgz",
-              "resolved": "https://registry.npmjs.org/isstream/-/isstream-0.1.2.tgz"
-            },
-            "json-stringify-safe": {
-              "version": "5.0.1",
-              "from": "https://registry.npmjs.org/json-stringify-safe/-/json-stringify-safe-5.0.1.tgz",
-              "resolved": "https://registry.npmjs.org/json-stringify-safe/-/json-stringify-safe-5.0.1.tgz"
-            },
-            "mime-types": {
-              "version": "2.1.11",
-              "from": "https://registry.npmjs.org/mime-types/-/mime-types-2.1.11.tgz",
-              "resolved": "https://registry.npmjs.org/mime-types/-/mime-types-2.1.11.tgz",
-              "dependencies": {
-                "mime-db": {
-                  "version": "1.23.0",
-                  "from": "https://registry.npmjs.org/mime-db/-/mime-db-1.23.0.tgz",
-                  "resolved": "https://registry.npmjs.org/mime-db/-/mime-db-1.23.0.tgz"
-                }
-              }
-            },
-            "oauth-sign": {
-              "version": "0.8.2",
-              "from": "https://registry.npmjs.org/oauth-sign/-/oauth-sign-0.8.2.tgz",
-              "resolved": "https://registry.npmjs.org/oauth-sign/-/oauth-sign-0.8.2.tgz"
-            },
-            "qs": {
-              "version": "6.2.1",
-              "from": "https://registry.npmjs.org/qs/-/qs-6.2.1.tgz",
-              "resolved": "https://registry.npmjs.org/qs/-/qs-6.2.1.tgz"
-            },
-            "stringstream": {
-              "version": "0.0.5",
-              "from": "https://registry.npmjs.org/stringstream/-/stringstream-0.0.5.tgz",
-              "resolved": "https://registry.npmjs.org/stringstream/-/stringstream-0.0.5.tgz"
-            },
-            "tough-cookie": {
-              "version": "2.3.1",
-              "from": "https://registry.npmjs.org/tough-cookie/-/tough-cookie-2.3.1.tgz",
-              "resolved": "https://registry.npmjs.org/tough-cookie/-/tough-cookie-2.3.1.tgz"
-            },
-            "tunnel-agent": {
-              "version": "0.4.3",
-              "from": "https://registry.npmjs.org/tunnel-agent/-/tunnel-agent-0.4.3.tgz",
-              "resolved": "https://registry.npmjs.org/tunnel-agent/-/tunnel-agent-0.4.3.tgz"
-            }
-          }
-        },
-        "string-template": {
-          "version": "1.0.0",
-          "from": "https://registry.npmjs.org/string-template/-/string-template-1.0.0.tgz",
-          "resolved": "https://registry.npmjs.org/string-template/-/string-template-1.0.0.tgz"
-        }
-      }
-    },
-    "graceful-fs": {
-      "version": "4.1.9",
-      "from": "graceful-fs@>=4.1.2 <5.0.0",
-      "resolved": "https://registry.npmjs.org/graceful-fs/-/graceful-fs-4.1.9.tgz"
-    },
-    "gulp": {
-      "version": "3.9.1",
-      "from": "https://registry.npmjs.org/gulp/-/gulp-3.9.1.tgz",
-      "resolved": "https://registry.npmjs.org/gulp/-/gulp-3.9.1.tgz",
-      "dependencies": {
-        "archy": {
-          "version": "1.0.0",
-          "from": "https://registry.npmjs.org/archy/-/archy-1.0.0.tgz",
-          "resolved": "https://registry.npmjs.org/archy/-/archy-1.0.0.tgz"
-        },
-        "chalk": {
-          "version": "1.1.3",
-          "from": "https://registry.npmjs.org/chalk/-/chalk-1.1.3.tgz",
-          "resolved": "https://registry.npmjs.org/chalk/-/chalk-1.1.3.tgz",
-          "dependencies": {
-            "ansi-styles": {
-              "version": "2.2.1",
-              "from": "https://registry.npmjs.org/ansi-styles/-/ansi-styles-2.2.1.tgz",
-              "resolved": "https://registry.npmjs.org/ansi-styles/-/ansi-styles-2.2.1.tgz"
-            },
-            "escape-string-regexp": {
-              "version": "1.0.5",
-              "from": "https://registry.npmjs.org/escape-string-regexp/-/escape-string-regexp-1.0.5.tgz",
-              "resolved": "https://registry.npmjs.org/escape-string-regexp/-/escape-string-regexp-1.0.5.tgz"
-            },
-            "has-ansi": {
-              "version": "2.0.0",
-              "from": "https://registry.npmjs.org/has-ansi/-/has-ansi-2.0.0.tgz",
-              "resolved": "https://registry.npmjs.org/has-ansi/-/has-ansi-2.0.0.tgz",
-              "dependencies": {
-                "ansi-regex": {
-                  "version": "2.0.0",
-                  "from": "https://registry.npmjs.org/ansi-regex/-/ansi-regex-2.0.0.tgz",
-                  "resolved": "https://registry.npmjs.org/ansi-regex/-/ansi-regex-2.0.0.tgz"
-                }
-              }
-            },
-            "strip-ansi": {
-              "version": "3.0.1",
-              "from": "https://registry.npmjs.org/strip-ansi/-/strip-ansi-3.0.1.tgz",
-              "resolved": "https://registry.npmjs.org/strip-ansi/-/strip-ansi-3.0.1.tgz",
-              "dependencies": {
-                "ansi-regex": {
-                  "version": "2.0.0",
-                  "from": "https://registry.npmjs.org/ansi-regex/-/ansi-regex-2.0.0.tgz",
-                  "resolved": "https://registry.npmjs.org/ansi-regex/-/ansi-regex-2.0.0.tgz"
-                }
-              }
-            },
-            "supports-color": {
-              "version": "2.0.0",
-              "from": "https://registry.npmjs.org/supports-color/-/supports-color-2.0.0.tgz",
-              "resolved": "https://registry.npmjs.org/supports-color/-/supports-color-2.0.0.tgz"
-            }
-          }
-        },
-        "deprecated": {
-          "version": "0.0.1",
-          "from": "https://registry.npmjs.org/deprecated/-/deprecated-0.0.1.tgz",
-          "resolved": "https://registry.npmjs.org/deprecated/-/deprecated-0.0.1.tgz"
-        },
-        "interpret": {
-          "version": "1.0.1",
-          "from": "https://registry.npmjs.org/interpret/-/interpret-1.0.1.tgz",
-          "resolved": "https://registry.npmjs.org/interpret/-/interpret-1.0.1.tgz"
-        },
-        "liftoff": {
-          "version": "2.3.0",
-          "from": "https://registry.npmjs.org/liftoff/-/liftoff-2.3.0.tgz",
-          "resolved": "https://registry.npmjs.org/liftoff/-/liftoff-2.3.0.tgz",
-          "dependencies": {
-            "extend": {
-              "version": "3.0.0",
-              "from": "https://registry.npmjs.org/extend/-/extend-3.0.0.tgz",
-              "resolved": "https://registry.npmjs.org/extend/-/extend-3.0.0.tgz"
-            },
-            "findup-sync": {
-              "version": "0.4.2",
-              "from": "https://registry.npmjs.org/findup-sync/-/findup-sync-0.4.2.tgz",
-              "resolved": "https://registry.npmjs.org/findup-sync/-/findup-sync-0.4.2.tgz",
-              "dependencies": {
-                "detect-file": {
-                  "version": "0.1.0",
-                  "from": "https://registry.npmjs.org/detect-file/-/detect-file-0.1.0.tgz",
-                  "resolved": "https://registry.npmjs.org/detect-file/-/detect-file-0.1.0.tgz",
-                  "dependencies": {
-                    "fs-exists-sync": {
-                      "version": "0.1.0",
-                      "from": "https://registry.npmjs.org/fs-exists-sync/-/fs-exists-sync-0.1.0.tgz",
-                      "resolved": "https://registry.npmjs.org/fs-exists-sync/-/fs-exists-sync-0.1.0.tgz"
-                    }
-                  }
-                },
-                "is-glob": {
-                  "version": "2.0.1",
-                  "from": "https://registry.npmjs.org/is-glob/-/is-glob-2.0.1.tgz",
-                  "resolved": "https://registry.npmjs.org/is-glob/-/is-glob-2.0.1.tgz",
-                  "dependencies": {
-                    "is-extglob": {
-                      "version": "1.0.0",
-                      "from": "https://registry.npmjs.org/is-extglob/-/is-extglob-1.0.0.tgz",
-                      "resolved": "https://registry.npmjs.org/is-extglob/-/is-extglob-1.0.0.tgz"
-                    }
-                  }
-                },
-                "micromatch": {
-                  "version": "2.3.11",
-                  "from": "https://registry.npmjs.org/micromatch/-/micromatch-2.3.11.tgz",
-                  "resolved": "https://registry.npmjs.org/micromatch/-/micromatch-2.3.11.tgz",
-                  "dependencies": {
-                    "arr-diff": {
-                      "version": "2.0.0",
-                      "from": "https://registry.npmjs.org/arr-diff/-/arr-diff-2.0.0.tgz",
-                      "resolved": "https://registry.npmjs.org/arr-diff/-/arr-diff-2.0.0.tgz",
-                      "dependencies": {
-                        "arr-flatten": {
-                          "version": "1.0.1",
-                          "from": "https://registry.npmjs.org/arr-flatten/-/arr-flatten-1.0.1.tgz",
-                          "resolved": "https://registry.npmjs.org/arr-flatten/-/arr-flatten-1.0.1.tgz"
-                        }
-                      }
-                    },
-                    "array-unique": {
-                      "version": "0.2.1",
-                      "from": "https://registry.npmjs.org/array-unique/-/array-unique-0.2.1.tgz",
-                      "resolved": "https://registry.npmjs.org/array-unique/-/array-unique-0.2.1.tgz"
-                    },
-                    "braces": {
-                      "version": "1.8.5",
-                      "from": "https://registry.npmjs.org/braces/-/braces-1.8.5.tgz",
-                      "resolved": "https://registry.npmjs.org/braces/-/braces-1.8.5.tgz",
-                      "dependencies": {
-                        "expand-range": {
-                          "version": "1.8.2",
-                          "from": "https://registry.npmjs.org/expand-range/-/expand-range-1.8.2.tgz",
-                          "resolved": "https://registry.npmjs.org/expand-range/-/expand-range-1.8.2.tgz",
-                          "dependencies": {
-                            "fill-range": {
-                              "version": "2.2.3",
-                              "from": "https://registry.npmjs.org/fill-range/-/fill-range-2.2.3.tgz",
-                              "resolved": "https://registry.npmjs.org/fill-range/-/fill-range-2.2.3.tgz",
-                              "dependencies": {
-                                "is-number": {
-                                  "version": "2.1.0",
-                                  "from": "https://registry.npmjs.org/is-number/-/is-number-2.1.0.tgz",
-                                  "resolved": "https://registry.npmjs.org/is-number/-/is-number-2.1.0.tgz"
-                                },
-                                "isobject": {
-                                  "version": "2.1.0",
-                                  "from": "https://registry.npmjs.org/isobject/-/isobject-2.1.0.tgz",
-                                  "resolved": "https://registry.npmjs.org/isobject/-/isobject-2.1.0.tgz",
-                                  "dependencies": {
-                                    "isarray": {
-                                      "version": "1.0.0",
-                                      "from": "https://registry.npmjs.org/isarray/-/isarray-1.0.0.tgz",
-                                      "resolved": "https://registry.npmjs.org/isarray/-/isarray-1.0.0.tgz"
-                                    }
-                                  }
-                                },
-                                "randomatic": {
-                                  "version": "1.1.5",
-                                  "from": "https://registry.npmjs.org/randomatic/-/randomatic-1.1.5.tgz",
-                                  "resolved": "https://registry.npmjs.org/randomatic/-/randomatic-1.1.5.tgz"
-                                },
-                                "repeat-string": {
-                                  "version": "1.5.4",
-                                  "from": "https://registry.npmjs.org/repeat-string/-/repeat-string-1.5.4.tgz",
-                                  "resolved": "https://registry.npmjs.org/repeat-string/-/repeat-string-1.5.4.tgz"
-                                }
-                              }
-                            }
-                          }
-                        },
-                        "preserve": {
-                          "version": "0.2.0",
-                          "from": "https://registry.npmjs.org/preserve/-/preserve-0.2.0.tgz",
-                          "resolved": "https://registry.npmjs.org/preserve/-/preserve-0.2.0.tgz"
-                        },
-                        "repeat-element": {
-                          "version": "1.1.2",
-                          "from": "https://registry.npmjs.org/repeat-element/-/repeat-element-1.1.2.tgz",
-                          "resolved": "https://registry.npmjs.org/repeat-element/-/repeat-element-1.1.2.tgz"
-                        }
-                      }
-                    },
-                    "expand-brackets": {
-                      "version": "0.1.5",
-                      "from": "https://registry.npmjs.org/expand-brackets/-/expand-brackets-0.1.5.tgz",
-                      "resolved": "https://registry.npmjs.org/expand-brackets/-/expand-brackets-0.1.5.tgz",
-                      "dependencies": {
-                        "is-posix-bracket": {
-                          "version": "0.1.1",
-                          "from": "https://registry.npmjs.org/is-posix-bracket/-/is-posix-bracket-0.1.1.tgz",
-                          "resolved": "https://registry.npmjs.org/is-posix-bracket/-/is-posix-bracket-0.1.1.tgz"
-                        }
-                      }
-                    },
-                    "extglob": {
-                      "version": "0.3.2",
-                      "from": "https://registry.npmjs.org/extglob/-/extglob-0.3.2.tgz",
-                      "resolved": "https://registry.npmjs.org/extglob/-/extglob-0.3.2.tgz"
-                    },
-                    "filename-regex": {
-                      "version": "2.0.0",
-                      "from": "https://registry.npmjs.org/filename-regex/-/filename-regex-2.0.0.tgz",
-                      "resolved": "https://registry.npmjs.org/filename-regex/-/filename-regex-2.0.0.tgz"
-                    },
-                    "is-extglob": {
-                      "version": "1.0.0",
-                      "from": "https://registry.npmjs.org/is-extglob/-/is-extglob-1.0.0.tgz",
-                      "resolved": "https://registry.npmjs.org/is-extglob/-/is-extglob-1.0.0.tgz"
-                    },
-                    "kind-of": {
-                      "version": "3.0.4",
-                      "from": "https://registry.npmjs.org/kind-of/-/kind-of-3.0.4.tgz",
-                      "resolved": "https://registry.npmjs.org/kind-of/-/kind-of-3.0.4.tgz",
-                      "dependencies": {
-                        "is-buffer": {
-                          "version": "1.1.4",
-                          "from": "https://registry.npmjs.org/is-buffer/-/is-buffer-1.1.4.tgz",
-                          "resolved": "https://registry.npmjs.org/is-buffer/-/is-buffer-1.1.4.tgz"
-                        }
-                      }
-                    },
-                    "normalize-path": {
-                      "version": "2.0.1",
-                      "from": "https://registry.npmjs.org/normalize-path/-/normalize-path-2.0.1.tgz",
-                      "resolved": "https://registry.npmjs.org/normalize-path/-/normalize-path-2.0.1.tgz"
-                    },
-                    "object.omit": {
-                      "version": "2.0.0",
-                      "from": "https://registry.npmjs.org/object.omit/-/object.omit-2.0.0.tgz",
-                      "resolved": "https://registry.npmjs.org/object.omit/-/object.omit-2.0.0.tgz",
-                      "dependencies": {
-                        "for-own": {
-                          "version": "0.1.4",
-                          "from": "https://registry.npmjs.org/for-own/-/for-own-0.1.4.tgz",
-                          "resolved": "https://registry.npmjs.org/for-own/-/for-own-0.1.4.tgz",
-                          "dependencies": {
-                            "for-in": {
-                              "version": "0.1.5",
-                              "from": "https://registry.npmjs.org/for-in/-/for-in-0.1.5.tgz",
-                              "resolved": "https://registry.npmjs.org/for-in/-/for-in-0.1.5.tgz"
-                            }
-                          }
-                        },
-                        "is-extendable": {
-                          "version": "0.1.1",
-                          "from": "https://registry.npmjs.org/is-extendable/-/is-extendable-0.1.1.tgz",
-                          "resolved": "https://registry.npmjs.org/is-extendable/-/is-extendable-0.1.1.tgz"
-                        }
-                      }
-                    },
-                    "parse-glob": {
-                      "version": "3.0.4",
-                      "from": "https://registry.npmjs.org/parse-glob/-/parse-glob-3.0.4.tgz",
-                      "resolved": "https://registry.npmjs.org/parse-glob/-/parse-glob-3.0.4.tgz",
-                      "dependencies": {
-                        "glob-base": {
-                          "version": "0.3.0",
-                          "from": "https://registry.npmjs.org/glob-base/-/glob-base-0.3.0.tgz",
-                          "resolved": "https://registry.npmjs.org/glob-base/-/glob-base-0.3.0.tgz",
-                          "dependencies": {
-                            "glob-parent": {
-                              "version": "2.0.0",
-                              "from": "https://registry.npmjs.org/glob-parent/-/glob-parent-2.0.0.tgz",
-                              "resolved": "https://registry.npmjs.org/glob-parent/-/glob-parent-2.0.0.tgz"
-                            }
-                          }
-                        },
-                        "is-dotfile": {
-                          "version": "1.0.2",
-                          "from": "https://registry.npmjs.org/is-dotfile/-/is-dotfile-1.0.2.tgz",
-                          "resolved": "https://registry.npmjs.org/is-dotfile/-/is-dotfile-1.0.2.tgz"
-                        }
-                      }
-                    },
-                    "regex-cache": {
-                      "version": "0.4.3",
-                      "from": "https://registry.npmjs.org/regex-cache/-/regex-cache-0.4.3.tgz",
-                      "resolved": "https://registry.npmjs.org/regex-cache/-/regex-cache-0.4.3.tgz",
-                      "dependencies": {
-                        "is-equal-shallow": {
-                          "version": "0.1.3",
-                          "from": "https://registry.npmjs.org/is-equal-shallow/-/is-equal-shallow-0.1.3.tgz",
-                          "resolved": "https://registry.npmjs.org/is-equal-shallow/-/is-equal-shallow-0.1.3.tgz"
-                        },
-                        "is-primitive": {
-                          "version": "2.0.0",
-                          "from": "https://registry.npmjs.org/is-primitive/-/is-primitive-2.0.0.tgz",
-                          "resolved": "https://registry.npmjs.org/is-primitive/-/is-primitive-2.0.0.tgz"
-                        }
-                      }
-                    }
-                  }
-                },
-                "resolve-dir": {
-                  "version": "0.1.1",
-                  "from": "https://registry.npmjs.org/resolve-dir/-/resolve-dir-0.1.1.tgz",
-                  "resolved": "https://registry.npmjs.org/resolve-dir/-/resolve-dir-0.1.1.tgz",
-                  "dependencies": {
-                    "expand-tilde": {
-                      "version": "1.2.2",
-                      "from": "https://registry.npmjs.org/expand-tilde/-/expand-tilde-1.2.2.tgz",
-                      "resolved": "https://registry.npmjs.org/expand-tilde/-/expand-tilde-1.2.2.tgz",
-                      "dependencies": {
-                        "os-homedir": {
-                          "version": "1.0.1",
-                          "from": "https://registry.npmjs.org/os-homedir/-/os-homedir-1.0.1.tgz",
-                          "resolved": "https://registry.npmjs.org/os-homedir/-/os-homedir-1.0.1.tgz"
-                        }
-                      }
-                    },
-                    "global-modules": {
-                      "version": "0.2.3",
-                      "from": "https://registry.npmjs.org/global-modules/-/global-modules-0.2.3.tgz",
-                      "resolved": "https://registry.npmjs.org/global-modules/-/global-modules-0.2.3.tgz",
-                      "dependencies": {
-                        "global-prefix": {
-                          "version": "0.1.4",
-                          "from": "https://registry.npmjs.org/global-prefix/-/global-prefix-0.1.4.tgz",
-                          "resolved": "https://registry.npmjs.org/global-prefix/-/global-prefix-0.1.4.tgz",
-                          "dependencies": {
-                            "ini": {
-                              "version": "1.3.4",
-                              "from": "https://registry.npmjs.org/ini/-/ini-1.3.4.tgz",
-                              "resolved": "https://registry.npmjs.org/ini/-/ini-1.3.4.tgz"
-                            },
-                            "osenv": {
-                              "version": "0.1.3",
-                              "from": "https://registry.npmjs.org/osenv/-/osenv-0.1.3.tgz",
-                              "resolved": "https://registry.npmjs.org/osenv/-/osenv-0.1.3.tgz",
-                              "dependencies": {
-                                "os-homedir": {
-                                  "version": "1.0.1",
-                                  "from": "https://registry.npmjs.org/os-homedir/-/os-homedir-1.0.1.tgz",
-                                  "resolved": "https://registry.npmjs.org/os-homedir/-/os-homedir-1.0.1.tgz"
-                                },
-                                "os-tmpdir": {
-                                  "version": "1.0.1",
-                                  "from": "https://registry.npmjs.org/os-tmpdir/-/os-tmpdir-1.0.1.tgz",
-                                  "resolved": "https://registry.npmjs.org/os-tmpdir/-/os-tmpdir-1.0.1.tgz"
-                                }
-                              }
-                            }
-                          }
-                        },
-                        "is-windows": {
-                          "version": "0.2.0",
-                          "from": "https://registry.npmjs.org/is-windows/-/is-windows-0.2.0.tgz",
-                          "resolved": "https://registry.npmjs.org/is-windows/-/is-windows-0.2.0.tgz"
-                        }
-                      }
-                    }
-                  }
-                }
-              }
-            },
-            "fined": {
-              "version": "1.0.1",
-              "from": "https://registry.npmjs.org/fined/-/fined-1.0.1.tgz",
-              "resolved": "https://registry.npmjs.org/fined/-/fined-1.0.1.tgz",
-              "dependencies": {
-                "expand-tilde": {
-                  "version": "1.2.2",
-                  "from": "https://registry.npmjs.org/expand-tilde/-/expand-tilde-1.2.2.tgz",
-                  "resolved": "https://registry.npmjs.org/expand-tilde/-/expand-tilde-1.2.2.tgz",
-                  "dependencies": {
-                    "os-homedir": {
-                      "version": "1.0.1",
-                      "from": "https://registry.npmjs.org/os-homedir/-/os-homedir-1.0.1.tgz",
-                      "resolved": "https://registry.npmjs.org/os-homedir/-/os-homedir-1.0.1.tgz"
-                    }
-                  }
-                },
-                "lodash.assignwith": {
-                  "version": "4.2.0",
-                  "from": "https://registry.npmjs.org/lodash.assignwith/-/lodash.assignwith-4.2.0.tgz",
-                  "resolved": "https://registry.npmjs.org/lodash.assignwith/-/lodash.assignwith-4.2.0.tgz"
-                },
-                "lodash.isarray": {
-                  "version": "4.0.0",
-                  "from": "https://registry.npmjs.org/lodash.isarray/-/lodash.isarray-4.0.0.tgz",
-                  "resolved": "https://registry.npmjs.org/lodash.isarray/-/lodash.isarray-4.0.0.tgz"
-                },
-                "lodash.isempty": {
-                  "version": "4.4.0",
-                  "from": "https://registry.npmjs.org/lodash.isempty/-/lodash.isempty-4.4.0.tgz",
-                  "resolved": "https://registry.npmjs.org/lodash.isempty/-/lodash.isempty-4.4.0.tgz"
-                },
-                "lodash.pick": {
-                  "version": "4.4.0",
-                  "from": "https://registry.npmjs.org/lodash.pick/-/lodash.pick-4.4.0.tgz",
-                  "resolved": "https://registry.npmjs.org/lodash.pick/-/lodash.pick-4.4.0.tgz"
-                },
-                "parse-filepath": {
-                  "version": "1.0.1",
-                  "from": "https://registry.npmjs.org/parse-filepath/-/parse-filepath-1.0.1.tgz",
-                  "resolved": "https://registry.npmjs.org/parse-filepath/-/parse-filepath-1.0.1.tgz",
-                  "dependencies": {
-                    "is-absolute": {
-                      "version": "0.2.5",
-                      "from": "https://registry.npmjs.org/is-absolute/-/is-absolute-0.2.5.tgz",
-                      "resolved": "https://registry.npmjs.org/is-absolute/-/is-absolute-0.2.5.tgz",
-                      "dependencies": {
-                        "is-relative": {
-                          "version": "0.2.1",
-                          "from": "https://registry.npmjs.org/is-relative/-/is-relative-0.2.1.tgz",
-                          "resolved": "https://registry.npmjs.org/is-relative/-/is-relative-0.2.1.tgz",
-                          "dependencies": {
-                            "is-unc-path": {
-                              "version": "0.1.1",
-                              "from": "https://registry.npmjs.org/is-unc-path/-/is-unc-path-0.1.1.tgz",
-                              "resolved": "https://registry.npmjs.org/is-unc-path/-/is-unc-path-0.1.1.tgz",
-                              "dependencies": {
-                                "unc-path-regex": {
-                                  "version": "0.1.2",
-                                  "from": "https://registry.npmjs.org/unc-path-regex/-/unc-path-regex-0.1.2.tgz",
-                                  "resolved": "https://registry.npmjs.org/unc-path-regex/-/unc-path-regex-0.1.2.tgz"
-                                }
-                              }
-                            }
-                          }
-                        },
-                        "is-windows": {
-                          "version": "0.1.1",
-                          "from": "https://registry.npmjs.org/is-windows/-/is-windows-0.1.1.tgz",
-                          "resolved": "https://registry.npmjs.org/is-windows/-/is-windows-0.1.1.tgz"
-                        }
-                      }
-                    },
-                    "map-cache": {
-                      "version": "0.2.2",
-                      "from": "https://registry.npmjs.org/map-cache/-/map-cache-0.2.2.tgz",
-                      "resolved": "https://registry.npmjs.org/map-cache/-/map-cache-0.2.2.tgz"
-                    },
-                    "path-root": {
-                      "version": "0.1.1",
-                      "from": "https://registry.npmjs.org/path-root/-/path-root-0.1.1.tgz",
-                      "resolved": "https://registry.npmjs.org/path-root/-/path-root-0.1.1.tgz",
-                      "dependencies": {
-                        "path-root-regex": {
-                          "version": "0.1.2",
-                          "from": "https://registry.npmjs.org/path-root-regex/-/path-root-regex-0.1.2.tgz",
-                          "resolved": "https://registry.npmjs.org/path-root-regex/-/path-root-regex-0.1.2.tgz"
-                        }
-                      }
-                    }
-                  }
-                }
-              }
-            },
-            "flagged-respawn": {
-              "version": "0.3.2",
-              "from": "https://registry.npmjs.org/flagged-respawn/-/flagged-respawn-0.3.2.tgz",
-              "resolved": "https://registry.npmjs.org/flagged-respawn/-/flagged-respawn-0.3.2.tgz"
-            },
-            "lodash.isplainobject": {
-              "version": "4.0.6",
-              "from": "https://registry.npmjs.org/lodash.isplainobject/-/lodash.isplainobject-4.0.6.tgz",
-              "resolved": "https://registry.npmjs.org/lodash.isplainobject/-/lodash.isplainobject-4.0.6.tgz"
-            },
-            "lodash.isstring": {
-              "version": "4.0.1",
-              "from": "https://registry.npmjs.org/lodash.isstring/-/lodash.isstring-4.0.1.tgz",
-              "resolved": "https://registry.npmjs.org/lodash.isstring/-/lodash.isstring-4.0.1.tgz"
-            },
-            "lodash.mapvalues": {
-              "version": "4.6.0",
-              "from": "https://registry.npmjs.org/lodash.mapvalues/-/lodash.mapvalues-4.6.0.tgz",
-              "resolved": "https://registry.npmjs.org/lodash.mapvalues/-/lodash.mapvalues-4.6.0.tgz"
-            },
-            "rechoir": {
-              "version": "0.6.2",
-              "from": "https://registry.npmjs.org/rechoir/-/rechoir-0.6.2.tgz",
-              "resolved": "https://registry.npmjs.org/rechoir/-/rechoir-0.6.2.tgz"
-            },
-            "resolve": {
-              "version": "1.1.7",
-              "from": "https://registry.npmjs.org/resolve/-/resolve-1.1.7.tgz",
-              "resolved": "https://registry.npmjs.org/resolve/-/resolve-1.1.7.tgz"
-            }
-          }
-        },
-        "orchestrator": {
-          "version": "0.3.7",
-          "from": "https://registry.npmjs.org/orchestrator/-/orchestrator-0.3.7.tgz",
-          "resolved": "https://registry.npmjs.org/orchestrator/-/orchestrator-0.3.7.tgz",
-          "dependencies": {
-            "end-of-stream": {
-              "version": "0.1.5",
-              "from": "https://registry.npmjs.org/end-of-stream/-/end-of-stream-0.1.5.tgz",
-              "resolved": "https://registry.npmjs.org/end-of-stream/-/end-of-stream-0.1.5.tgz",
-              "dependencies": {
-                "once": {
-                  "version": "1.3.3",
-                  "from": "https://registry.npmjs.org/once/-/once-1.3.3.tgz",
-                  "resolved": "https://registry.npmjs.org/once/-/once-1.3.3.tgz",
-                  "dependencies": {
-                    "wrappy": {
-                      "version": "1.0.2",
-                      "from": "https://registry.npmjs.org/wrappy/-/wrappy-1.0.2.tgz",
-                      "resolved": "https://registry.npmjs.org/wrappy/-/wrappy-1.0.2.tgz"
-                    }
-                  }
-                }
-              }
-            },
-            "sequencify": {
-              "version": "0.0.7",
-              "from": "https://registry.npmjs.org/sequencify/-/sequencify-0.0.7.tgz",
-              "resolved": "https://registry.npmjs.org/sequencify/-/sequencify-0.0.7.tgz"
-            },
-            "stream-consume": {
-              "version": "0.1.0",
-              "from": "https://registry.npmjs.org/stream-consume/-/stream-consume-0.1.0.tgz",
-              "resolved": "https://registry.npmjs.org/stream-consume/-/stream-consume-0.1.0.tgz"
-            }
-          }
-        },
-        "pretty-hrtime": {
-          "version": "1.0.2",
-          "from": "https://registry.npmjs.org/pretty-hrtime/-/pretty-hrtime-1.0.2.tgz",
-          "resolved": "https://registry.npmjs.org/pretty-hrtime/-/pretty-hrtime-1.0.2.tgz"
-        },
-        "semver": {
-          "version": "4.3.6",
-          "from": "https://registry.npmjs.org/semver/-/semver-4.3.6.tgz",
-          "resolved": "https://registry.npmjs.org/semver/-/semver-4.3.6.tgz"
-        },
-        "tildify": {
-          "version": "1.2.0",
-          "from": "https://registry.npmjs.org/tildify/-/tildify-1.2.0.tgz",
-          "resolved": "https://registry.npmjs.org/tildify/-/tildify-1.2.0.tgz",
-          "dependencies": {
-            "os-homedir": {
-              "version": "1.0.1",
-              "from": "https://registry.npmjs.org/os-homedir/-/os-homedir-1.0.1.tgz",
-              "resolved": "https://registry.npmjs.org/os-homedir/-/os-homedir-1.0.1.tgz"
-            }
-          }
-        },
-        "v8flags": {
-          "version": "2.0.11",
-          "from": "https://registry.npmjs.org/v8flags/-/v8flags-2.0.11.tgz",
-          "resolved": "https://registry.npmjs.org/v8flags/-/v8flags-2.0.11.tgz",
-          "dependencies": {
-            "user-home": {
-              "version": "1.1.1",
-              "from": "https://registry.npmjs.org/user-home/-/user-home-1.1.1.tgz",
-              "resolved": "https://registry.npmjs.org/user-home/-/user-home-1.1.1.tgz"
-            }
-          }
-        },
-        "vinyl-fs": {
-          "version": "0.3.14",
-          "from": "https://registry.npmjs.org/vinyl-fs/-/vinyl-fs-0.3.14.tgz",
-          "resolved": "https://registry.npmjs.org/vinyl-fs/-/vinyl-fs-0.3.14.tgz",
-          "dependencies": {
-            "defaults": {
-              "version": "1.0.3",
-              "from": "https://registry.npmjs.org/defaults/-/defaults-1.0.3.tgz",
-              "resolved": "https://registry.npmjs.org/defaults/-/defaults-1.0.3.tgz",
-              "dependencies": {
-                "clone": {
-                  "version": "1.0.2",
-                  "from": "https://registry.npmjs.org/clone/-/clone-1.0.2.tgz",
-                  "resolved": "https://registry.npmjs.org/clone/-/clone-1.0.2.tgz"
-                }
-              }
-            },
-            "glob-stream": {
-              "version": "3.1.18",
-              "from": "https://registry.npmjs.org/glob-stream/-/glob-stream-3.1.18.tgz",
-              "resolved": "https://registry.npmjs.org/glob-stream/-/glob-stream-3.1.18.tgz",
-              "dependencies": {
-                "glob": {
-                  "version": "4.5.3",
-                  "from": "https://registry.npmjs.org/glob/-/glob-4.5.3.tgz",
-                  "resolved": "https://registry.npmjs.org/glob/-/glob-4.5.3.tgz",
-                  "dependencies": {
-                    "inflight": {
-                      "version": "1.0.5",
-                      "from": "https://registry.npmjs.org/inflight/-/inflight-1.0.5.tgz",
-                      "resolved": "https://registry.npmjs.org/inflight/-/inflight-1.0.5.tgz",
-                      "dependencies": {
-                        "wrappy": {
-                          "version": "1.0.2",
-                          "from": "https://registry.npmjs.org/wrappy/-/wrappy-1.0.2.tgz",
-                          "resolved": "https://registry.npmjs.org/wrappy/-/wrappy-1.0.2.tgz"
-                        }
-                      }
-                    },
-                    "inherits": {
-                      "version": "2.0.1",
-                      "from": "https://registry.npmjs.org/inherits/-/inherits-2.0.1.tgz",
-                      "resolved": "https://registry.npmjs.org/inherits/-/inherits-2.0.1.tgz"
-                    },
-                    "once": {
-                      "version": "1.3.3",
-                      "from": "https://registry.npmjs.org/once/-/once-1.3.3.tgz",
-                      "resolved": "https://registry.npmjs.org/once/-/once-1.3.3.tgz",
-                      "dependencies": {
-                        "wrappy": {
-                          "version": "1.0.2",
-                          "from": "https://registry.npmjs.org/wrappy/-/wrappy-1.0.2.tgz",
-                          "resolved": "https://registry.npmjs.org/wrappy/-/wrappy-1.0.2.tgz"
-                        }
-                      }
-                    }
-                  }
-                },
-                "glob2base": {
-                  "version": "0.0.12",
-                  "from": "https://registry.npmjs.org/glob2base/-/glob2base-0.0.12.tgz",
-                  "resolved": "https://registry.npmjs.org/glob2base/-/glob2base-0.0.12.tgz",
-                  "dependencies": {
-                    "find-index": {
-                      "version": "0.1.1",
-                      "from": "https://registry.npmjs.org/find-index/-/find-index-0.1.1.tgz",
-                      "resolved": "https://registry.npmjs.org/find-index/-/find-index-0.1.1.tgz"
-                    }
-                  }
-                },
-                "minimatch": {
-                  "version": "2.0.10",
-                  "from": "https://registry.npmjs.org/minimatch/-/minimatch-2.0.10.tgz",
-                  "resolved": "https://registry.npmjs.org/minimatch/-/minimatch-2.0.10.tgz",
-                  "dependencies": {
-                    "brace-expansion": {
-                      "version": "1.1.6",
-                      "from": "https://registry.npmjs.org/brace-expansion/-/brace-expansion-1.1.6.tgz",
-                      "resolved": "https://registry.npmjs.org/brace-expansion/-/brace-expansion-1.1.6.tgz",
-                      "dependencies": {
-                        "balanced-match": {
-                          "version": "0.4.2",
-                          "from": "https://registry.npmjs.org/balanced-match/-/balanced-match-0.4.2.tgz",
-                          "resolved": "https://registry.npmjs.org/balanced-match/-/balanced-match-0.4.2.tgz"
-                        },
-                        "concat-map": {
-                          "version": "0.0.1",
-                          "from": "https://registry.npmjs.org/concat-map/-/concat-map-0.0.1.tgz",
-                          "resolved": "https://registry.npmjs.org/concat-map/-/concat-map-0.0.1.tgz"
-                        }
-                      }
-                    }
-                  }
-                },
-                "ordered-read-streams": {
-                  "version": "0.1.0",
-                  "from": "https://registry.npmjs.org/ordered-read-streams/-/ordered-read-streams-0.1.0.tgz",
-                  "resolved": "https://registry.npmjs.org/ordered-read-streams/-/ordered-read-streams-0.1.0.tgz"
-                },
-                "unique-stream": {
-                  "version": "1.0.0",
-                  "from": "https://registry.npmjs.org/unique-stream/-/unique-stream-1.0.0.tgz",
-                  "resolved": "https://registry.npmjs.org/unique-stream/-/unique-stream-1.0.0.tgz"
-                }
-              }
-            },
-            "glob-watcher": {
-              "version": "0.0.6",
-              "from": "https://registry.npmjs.org/glob-watcher/-/glob-watcher-0.0.6.tgz",
-              "resolved": "https://registry.npmjs.org/glob-watcher/-/glob-watcher-0.0.6.tgz",
-              "dependencies": {
-                "gaze": {
-                  "version": "0.5.2",
-                  "from": "https://registry.npmjs.org/gaze/-/gaze-0.5.2.tgz",
-                  "resolved": "https://registry.npmjs.org/gaze/-/gaze-0.5.2.tgz",
-                  "dependencies": {
-                    "globule": {
-                      "version": "0.1.0",
-                      "from": "https://registry.npmjs.org/globule/-/globule-0.1.0.tgz",
-                      "resolved": "https://registry.npmjs.org/globule/-/globule-0.1.0.tgz",
-                      "dependencies": {
-                        "glob": {
-                          "version": "3.1.21",
-                          "from": "https://registry.npmjs.org/glob/-/glob-3.1.21.tgz",
-                          "resolved": "https://registry.npmjs.org/glob/-/glob-3.1.21.tgz",
-                          "dependencies": {
-                            "graceful-fs": {
-                              "version": "1.2.3",
-                              "from": "https://registry.npmjs.org/graceful-fs/-/graceful-fs-1.2.3.tgz",
-                              "resolved": "https://registry.npmjs.org/graceful-fs/-/graceful-fs-1.2.3.tgz"
-                            },
-                            "inherits": {
-                              "version": "1.0.2",
-                              "from": "https://registry.npmjs.org/inherits/-/inherits-1.0.2.tgz",
-                              "resolved": "https://registry.npmjs.org/inherits/-/inherits-1.0.2.tgz"
-                            }
-                          }
-                        },
-                        "lodash": {
-                          "version": "1.0.2",
-                          "from": "https://registry.npmjs.org/lodash/-/lodash-1.0.2.tgz",
-                          "resolved": "https://registry.npmjs.org/lodash/-/lodash-1.0.2.tgz"
-                        },
-                        "minimatch": {
-                          "version": "0.2.14",
-                          "from": "https://registry.npmjs.org/minimatch/-/minimatch-0.2.14.tgz",
-                          "resolved": "https://registry.npmjs.org/minimatch/-/minimatch-0.2.14.tgz",
-                          "dependencies": {
-                            "lru-cache": {
-                              "version": "2.7.3",
-                              "from": "https://registry.npmjs.org/lru-cache/-/lru-cache-2.7.3.tgz",
-                              "resolved": "https://registry.npmjs.org/lru-cache/-/lru-cache-2.7.3.tgz"
-                            },
-                            "sigmund": {
-                              "version": "1.0.1",
-                              "from": "https://registry.npmjs.org/sigmund/-/sigmund-1.0.1.tgz",
-                              "resolved": "https://registry.npmjs.org/sigmund/-/sigmund-1.0.1.tgz"
-                            }
-                          }
-                        }
-                      }
-                    }
-                  }
-                }
-              }
-            },
-            "graceful-fs": {
-              "version": "3.0.9",
-              "from": "https://registry.npmjs.org/graceful-fs/-/graceful-fs-3.0.9.tgz",
-              "resolved": "https://registry.npmjs.org/graceful-fs/-/graceful-fs-3.0.9.tgz"
-            },
-            "strip-bom": {
-              "version": "1.0.0",
-              "from": "https://registry.npmjs.org/strip-bom/-/strip-bom-1.0.0.tgz",
-              "resolved": "https://registry.npmjs.org/strip-bom/-/strip-bom-1.0.0.tgz",
-              "dependencies": {
-                "first-chunk-stream": {
-                  "version": "1.0.0",
-                  "from": "https://registry.npmjs.org/first-chunk-stream/-/first-chunk-stream-1.0.0.tgz",
-                  "resolved": "https://registry.npmjs.org/first-chunk-stream/-/first-chunk-stream-1.0.0.tgz"
-                },
-                "is-utf8": {
-                  "version": "0.2.1",
-                  "from": "https://registry.npmjs.org/is-utf8/-/is-utf8-0.2.1.tgz",
-                  "resolved": "https://registry.npmjs.org/is-utf8/-/is-utf8-0.2.1.tgz"
-                }
-              }
-            },
-            "through2": {
-              "version": "0.6.5",
-              "from": "https://registry.npmjs.org/through2/-/through2-0.6.5.tgz",
-              "resolved": "https://registry.npmjs.org/through2/-/through2-0.6.5.tgz",
-              "dependencies": {
-                "readable-stream": {
-                  "version": "1.0.34",
-                  "from": "https://registry.npmjs.org/readable-stream/-/readable-stream-1.0.34.tgz",
-                  "resolved": "https://registry.npmjs.org/readable-stream/-/readable-stream-1.0.34.tgz",
-                  "dependencies": {
-                    "core-util-is": {
-                      "version": "1.0.2",
-                      "from": "https://registry.npmjs.org/core-util-is/-/core-util-is-1.0.2.tgz",
-                      "resolved": "https://registry.npmjs.org/core-util-is/-/core-util-is-1.0.2.tgz"
-                    },
-                    "inherits": {
-                      "version": "2.0.1",
-                      "from": "https://registry.npmjs.org/inherits/-/inherits-2.0.1.tgz",
-                      "resolved": "https://registry.npmjs.org/inherits/-/inherits-2.0.1.tgz"
-                    },
-                    "isarray": {
-                      "version": "0.0.1",
-                      "from": "https://registry.npmjs.org/isarray/-/isarray-0.0.1.tgz",
-                      "resolved": "https://registry.npmjs.org/isarray/-/isarray-0.0.1.tgz"
-                    },
-                    "string_decoder": {
-                      "version": "0.10.31",
-                      "from": "https://registry.npmjs.org/string_decoder/-/string_decoder-0.10.31.tgz",
-                      "resolved": "https://registry.npmjs.org/string_decoder/-/string_decoder-0.10.31.tgz"
-                    }
-                  }
-                },
-                "xtend": {
-                  "version": "4.0.1",
-                  "from": "https://registry.npmjs.org/xtend/-/xtend-4.0.1.tgz",
-                  "resolved": "https://registry.npmjs.org/xtend/-/xtend-4.0.1.tgz"
-                }
-              }
-            },
-            "vinyl": {
-              "version": "0.4.6",
-              "from": "https://registry.npmjs.org/vinyl/-/vinyl-0.4.6.tgz",
-              "resolved": "https://registry.npmjs.org/vinyl/-/vinyl-0.4.6.tgz",
-              "dependencies": {
-                "clone": {
-                  "version": "0.2.0",
-                  "from": "https://registry.npmjs.org/clone/-/clone-0.2.0.tgz",
-                  "resolved": "https://registry.npmjs.org/clone/-/clone-0.2.0.tgz"
-                },
-                "clone-stats": {
-                  "version": "0.0.1",
-                  "from": "https://registry.npmjs.org/clone-stats/-/clone-stats-0.0.1.tgz",
-                  "resolved": "https://registry.npmjs.org/clone-stats/-/clone-stats-0.0.1.tgz"
-                }
-              }
-            }
-          }
-        }
-      }
-    },
-    "gulp-gzip": {
-      "version": "1.4.0",
-      "from": "https://registry.npmjs.org/gulp-gzip/-/gulp-gzip-1.4.0.tgz",
-      "resolved": "https://registry.npmjs.org/gulp-gzip/-/gulp-gzip-1.4.0.tgz",
-      "dependencies": {
-        "bytes": {
-          "version": "0.3.0",
-          "from": "https://registry.npmjs.org/bytes/-/bytes-0.3.0.tgz",
-          "resolved": "https://registry.npmjs.org/bytes/-/bytes-0.3.0.tgz"
-        },
-        "gulp-util": {
-          "version": "2.2.20",
-          "from": "https://registry.npmjs.org/gulp-util/-/gulp-util-2.2.20.tgz",
-          "resolved": "https://registry.npmjs.org/gulp-util/-/gulp-util-2.2.20.tgz",
-          "dependencies": {
-            "chalk": {
-              "version": "0.5.1",
-              "from": "https://registry.npmjs.org/chalk/-/chalk-0.5.1.tgz",
-              "resolved": "https://registry.npmjs.org/chalk/-/chalk-0.5.1.tgz",
-              "dependencies": {
-                "ansi-styles": {
-                  "version": "1.1.0",
-                  "from": "https://registry.npmjs.org/ansi-styles/-/ansi-styles-1.1.0.tgz",
-                  "resolved": "https://registry.npmjs.org/ansi-styles/-/ansi-styles-1.1.0.tgz"
-                },
-                "escape-string-regexp": {
-                  "version": "1.0.5",
-                  "from": "https://registry.npmjs.org/escape-string-regexp/-/escape-string-regexp-1.0.5.tgz",
-                  "resolved": "https://registry.npmjs.org/escape-string-regexp/-/escape-string-regexp-1.0.5.tgz"
-                },
-                "has-ansi": {
-                  "version": "0.1.0",
-                  "from": "https://registry.npmjs.org/has-ansi/-/has-ansi-0.1.0.tgz",
-                  "resolved": "https://registry.npmjs.org/has-ansi/-/has-ansi-0.1.0.tgz",
-                  "dependencies": {
-                    "ansi-regex": {
-                      "version": "0.2.1",
-                      "from": "https://registry.npmjs.org/ansi-regex/-/ansi-regex-0.2.1.tgz",
-                      "resolved": "https://registry.npmjs.org/ansi-regex/-/ansi-regex-0.2.1.tgz"
-                    }
-                  }
-                },
-                "strip-ansi": {
-                  "version": "0.3.0",
-                  "from": "https://registry.npmjs.org/strip-ansi/-/strip-ansi-0.3.0.tgz",
-                  "resolved": "https://registry.npmjs.org/strip-ansi/-/strip-ansi-0.3.0.tgz",
-                  "dependencies": {
-                    "ansi-regex": {
-                      "version": "0.2.1",
-                      "from": "https://registry.npmjs.org/ansi-regex/-/ansi-regex-0.2.1.tgz",
-                      "resolved": "https://registry.npmjs.org/ansi-regex/-/ansi-regex-0.2.1.tgz"
-                    }
-                  }
-                },
-                "supports-color": {
-                  "version": "0.2.0",
-                  "from": "https://registry.npmjs.org/supports-color/-/supports-color-0.2.0.tgz",
-                  "resolved": "https://registry.npmjs.org/supports-color/-/supports-color-0.2.0.tgz"
-                }
-              }
-            },
-            "dateformat": {
-              "version": "1.0.12",
-              "from": "https://registry.npmjs.org/dateformat/-/dateformat-1.0.12.tgz",
-              "resolved": "https://registry.npmjs.org/dateformat/-/dateformat-1.0.12.tgz",
-              "dependencies": {
-                "get-stdin": {
-                  "version": "4.0.1",
-                  "from": "https://registry.npmjs.org/get-stdin/-/get-stdin-4.0.1.tgz",
-                  "resolved": "https://registry.npmjs.org/get-stdin/-/get-stdin-4.0.1.tgz"
-                },
-                "meow": {
-                  "version": "3.7.0",
-                  "from": "https://registry.npmjs.org/meow/-/meow-3.7.0.tgz",
-                  "resolved": "https://registry.npmjs.org/meow/-/meow-3.7.0.tgz",
-                  "dependencies": {
-                    "camelcase-keys": {
-                      "version": "2.1.0",
-                      "from": "https://registry.npmjs.org/camelcase-keys/-/camelcase-keys-2.1.0.tgz",
-                      "resolved": "https://registry.npmjs.org/camelcase-keys/-/camelcase-keys-2.1.0.tgz",
-                      "dependencies": {
-                        "camelcase": {
-                          "version": "2.1.1",
-                          "from": "https://registry.npmjs.org/camelcase/-/camelcase-2.1.1.tgz",
-                          "resolved": "https://registry.npmjs.org/camelcase/-/camelcase-2.1.1.tgz"
-                        }
-                      }
-                    },
-                    "decamelize": {
-                      "version": "1.2.0",
-                      "from": "https://registry.npmjs.org/decamelize/-/decamelize-1.2.0.tgz",
-                      "resolved": "https://registry.npmjs.org/decamelize/-/decamelize-1.2.0.tgz"
-                    },
-                    "loud-rejection": {
-                      "version": "1.6.0",
-                      "from": "https://registry.npmjs.org/loud-rejection/-/loud-rejection-1.6.0.tgz",
-                      "resolved": "https://registry.npmjs.org/loud-rejection/-/loud-rejection-1.6.0.tgz",
-                      "dependencies": {
-                        "currently-unhandled": {
-                          "version": "0.4.1",
-                          "from": "https://registry.npmjs.org/currently-unhandled/-/currently-unhandled-0.4.1.tgz",
-                          "resolved": "https://registry.npmjs.org/currently-unhandled/-/currently-unhandled-0.4.1.tgz",
-                          "dependencies": {
-                            "array-find-index": {
-                              "version": "1.0.1",
-                              "from": "https://registry.npmjs.org/array-find-index/-/array-find-index-1.0.1.tgz",
-                              "resolved": "https://registry.npmjs.org/array-find-index/-/array-find-index-1.0.1.tgz"
-                            }
-                          }
-                        },
-                        "signal-exit": {
-                          "version": "3.0.0",
-                          "from": "https://registry.npmjs.org/signal-exit/-/signal-exit-3.0.0.tgz",
-                          "resolved": "https://registry.npmjs.org/signal-exit/-/signal-exit-3.0.0.tgz"
-                        }
-                      }
-                    },
-                    "map-obj": {
-                      "version": "1.0.1",
-                      "from": "https://registry.npmjs.org/map-obj/-/map-obj-1.0.1.tgz",
-                      "resolved": "https://registry.npmjs.org/map-obj/-/map-obj-1.0.1.tgz"
-                    },
-                    "minimist": {
-                      "version": "1.2.0",
-                      "from": "https://registry.npmjs.org/minimist/-/minimist-1.2.0.tgz",
-                      "resolved": "https://registry.npmjs.org/minimist/-/minimist-1.2.0.tgz"
-                    },
-                    "normalize-package-data": {
-                      "version": "2.3.5",
-                      "from": "https://registry.npmjs.org/normalize-package-data/-/normalize-package-data-2.3.5.tgz",
-                      "resolved": "https://registry.npmjs.org/normalize-package-data/-/normalize-package-data-2.3.5.tgz",
-                      "dependencies": {
-                        "hosted-git-info": {
-                          "version": "2.1.5",
-                          "from": "https://registry.npmjs.org/hosted-git-info/-/hosted-git-info-2.1.5.tgz",
-                          "resolved": "https://registry.npmjs.org/hosted-git-info/-/hosted-git-info-2.1.5.tgz"
-                        },
-                        "is-builtin-module": {
-                          "version": "1.0.0",
-                          "from": "https://registry.npmjs.org/is-builtin-module/-/is-builtin-module-1.0.0.tgz",
-                          "resolved": "https://registry.npmjs.org/is-builtin-module/-/is-builtin-module-1.0.0.tgz",
-                          "dependencies": {
-                            "builtin-modules": {
-                              "version": "1.1.1",
-                              "from": "https://registry.npmjs.org/builtin-modules/-/builtin-modules-1.1.1.tgz",
-                              "resolved": "https://registry.npmjs.org/builtin-modules/-/builtin-modules-1.1.1.tgz"
-                            }
-                          }
-                        },
-                        "semver": {
-                          "version": "5.3.0",
-                          "from": "https://registry.npmjs.org/semver/-/semver-5.3.0.tgz",
-                          "resolved": "https://registry.npmjs.org/semver/-/semver-5.3.0.tgz"
-                        },
-                        "validate-npm-package-license": {
-                          "version": "3.0.1",
-                          "from": "https://registry.npmjs.org/validate-npm-package-license/-/validate-npm-package-license-3.0.1.tgz",
-                          "resolved": "https://registry.npmjs.org/validate-npm-package-license/-/validate-npm-package-license-3.0.1.tgz",
-                          "dependencies": {
-                            "spdx-correct": {
-                              "version": "1.0.2",
-                              "from": "https://registry.npmjs.org/spdx-correct/-/spdx-correct-1.0.2.tgz",
-                              "resolved": "https://registry.npmjs.org/spdx-correct/-/spdx-correct-1.0.2.tgz",
-                              "dependencies": {
-                                "spdx-license-ids": {
-                                  "version": "1.2.2",
-                                  "from": "https://registry.npmjs.org/spdx-license-ids/-/spdx-license-ids-1.2.2.tgz",
-                                  "resolved": "https://registry.npmjs.org/spdx-license-ids/-/spdx-license-ids-1.2.2.tgz"
-                                }
-                              }
-                            },
-                            "spdx-expression-parse": {
-                              "version": "1.0.2",
-                              "from": "https://registry.npmjs.org/spdx-expression-parse/-/spdx-expression-parse-1.0.2.tgz",
-                              "resolved": "https://registry.npmjs.org/spdx-expression-parse/-/spdx-expression-parse-1.0.2.tgz",
-                              "dependencies": {
-                                "spdx-exceptions": {
-                                  "version": "1.0.5",
-                                  "from": "https://registry.npmjs.org/spdx-exceptions/-/spdx-exceptions-1.0.5.tgz",
-                                  "resolved": "https://registry.npmjs.org/spdx-exceptions/-/spdx-exceptions-1.0.5.tgz"
-                                },
-                                "spdx-license-ids": {
-                                  "version": "1.2.2",
-                                  "from": "https://registry.npmjs.org/spdx-license-ids/-/spdx-license-ids-1.2.2.tgz",
-                                  "resolved": "https://registry.npmjs.org/spdx-license-ids/-/spdx-license-ids-1.2.2.tgz"
-                                }
-                              }
-                            }
-                          }
-                        }
-                      }
-                    },
-                    "object-assign": {
-                      "version": "4.1.0",
-                      "from": "https://registry.npmjs.org/object-assign/-/object-assign-4.1.0.tgz",
-                      "resolved": "https://registry.npmjs.org/object-assign/-/object-assign-4.1.0.tgz"
-                    },
-                    "read-pkg-up": {
-                      "version": "1.0.1",
-                      "from": "https://registry.npmjs.org/read-pkg-up/-/read-pkg-up-1.0.1.tgz",
-                      "resolved": "https://registry.npmjs.org/read-pkg-up/-/read-pkg-up-1.0.1.tgz",
-                      "dependencies": {
-                        "find-up": {
-                          "version": "1.1.2",
-                          "from": "https://registry.npmjs.org/find-up/-/find-up-1.1.2.tgz",
-                          "resolved": "https://registry.npmjs.org/find-up/-/find-up-1.1.2.tgz",
-                          "dependencies": {
-                            "path-exists": {
-                              "version": "2.1.0",
-                              "from": "https://registry.npmjs.org/path-exists/-/path-exists-2.1.0.tgz",
-                              "resolved": "https://registry.npmjs.org/path-exists/-/path-exists-2.1.0.tgz"
-                            },
-                            "pinkie-promise": {
-                              "version": "2.0.1",
-                              "from": "https://registry.npmjs.org/pinkie-promise/-/pinkie-promise-2.0.1.tgz",
-                              "resolved": "https://registry.npmjs.org/pinkie-promise/-/pinkie-promise-2.0.1.tgz",
-                              "dependencies": {
-                                "pinkie": {
-                                  "version": "2.0.4",
-                                  "from": "https://registry.npmjs.org/pinkie/-/pinkie-2.0.4.tgz",
-                                  "resolved": "https://registry.npmjs.org/pinkie/-/pinkie-2.0.4.tgz"
-                                }
-                              }
-                            }
-                          }
-                        },
-                        "read-pkg": {
-                          "version": "1.1.0",
-                          "from": "https://registry.npmjs.org/read-pkg/-/read-pkg-1.1.0.tgz",
-                          "resolved": "https://registry.npmjs.org/read-pkg/-/read-pkg-1.1.0.tgz",
-                          "dependencies": {
-                            "load-json-file": {
-                              "version": "1.1.0",
-                              "from": "https://registry.npmjs.org/load-json-file/-/load-json-file-1.1.0.tgz",
-                              "resolved": "https://registry.npmjs.org/load-json-file/-/load-json-file-1.1.0.tgz",
-                              "dependencies": {
-                                "graceful-fs": {
-                                  "version": "4.1.5",
-                                  "from": "https://registry.npmjs.org/graceful-fs/-/graceful-fs-4.1.5.tgz",
-                                  "resolved": "https://registry.npmjs.org/graceful-fs/-/graceful-fs-4.1.5.tgz"
-                                },
-                                "parse-json": {
-                                  "version": "2.2.0",
-                                  "from": "https://registry.npmjs.org/parse-json/-/parse-json-2.2.0.tgz",
-                                  "resolved": "https://registry.npmjs.org/parse-json/-/parse-json-2.2.0.tgz",
-                                  "dependencies": {
-                                    "error-ex": {
-                                      "version": "1.3.0",
-                                      "from": "https://registry.npmjs.org/error-ex/-/error-ex-1.3.0.tgz",
-                                      "resolved": "https://registry.npmjs.org/error-ex/-/error-ex-1.3.0.tgz",
-                                      "dependencies": {
-                                        "is-arrayish": {
-                                          "version": "0.2.1",
-                                          "from": "https://registry.npmjs.org/is-arrayish/-/is-arrayish-0.2.1.tgz",
-                                          "resolved": "https://registry.npmjs.org/is-arrayish/-/is-arrayish-0.2.1.tgz"
-                                        }
-                                      }
-                                    }
-                                  }
-                                },
-                                "pify": {
-                                  "version": "2.3.0",
-                                  "from": "https://registry.npmjs.org/pify/-/pify-2.3.0.tgz",
-                                  "resolved": "https://registry.npmjs.org/pify/-/pify-2.3.0.tgz"
-                                },
-                                "pinkie-promise": {
-                                  "version": "2.0.1",
-                                  "from": "https://registry.npmjs.org/pinkie-promise/-/pinkie-promise-2.0.1.tgz",
-                                  "resolved": "https://registry.npmjs.org/pinkie-promise/-/pinkie-promise-2.0.1.tgz",
-                                  "dependencies": {
-                                    "pinkie": {
-                                      "version": "2.0.4",
-                                      "from": "https://registry.npmjs.org/pinkie/-/pinkie-2.0.4.tgz",
-                                      "resolved": "https://registry.npmjs.org/pinkie/-/pinkie-2.0.4.tgz"
-                                    }
-                                  }
-                                },
-                                "strip-bom": {
-                                  "version": "2.0.0",
-                                  "from": "https://registry.npmjs.org/strip-bom/-/strip-bom-2.0.0.tgz",
-                                  "resolved": "https://registry.npmjs.org/strip-bom/-/strip-bom-2.0.0.tgz",
-                                  "dependencies": {
-                                    "is-utf8": {
-                                      "version": "0.2.1",
-                                      "from": "https://registry.npmjs.org/is-utf8/-/is-utf8-0.2.1.tgz",
-                                      "resolved": "https://registry.npmjs.org/is-utf8/-/is-utf8-0.2.1.tgz"
-                                    }
-                                  }
-                                }
-                              }
-                            },
-                            "path-type": {
-                              "version": "1.1.0",
-                              "from": "https://registry.npmjs.org/path-type/-/path-type-1.1.0.tgz",
-                              "resolved": "https://registry.npmjs.org/path-type/-/path-type-1.1.0.tgz",
-                              "dependencies": {
-                                "graceful-fs": {
-                                  "version": "4.1.5",
-                                  "from": "https://registry.npmjs.org/graceful-fs/-/graceful-fs-4.1.5.tgz",
-                                  "resolved": "https://registry.npmjs.org/graceful-fs/-/graceful-fs-4.1.5.tgz"
-                                },
-                                "pify": {
-                                  "version": "2.3.0",
-                                  "from": "https://registry.npmjs.org/pify/-/pify-2.3.0.tgz",
-                                  "resolved": "https://registry.npmjs.org/pify/-/pify-2.3.0.tgz"
-                                },
-                                "pinkie-promise": {
-                                  "version": "2.0.1",
-                                  "from": "https://registry.npmjs.org/pinkie-promise/-/pinkie-promise-2.0.1.tgz",
-                                  "resolved": "https://registry.npmjs.org/pinkie-promise/-/pinkie-promise-2.0.1.tgz",
-                                  "dependencies": {
-                                    "pinkie": {
-                                      "version": "2.0.4",
-                                      "from": "https://registry.npmjs.org/pinkie/-/pinkie-2.0.4.tgz",
-                                      "resolved": "https://registry.npmjs.org/pinkie/-/pinkie-2.0.4.tgz"
-                                    }
-                                  }
-                                }
-                              }
-                            }
-                          }
-                        }
-                      }
-                    },
-                    "redent": {
-                      "version": "1.0.0",
-                      "from": "https://registry.npmjs.org/redent/-/redent-1.0.0.tgz",
-                      "resolved": "https://registry.npmjs.org/redent/-/redent-1.0.0.tgz",
-                      "dependencies": {
-                        "indent-string": {
-                          "version": "2.1.0",
-                          "from": "https://registry.npmjs.org/indent-string/-/indent-string-2.1.0.tgz",
-                          "resolved": "https://registry.npmjs.org/indent-string/-/indent-string-2.1.0.tgz",
-                          "dependencies": {
-                            "repeating": {
-                              "version": "2.0.1",
-                              "from": "https://registry.npmjs.org/repeating/-/repeating-2.0.1.tgz",
-                              "resolved": "https://registry.npmjs.org/repeating/-/repeating-2.0.1.tgz",
-                              "dependencies": {
-                                "is-finite": {
-                                  "version": "1.0.1",
-                                  "from": "https://registry.npmjs.org/is-finite/-/is-finite-1.0.1.tgz",
-                                  "resolved": "https://registry.npmjs.org/is-finite/-/is-finite-1.0.1.tgz",
-                                  "dependencies": {
-                                    "number-is-nan": {
-                                      "version": "1.0.0",
-                                      "from": "https://registry.npmjs.org/number-is-nan/-/number-is-nan-1.0.0.tgz",
-                                      "resolved": "https://registry.npmjs.org/number-is-nan/-/number-is-nan-1.0.0.tgz"
-                                    }
-                                  }
-                                }
-                              }
-                            }
-                          }
-                        },
-                        "strip-indent": {
-                          "version": "1.0.1",
-                          "from": "https://registry.npmjs.org/strip-indent/-/strip-indent-1.0.1.tgz",
-                          "resolved": "https://registry.npmjs.org/strip-indent/-/strip-indent-1.0.1.tgz"
-                        }
-                      }
-                    },
-                    "trim-newlines": {
-                      "version": "1.0.0",
-                      "from": "https://registry.npmjs.org/trim-newlines/-/trim-newlines-1.0.0.tgz",
-                      "resolved": "https://registry.npmjs.org/trim-newlines/-/trim-newlines-1.0.0.tgz"
-                    }
-                  }
-                }
-              }
-            },
-            "lodash._reinterpolate": {
-              "version": "2.4.1",
-              "from": "https://registry.npmjs.org/lodash._reinterpolate/-/lodash._reinterpolate-2.4.1.tgz",
-              "resolved": "https://registry.npmjs.org/lodash._reinterpolate/-/lodash._reinterpolate-2.4.1.tgz"
-            },
-            "lodash.template": {
-              "version": "2.4.1",
-              "from": "https://registry.npmjs.org/lodash.template/-/lodash.template-2.4.1.tgz",
-              "resolved": "https://registry.npmjs.org/lodash.template/-/lodash.template-2.4.1.tgz",
-              "dependencies": {
-                "lodash._escapestringchar": {
-                  "version": "2.4.1",
-                  "from": "https://registry.npmjs.org/lodash._escapestringchar/-/lodash._escapestringchar-2.4.1.tgz",
-                  "resolved": "https://registry.npmjs.org/lodash._escapestringchar/-/lodash._escapestringchar-2.4.1.tgz"
-                },
-                "lodash.defaults": {
-                  "version": "2.4.1",
-                  "from": "https://registry.npmjs.org/lodash.defaults/-/lodash.defaults-2.4.1.tgz",
-                  "resolved": "https://registry.npmjs.org/lodash.defaults/-/lodash.defaults-2.4.1.tgz",
-                  "dependencies": {
-                    "lodash._objecttypes": {
-                      "version": "2.4.1",
-                      "from": "https://registry.npmjs.org/lodash._objecttypes/-/lodash._objecttypes-2.4.1.tgz",
-                      "resolved": "https://registry.npmjs.org/lodash._objecttypes/-/lodash._objecttypes-2.4.1.tgz"
-                    }
-                  }
-                },
-                "lodash.escape": {
-                  "version": "2.4.1",
-                  "from": "https://registry.npmjs.org/lodash.escape/-/lodash.escape-2.4.1.tgz",
-                  "resolved": "https://registry.npmjs.org/lodash.escape/-/lodash.escape-2.4.1.tgz",
-                  "dependencies": {
-                    "lodash._escapehtmlchar": {
-                      "version": "2.4.1",
-                      "from": "https://registry.npmjs.org/lodash._escapehtmlchar/-/lodash._escapehtmlchar-2.4.1.tgz",
-                      "resolved": "https://registry.npmjs.org/lodash._escapehtmlchar/-/lodash._escapehtmlchar-2.4.1.tgz",
-                      "dependencies": {
-                        "lodash._htmlescapes": {
-                          "version": "2.4.1",
-                          "from": "https://registry.npmjs.org/lodash._htmlescapes/-/lodash._htmlescapes-2.4.1.tgz",
-                          "resolved": "https://registry.npmjs.org/lodash._htmlescapes/-/lodash._htmlescapes-2.4.1.tgz"
-                        }
-                      }
-                    },
-                    "lodash._reunescapedhtml": {
-                      "version": "2.4.1",
-                      "from": "https://registry.npmjs.org/lodash._reunescapedhtml/-/lodash._reunescapedhtml-2.4.1.tgz",
-                      "resolved": "https://registry.npmjs.org/lodash._reunescapedhtml/-/lodash._reunescapedhtml-2.4.1.tgz",
-                      "dependencies": {
-                        "lodash._htmlescapes": {
-                          "version": "2.4.1",
-                          "from": "https://registry.npmjs.org/lodash._htmlescapes/-/lodash._htmlescapes-2.4.1.tgz",
-                          "resolved": "https://registry.npmjs.org/lodash._htmlescapes/-/lodash._htmlescapes-2.4.1.tgz"
-                        }
-                      }
-                    }
-                  }
-                },
-                "lodash.keys": {
-                  "version": "2.4.1",
-                  "from": "https://registry.npmjs.org/lodash.keys/-/lodash.keys-2.4.1.tgz",
-                  "resolved": "https://registry.npmjs.org/lodash.keys/-/lodash.keys-2.4.1.tgz",
-                  "dependencies": {
-                    "lodash._isnative": {
-                      "version": "2.4.1",
-                      "from": "https://registry.npmjs.org/lodash._isnative/-/lodash._isnative-2.4.1.tgz",
-                      "resolved": "https://registry.npmjs.org/lodash._isnative/-/lodash._isnative-2.4.1.tgz"
-                    },
-                    "lodash._shimkeys": {
-                      "version": "2.4.1",
-                      "from": "https://registry.npmjs.org/lodash._shimkeys/-/lodash._shimkeys-2.4.1.tgz",
-                      "resolved": "https://registry.npmjs.org/lodash._shimkeys/-/lodash._shimkeys-2.4.1.tgz",
-                      "dependencies": {
-                        "lodash._objecttypes": {
-                          "version": "2.4.1",
-                          "from": "https://registry.npmjs.org/lodash._objecttypes/-/lodash._objecttypes-2.4.1.tgz",
-                          "resolved": "https://registry.npmjs.org/lodash._objecttypes/-/lodash._objecttypes-2.4.1.tgz"
-                        }
-                      }
-                    },
-                    "lodash.isobject": {
-                      "version": "2.4.1",
-                      "from": "https://registry.npmjs.org/lodash.isobject/-/lodash.isobject-2.4.1.tgz",
-                      "resolved": "https://registry.npmjs.org/lodash.isobject/-/lodash.isobject-2.4.1.tgz",
-                      "dependencies": {
-                        "lodash._objecttypes": {
-                          "version": "2.4.1",
-                          "from": "https://registry.npmjs.org/lodash._objecttypes/-/lodash._objecttypes-2.4.1.tgz",
-                          "resolved": "https://registry.npmjs.org/lodash._objecttypes/-/lodash._objecttypes-2.4.1.tgz"
-                        }
-                      }
-                    }
-                  }
-                },
-                "lodash.templatesettings": {
-                  "version": "2.4.1",
-                  "from": "https://registry.npmjs.org/lodash.templatesettings/-/lodash.templatesettings-2.4.1.tgz",
-                  "resolved": "https://registry.npmjs.org/lodash.templatesettings/-/lodash.templatesettings-2.4.1.tgz"
-                },
-                "lodash.values": {
-                  "version": "2.4.1",
-                  "from": "https://registry.npmjs.org/lodash.values/-/lodash.values-2.4.1.tgz",
-                  "resolved": "https://registry.npmjs.org/lodash.values/-/lodash.values-2.4.1.tgz"
-                }
-              }
-            },
-            "minimist": {
-              "version": "0.2.0",
-              "from": "https://registry.npmjs.org/minimist/-/minimist-0.2.0.tgz",
-              "resolved": "https://registry.npmjs.org/minimist/-/minimist-0.2.0.tgz"
-            },
-            "multipipe": {
-              "version": "0.1.2",
-              "from": "https://registry.npmjs.org/multipipe/-/multipipe-0.1.2.tgz",
-              "resolved": "https://registry.npmjs.org/multipipe/-/multipipe-0.1.2.tgz",
-              "dependencies": {
-                "duplexer2": {
-                  "version": "0.0.2",
-                  "from": "https://registry.npmjs.org/duplexer2/-/duplexer2-0.0.2.tgz",
-                  "resolved": "https://registry.npmjs.org/duplexer2/-/duplexer2-0.0.2.tgz",
-                  "dependencies": {
-                    "readable-stream": {
-                      "version": "1.1.14",
-                      "from": "https://registry.npmjs.org/readable-stream/-/readable-stream-1.1.14.tgz",
-                      "resolved": "https://registry.npmjs.org/readable-stream/-/readable-stream-1.1.14.tgz",
-                      "dependencies": {
-                        "core-util-is": {
-                          "version": "1.0.2",
-                          "from": "https://registry.npmjs.org/core-util-is/-/core-util-is-1.0.2.tgz",
-                          "resolved": "https://registry.npmjs.org/core-util-is/-/core-util-is-1.0.2.tgz"
-                        },
-                        "inherits": {
-                          "version": "2.0.1",
-                          "from": "https://registry.npmjs.org/inherits/-/inherits-2.0.1.tgz",
-                          "resolved": "https://registry.npmjs.org/inherits/-/inherits-2.0.1.tgz"
-                        },
-                        "isarray": {
-                          "version": "0.0.1",
-                          "from": "https://registry.npmjs.org/isarray/-/isarray-0.0.1.tgz",
-                          "resolved": "https://registry.npmjs.org/isarray/-/isarray-0.0.1.tgz"
-                        },
-                        "string_decoder": {
-                          "version": "0.10.31",
-                          "from": "https://registry.npmjs.org/string_decoder/-/string_decoder-0.10.31.tgz",
-                          "resolved": "https://registry.npmjs.org/string_decoder/-/string_decoder-0.10.31.tgz"
-                        }
-                      }
-                    }
-                  }
-                }
-              }
-            },
-            "through2": {
-              "version": "0.5.1",
-              "from": "https://registry.npmjs.org/through2/-/through2-0.5.1.tgz",
-              "resolved": "https://registry.npmjs.org/through2/-/through2-0.5.1.tgz",
-              "dependencies": {
-                "readable-stream": {
-                  "version": "1.0.34",
-                  "from": "https://registry.npmjs.org/readable-stream/-/readable-stream-1.0.34.tgz",
-                  "resolved": "https://registry.npmjs.org/readable-stream/-/readable-stream-1.0.34.tgz",
-                  "dependencies": {
-                    "core-util-is": {
-                      "version": "1.0.2",
-                      "from": "https://registry.npmjs.org/core-util-is/-/core-util-is-1.0.2.tgz",
-                      "resolved": "https://registry.npmjs.org/core-util-is/-/core-util-is-1.0.2.tgz"
-                    },
-                    "inherits": {
-                      "version": "2.0.1",
-                      "from": "https://registry.npmjs.org/inherits/-/inherits-2.0.1.tgz",
-                      "resolved": "https://registry.npmjs.org/inherits/-/inherits-2.0.1.tgz"
-                    },
-                    "isarray": {
-                      "version": "0.0.1",
-                      "from": "https://registry.npmjs.org/isarray/-/isarray-0.0.1.tgz",
-                      "resolved": "https://registry.npmjs.org/isarray/-/isarray-0.0.1.tgz"
-                    },
-                    "string_decoder": {
-                      "version": "0.10.31",
-                      "from": "https://registry.npmjs.org/string_decoder/-/string_decoder-0.10.31.tgz",
-                      "resolved": "https://registry.npmjs.org/string_decoder/-/string_decoder-0.10.31.tgz"
-                    }
-                  }
-                },
-                "xtend": {
-                  "version": "3.0.0",
-                  "from": "https://registry.npmjs.org/xtend/-/xtend-3.0.0.tgz",
-                  "resolved": "https://registry.npmjs.org/xtend/-/xtend-3.0.0.tgz"
-                }
-              }
-            },
-            "vinyl": {
-              "version": "0.2.3",
-              "from": "https://registry.npmjs.org/vinyl/-/vinyl-0.2.3.tgz",
-              "resolved": "https://registry.npmjs.org/vinyl/-/vinyl-0.2.3.tgz",
-              "dependencies": {
-                "clone-stats": {
-                  "version": "0.0.1",
-                  "from": "https://registry.npmjs.org/clone-stats/-/clone-stats-0.0.1.tgz",
-                  "resolved": "https://registry.npmjs.org/clone-stats/-/clone-stats-0.0.1.tgz"
-                }
-              }
-            }
-          }
-        },
-        "stream-to-array": {
-          "version": "1.0.0",
-          "from": "https://registry.npmjs.org/stream-to-array/-/stream-to-array-1.0.0.tgz",
-          "resolved": "https://registry.npmjs.org/stream-to-array/-/stream-to-array-1.0.0.tgz"
-        },
-        "through2": {
-          "version": "0.4.2",
-          "from": "https://registry.npmjs.org/through2/-/through2-0.4.2.tgz",
-          "resolved": "https://registry.npmjs.org/through2/-/through2-0.4.2.tgz",
-          "dependencies": {
-            "readable-stream": {
-              "version": "1.0.34",
-              "from": "https://registry.npmjs.org/readable-stream/-/readable-stream-1.0.34.tgz",
-              "resolved": "https://registry.npmjs.org/readable-stream/-/readable-stream-1.0.34.tgz",
-              "dependencies": {
-                "core-util-is": {
-                  "version": "1.0.2",
-                  "from": "https://registry.npmjs.org/core-util-is/-/core-util-is-1.0.2.tgz",
-                  "resolved": "https://registry.npmjs.org/core-util-is/-/core-util-is-1.0.2.tgz"
-                },
-                "inherits": {
-                  "version": "2.0.1",
-                  "from": "https://registry.npmjs.org/inherits/-/inherits-2.0.1.tgz",
-                  "resolved": "https://registry.npmjs.org/inherits/-/inherits-2.0.1.tgz"
-                },
-                "isarray": {
-                  "version": "0.0.1",
-                  "from": "isarray@0.0.1",
-                  "resolved": "https://registry.npmjs.org/isarray/-/isarray-0.0.1.tgz"
-                },
-                "string_decoder": {
-                  "version": "0.10.31",
-                  "from": "https://registry.npmjs.org/string_decoder/-/string_decoder-0.10.31.tgz",
-                  "resolved": "https://registry.npmjs.org/string_decoder/-/string_decoder-0.10.31.tgz"
-                }
-              }
-            },
-            "xtend": {
-              "version": "2.1.2",
-              "from": "https://registry.npmjs.org/xtend/-/xtend-2.1.2.tgz",
-              "resolved": "https://registry.npmjs.org/xtend/-/xtend-2.1.2.tgz",
-              "dependencies": {
-                "object-keys": {
-                  "version": "0.4.0",
-                  "from": "https://registry.npmjs.org/object-keys/-/object-keys-0.4.0.tgz",
-                  "resolved": "https://registry.npmjs.org/object-keys/-/object-keys-0.4.0.tgz"
-                }
-              }
-            }
-          }
-        }
-      }
-    },
-    "gulp-json-editor": {
-      "version": "2.2.1",
-      "from": "https://registry.npmjs.org/gulp-json-editor/-/gulp-json-editor-2.2.1.tgz",
-      "resolved": "https://registry.npmjs.org/gulp-json-editor/-/gulp-json-editor-2.2.1.tgz",
-      "dependencies": {
-        "deepmerge": {
-          "version": "0.2.10",
-          "from": "https://registry.npmjs.org/deepmerge/-/deepmerge-0.2.10.tgz",
-          "resolved": "https://registry.npmjs.org/deepmerge/-/deepmerge-0.2.10.tgz"
-        },
-        "detect-indent": {
-          "version": "2.0.0",
-          "from": "https://registry.npmjs.org/detect-indent/-/detect-indent-2.0.0.tgz",
-          "resolved": "https://registry.npmjs.org/detect-indent/-/detect-indent-2.0.0.tgz",
-          "dependencies": {
-            "get-stdin": {
-              "version": "3.0.2",
-              "from": "https://registry.npmjs.org/get-stdin/-/get-stdin-3.0.2.tgz",
-              "resolved": "https://registry.npmjs.org/get-stdin/-/get-stdin-3.0.2.tgz"
-            },
-            "repeating": {
-              "version": "1.1.3",
-              "from": "https://registry.npmjs.org/repeating/-/repeating-1.1.3.tgz",
-              "resolved": "https://registry.npmjs.org/repeating/-/repeating-1.1.3.tgz",
-              "dependencies": {
-                "is-finite": {
-                  "version": "1.0.1",
-                  "from": "https://registry.npmjs.org/is-finite/-/is-finite-1.0.1.tgz",
-                  "resolved": "https://registry.npmjs.org/is-finite/-/is-finite-1.0.1.tgz",
-                  "dependencies": {
-                    "number-is-nan": {
-                      "version": "1.0.0",
-                      "from": "https://registry.npmjs.org/number-is-nan/-/number-is-nan-1.0.0.tgz",
-                      "resolved": "https://registry.npmjs.org/number-is-nan/-/number-is-nan-1.0.0.tgz"
-                    }
-                  }
-                }
-              }
-            }
-          }
-        },
-        "js-beautify": {
-          "version": "1.5.10",
-          "from": "https://registry.npmjs.org/js-beautify/-/js-beautify-1.5.10.tgz",
-          "resolved": "https://registry.npmjs.org/js-beautify/-/js-beautify-1.5.10.tgz",
-          "dependencies": {
-            "config-chain": {
-              "version": "1.1.10",
-              "from": "https://registry.npmjs.org/config-chain/-/config-chain-1.1.10.tgz",
-              "resolved": "https://registry.npmjs.org/config-chain/-/config-chain-1.1.10.tgz",
-              "dependencies": {
-                "ini": {
-                  "version": "1.3.4",
-                  "from": "https://registry.npmjs.org/ini/-/ini-1.3.4.tgz",
-                  "resolved": "https://registry.npmjs.org/ini/-/ini-1.3.4.tgz"
-                },
-                "proto-list": {
-                  "version": "1.2.4",
-                  "from": "https://registry.npmjs.org/proto-list/-/proto-list-1.2.4.tgz",
-                  "resolved": "https://registry.npmjs.org/proto-list/-/proto-list-1.2.4.tgz"
-                }
-              }
-            },
-            "nopt": {
-              "version": "3.0.6",
-              "from": "https://registry.npmjs.org/nopt/-/nopt-3.0.6.tgz",
-              "resolved": "https://registry.npmjs.org/nopt/-/nopt-3.0.6.tgz",
-              "dependencies": {
-                "abbrev": {
-                  "version": "1.0.9",
-                  "from": "https://registry.npmjs.org/abbrev/-/abbrev-1.0.9.tgz",
-                  "resolved": "https://registry.npmjs.org/abbrev/-/abbrev-1.0.9.tgz"
-                }
-              }
-            }
-          }
-        },
-        "through2": {
-          "version": "0.5.1",
-          "from": "https://registry.npmjs.org/through2/-/through2-0.5.1.tgz",
-          "resolved": "https://registry.npmjs.org/through2/-/through2-0.5.1.tgz",
-          "dependencies": {
-            "readable-stream": {
-              "version": "1.0.34",
-              "from": "https://registry.npmjs.org/readable-stream/-/readable-stream-1.0.34.tgz",
-              "resolved": "https://registry.npmjs.org/readable-stream/-/readable-stream-1.0.34.tgz",
-              "dependencies": {
-                "core-util-is": {
-                  "version": "1.0.2",
-                  "from": "https://registry.npmjs.org/core-util-is/-/core-util-is-1.0.2.tgz",
-                  "resolved": "https://registry.npmjs.org/core-util-is/-/core-util-is-1.0.2.tgz"
-                },
-                "inherits": {
-                  "version": "2.0.1",
-                  "from": "https://registry.npmjs.org/inherits/-/inherits-2.0.1.tgz",
-                  "resolved": "https://registry.npmjs.org/inherits/-/inherits-2.0.1.tgz"
-                },
-                "isarray": {
-                  "version": "0.0.1",
-                  "from": "https://registry.npmjs.org/isarray/-/isarray-0.0.1.tgz",
-                  "resolved": "https://registry.npmjs.org/isarray/-/isarray-0.0.1.tgz"
-                },
-                "string_decoder": {
-                  "version": "0.10.31",
-                  "from": "https://registry.npmjs.org/string_decoder/-/string_decoder-0.10.31.tgz",
-                  "resolved": "https://registry.npmjs.org/string_decoder/-/string_decoder-0.10.31.tgz"
-                }
-              }
-            },
-            "xtend": {
-              "version": "3.0.0",
-              "from": "https://registry.npmjs.org/xtend/-/xtend-3.0.0.tgz",
-              "resolved": "https://registry.npmjs.org/xtend/-/xtend-3.0.0.tgz"
-            }
-          }
-        }
-      }
-    },
-    "gulp-rename": {
-      "version": "1.2.2",
-      "from": "https://registry.npmjs.org/gulp-rename/-/gulp-rename-1.2.2.tgz",
-      "resolved": "https://registry.npmjs.org/gulp-rename/-/gulp-rename-1.2.2.tgz"
-    },
-    "gulp-tar": {
-      "version": "1.9.0",
-      "from": "https://registry.npmjs.org/gulp-tar/-/gulp-tar-1.9.0.tgz",
-      "resolved": "https://registry.npmjs.org/gulp-tar/-/gulp-tar-1.9.0.tgz",
-      "dependencies": {
-        "archiver": {
-          "version": "1.0.1",
-          "from": "https://registry.npmjs.org/archiver/-/archiver-1.0.1.tgz",
-          "resolved": "https://registry.npmjs.org/archiver/-/archiver-1.0.1.tgz",
-          "dependencies": {
-            "archiver-utils": {
-              "version": "1.2.0",
-              "from": "https://registry.npmjs.org/archiver-utils/-/archiver-utils-1.2.0.tgz",
-              "resolved": "https://registry.npmjs.org/archiver-utils/-/archiver-utils-1.2.0.tgz",
-              "dependencies": {
-                "graceful-fs": {
-                  "version": "4.1.5",
-                  "from": "https://registry.npmjs.org/graceful-fs/-/graceful-fs-4.1.5.tgz",
-                  "resolved": "https://registry.npmjs.org/graceful-fs/-/graceful-fs-4.1.5.tgz"
-                },
-                "lazystream": {
-                  "version": "1.0.0",
-                  "from": "https://registry.npmjs.org/lazystream/-/lazystream-1.0.0.tgz",
-                  "resolved": "https://registry.npmjs.org/lazystream/-/lazystream-1.0.0.tgz"
-                },
-                "normalize-path": {
-                  "version": "2.0.1",
-                  "from": "https://registry.npmjs.org/normalize-path/-/normalize-path-2.0.1.tgz",
-                  "resolved": "https://registry.npmjs.org/normalize-path/-/normalize-path-2.0.1.tgz"
-                }
-              }
-            },
-            "async": {
-              "version": "2.0.1",
-              "from": "https://registry.npmjs.org/async/-/async-2.0.1.tgz",
-              "resolved": "https://registry.npmjs.org/async/-/async-2.0.1.tgz"
-            },
-            "buffer-crc32": {
-              "version": "0.2.5",
-              "from": "https://registry.npmjs.org/buffer-crc32/-/buffer-crc32-0.2.5.tgz",
-              "resolved": "https://registry.npmjs.org/buffer-crc32/-/buffer-crc32-0.2.5.tgz"
-            },
-            "glob": {
-              "version": "7.0.5",
-              "from": "https://registry.npmjs.org/glob/-/glob-7.0.5.tgz",
-              "resolved": "https://registry.npmjs.org/glob/-/glob-7.0.5.tgz",
-              "dependencies": {
-                "fs.realpath": {
-                  "version": "1.0.0",
-                  "from": "https://registry.npmjs.org/fs.realpath/-/fs.realpath-1.0.0.tgz",
-                  "resolved": "https://registry.npmjs.org/fs.realpath/-/fs.realpath-1.0.0.tgz"
-                },
-                "inflight": {
-                  "version": "1.0.5",
-                  "from": "https://registry.npmjs.org/inflight/-/inflight-1.0.5.tgz",
-                  "resolved": "https://registry.npmjs.org/inflight/-/inflight-1.0.5.tgz",
-                  "dependencies": {
-                    "wrappy": {
-                      "version": "1.0.2",
-                      "from": "https://registry.npmjs.org/wrappy/-/wrappy-1.0.2.tgz",
-                      "resolved": "https://registry.npmjs.org/wrappy/-/wrappy-1.0.2.tgz"
-                    }
-                  }
-                },
-                "inherits": {
-                  "version": "2.0.1",
-                  "from": "https://registry.npmjs.org/inherits/-/inherits-2.0.1.tgz",
-                  "resolved": "https://registry.npmjs.org/inherits/-/inherits-2.0.1.tgz"
-                },
-                "minimatch": {
-                  "version": "3.0.3",
-                  "from": "https://registry.npmjs.org/minimatch/-/minimatch-3.0.3.tgz",
-                  "resolved": "https://registry.npmjs.org/minimatch/-/minimatch-3.0.3.tgz",
-                  "dependencies": {
-                    "brace-expansion": {
-                      "version": "1.1.6",
-                      "from": "https://registry.npmjs.org/brace-expansion/-/brace-expansion-1.1.6.tgz",
-                      "resolved": "https://registry.npmjs.org/brace-expansion/-/brace-expansion-1.1.6.tgz",
-                      "dependencies": {
-                        "balanced-match": {
-                          "version": "0.4.2",
-                          "from": "https://registry.npmjs.org/balanced-match/-/balanced-match-0.4.2.tgz",
-                          "resolved": "https://registry.npmjs.org/balanced-match/-/balanced-match-0.4.2.tgz"
-                        },
-                        "concat-map": {
-                          "version": "0.0.1",
-                          "from": "https://registry.npmjs.org/concat-map/-/concat-map-0.0.1.tgz",
-                          "resolved": "https://registry.npmjs.org/concat-map/-/concat-map-0.0.1.tgz"
-                        }
-                      }
-                    }
-                  }
-                },
-                "once": {
-                  "version": "1.3.3",
-                  "from": "https://registry.npmjs.org/once/-/once-1.3.3.tgz",
-                  "resolved": "https://registry.npmjs.org/once/-/once-1.3.3.tgz",
-                  "dependencies": {
-                    "wrappy": {
-                      "version": "1.0.2",
-                      "from": "https://registry.npmjs.org/wrappy/-/wrappy-1.0.2.tgz",
-                      "resolved": "https://registry.npmjs.org/wrappy/-/wrappy-1.0.2.tgz"
-                    }
-                  }
-                },
-                "path-is-absolute": {
-                  "version": "1.0.0",
-                  "from": "https://registry.npmjs.org/path-is-absolute/-/path-is-absolute-1.0.0.tgz",
-                  "resolved": "https://registry.npmjs.org/path-is-absolute/-/path-is-absolute-1.0.0.tgz"
-                }
-              }
-            },
-            "readable-stream": {
-              "version": "2.1.4",
-              "from": "https://registry.npmjs.org/readable-stream/-/readable-stream-2.1.4.tgz",
-              "resolved": "https://registry.npmjs.org/readable-stream/-/readable-stream-2.1.4.tgz",
-              "dependencies": {
-                "buffer-shims": {
-                  "version": "1.0.0",
-                  "from": "https://registry.npmjs.org/buffer-shims/-/buffer-shims-1.0.0.tgz",
-                  "resolved": "https://registry.npmjs.org/buffer-shims/-/buffer-shims-1.0.0.tgz"
-                },
-                "core-util-is": {
-                  "version": "1.0.2",
-                  "from": "https://registry.npmjs.org/core-util-is/-/core-util-is-1.0.2.tgz",
-                  "resolved": "https://registry.npmjs.org/core-util-is/-/core-util-is-1.0.2.tgz"
-                },
-                "inherits": {
-                  "version": "2.0.1",
-                  "from": "https://registry.npmjs.org/inherits/-/inherits-2.0.1.tgz",
-                  "resolved": "https://registry.npmjs.org/inherits/-/inherits-2.0.1.tgz"
-                },
-                "isarray": {
-                  "version": "1.0.0",
-                  "from": "https://registry.npmjs.org/isarray/-/isarray-1.0.0.tgz",
-                  "resolved": "https://registry.npmjs.org/isarray/-/isarray-1.0.0.tgz"
-                },
-                "process-nextick-args": {
-                  "version": "1.0.7",
-                  "from": "https://registry.npmjs.org/process-nextick-args/-/process-nextick-args-1.0.7.tgz",
-                  "resolved": "https://registry.npmjs.org/process-nextick-args/-/process-nextick-args-1.0.7.tgz"
-                },
-                "string_decoder": {
-                  "version": "0.10.31",
-                  "from": "https://registry.npmjs.org/string_decoder/-/string_decoder-0.10.31.tgz",
-                  "resolved": "https://registry.npmjs.org/string_decoder/-/string_decoder-0.10.31.tgz"
-                },
-                "util-deprecate": {
-                  "version": "1.0.2",
-                  "from": "https://registry.npmjs.org/util-deprecate/-/util-deprecate-1.0.2.tgz",
-                  "resolved": "https://registry.npmjs.org/util-deprecate/-/util-deprecate-1.0.2.tgz"
-                }
-              }
-            },
-            "tar-stream": {
-              "version": "1.5.2",
-              "from": "https://registry.npmjs.org/tar-stream/-/tar-stream-1.5.2.tgz",
-              "resolved": "https://registry.npmjs.org/tar-stream/-/tar-stream-1.5.2.tgz",
-              "dependencies": {
-                "bl": {
-                  "version": "1.1.2",
-                  "from": "https://registry.npmjs.org/bl/-/bl-1.1.2.tgz",
-                  "resolved": "https://registry.npmjs.org/bl/-/bl-1.1.2.tgz",
-                  "dependencies": {
-                    "readable-stream": {
-                      "version": "2.0.6",
-                      "from": "https://registry.npmjs.org/readable-stream/-/readable-stream-2.0.6.tgz",
-                      "resolved": "https://registry.npmjs.org/readable-stream/-/readable-stream-2.0.6.tgz",
-                      "dependencies": {
-                        "core-util-is": {
-                          "version": "1.0.2",
-                          "from": "https://registry.npmjs.org/core-util-is/-/core-util-is-1.0.2.tgz",
-                          "resolved": "https://registry.npmjs.org/core-util-is/-/core-util-is-1.0.2.tgz"
-                        },
-                        "inherits": {
-                          "version": "2.0.1",
-                          "from": "https://registry.npmjs.org/inherits/-/inherits-2.0.1.tgz",
-                          "resolved": "https://registry.npmjs.org/inherits/-/inherits-2.0.1.tgz"
-                        },
-                        "isarray": {
-                          "version": "1.0.0",
-                          "from": "https://registry.npmjs.org/isarray/-/isarray-1.0.0.tgz",
-                          "resolved": "https://registry.npmjs.org/isarray/-/isarray-1.0.0.tgz"
-                        },
-                        "process-nextick-args": {
-                          "version": "1.0.7",
-                          "from": "https://registry.npmjs.org/process-nextick-args/-/process-nextick-args-1.0.7.tgz",
-                          "resolved": "https://registry.npmjs.org/process-nextick-args/-/process-nextick-args-1.0.7.tgz"
-                        },
-                        "string_decoder": {
-                          "version": "0.10.31",
-                          "from": "https://registry.npmjs.org/string_decoder/-/string_decoder-0.10.31.tgz",
-                          "resolved": "https://registry.npmjs.org/string_decoder/-/string_decoder-0.10.31.tgz"
-                        },
-                        "util-deprecate": {
-                          "version": "1.0.2",
-                          "from": "https://registry.npmjs.org/util-deprecate/-/util-deprecate-1.0.2.tgz",
-                          "resolved": "https://registry.npmjs.org/util-deprecate/-/util-deprecate-1.0.2.tgz"
-                        }
-                      }
-                    }
-                  }
-                },
-                "end-of-stream": {
-                  "version": "1.1.0",
-                  "from": "https://registry.npmjs.org/end-of-stream/-/end-of-stream-1.1.0.tgz",
-                  "resolved": "https://registry.npmjs.org/end-of-stream/-/end-of-stream-1.1.0.tgz",
-                  "dependencies": {
-                    "once": {
-                      "version": "1.3.3",
-                      "from": "https://registry.npmjs.org/once/-/once-1.3.3.tgz",
-                      "resolved": "https://registry.npmjs.org/once/-/once-1.3.3.tgz",
-                      "dependencies": {
-                        "wrappy": {
-                          "version": "1.0.2",
-                          "from": "https://registry.npmjs.org/wrappy/-/wrappy-1.0.2.tgz",
-                          "resolved": "https://registry.npmjs.org/wrappy/-/wrappy-1.0.2.tgz"
-                        }
-                      }
-                    }
-                  }
-                },
-                "xtend": {
-                  "version": "4.0.1",
-                  "from": "https://registry.npmjs.org/xtend/-/xtend-4.0.1.tgz",
-                  "resolved": "https://registry.npmjs.org/xtend/-/xtend-4.0.1.tgz"
-                }
-              }
-            },
-            "zip-stream": {
-              "version": "1.0.0",
-              "from": "https://registry.npmjs.org/zip-stream/-/zip-stream-1.0.0.tgz",
-              "resolved": "https://registry.npmjs.org/zip-stream/-/zip-stream-1.0.0.tgz",
-              "dependencies": {
-                "compress-commons": {
-                  "version": "1.0.0",
-                  "from": "https://registry.npmjs.org/compress-commons/-/compress-commons-1.0.0.tgz",
-                  "resolved": "https://registry.npmjs.org/compress-commons/-/compress-commons-1.0.0.tgz",
-                  "dependencies": {
-                    "crc32-stream": {
-                      "version": "1.0.0",
-                      "from": "https://registry.npmjs.org/crc32-stream/-/crc32-stream-1.0.0.tgz",
-                      "resolved": "https://registry.npmjs.org/crc32-stream/-/crc32-stream-1.0.0.tgz"
-                    },
-                    "node-int64": {
-                      "version": "0.4.0",
-                      "from": "https://registry.npmjs.org/node-int64/-/node-int64-0.4.0.tgz",
-                      "resolved": "https://registry.npmjs.org/node-int64/-/node-int64-0.4.0.tgz"
-                    },
-                    "normalize-path": {
-                      "version": "2.0.1",
-                      "from": "https://registry.npmjs.org/normalize-path/-/normalize-path-2.0.1.tgz",
-                      "resolved": "https://registry.npmjs.org/normalize-path/-/normalize-path-2.0.1.tgz"
-                    }
-                  }
-                }
-              }
-            }
-          }
-        },
-        "object-assign": {
-          "version": "4.1.0",
-          "from": "https://registry.npmjs.org/object-assign/-/object-assign-4.1.0.tgz",
-          "resolved": "https://registry.npmjs.org/object-assign/-/object-assign-4.1.0.tgz"
-        },
-        "through2": {
-          "version": "2.0.1",
-          "from": "https://registry.npmjs.org/through2/-/through2-2.0.1.tgz",
-          "resolved": "https://registry.npmjs.org/through2/-/through2-2.0.1.tgz",
-          "dependencies": {
-            "readable-stream": {
-              "version": "2.0.6",
-              "from": "https://registry.npmjs.org/readable-stream/-/readable-stream-2.0.6.tgz",
-              "resolved": "https://registry.npmjs.org/readable-stream/-/readable-stream-2.0.6.tgz",
-              "dependencies": {
-                "core-util-is": {
-                  "version": "1.0.2",
-                  "from": "https://registry.npmjs.org/core-util-is/-/core-util-is-1.0.2.tgz",
-                  "resolved": "https://registry.npmjs.org/core-util-is/-/core-util-is-1.0.2.tgz"
-                },
-                "inherits": {
-                  "version": "2.0.1",
-                  "from": "https://registry.npmjs.org/inherits/-/inherits-2.0.1.tgz",
-                  "resolved": "https://registry.npmjs.org/inherits/-/inherits-2.0.1.tgz"
-                },
-                "isarray": {
-                  "version": "1.0.0",
-                  "from": "https://registry.npmjs.org/isarray/-/isarray-1.0.0.tgz",
-                  "resolved": "https://registry.npmjs.org/isarray/-/isarray-1.0.0.tgz"
-                },
-                "process-nextick-args": {
-                  "version": "1.0.7",
-                  "from": "https://registry.npmjs.org/process-nextick-args/-/process-nextick-args-1.0.7.tgz",
-                  "resolved": "https://registry.npmjs.org/process-nextick-args/-/process-nextick-args-1.0.7.tgz"
-                },
-                "string_decoder": {
-                  "version": "0.10.31",
-                  "from": "https://registry.npmjs.org/string_decoder/-/string_decoder-0.10.31.tgz",
-                  "resolved": "https://registry.npmjs.org/string_decoder/-/string_decoder-0.10.31.tgz"
-                },
-                "util-deprecate": {
-                  "version": "1.0.2",
-                  "from": "https://registry.npmjs.org/util-deprecate/-/util-deprecate-1.0.2.tgz",
-                  "resolved": "https://registry.npmjs.org/util-deprecate/-/util-deprecate-1.0.2.tgz"
-                }
-              }
-            },
-            "xtend": {
-              "version": "4.0.1",
-              "from": "https://registry.npmjs.org/xtend/-/xtend-4.0.1.tgz",
-              "resolved": "https://registry.npmjs.org/xtend/-/xtend-4.0.1.tgz"
-            }
-          }
-        }
-      }
-    },
-    "gulp-util": {
-      "version": "3.0.7",
-      "from": "https://registry.npmjs.org/gulp-util/-/gulp-util-3.0.7.tgz",
-      "resolved": "https://registry.npmjs.org/gulp-util/-/gulp-util-3.0.7.tgz",
-      "dependencies": {
-        "array-differ": {
-          "version": "1.0.0",
-          "from": "https://registry.npmjs.org/array-differ/-/array-differ-1.0.0.tgz",
-          "resolved": "https://registry.npmjs.org/array-differ/-/array-differ-1.0.0.tgz"
-        },
-        "array-uniq": {
-          "version": "1.0.3",
-          "from": "https://registry.npmjs.org/array-uniq/-/array-uniq-1.0.3.tgz",
-          "resolved": "https://registry.npmjs.org/array-uniq/-/array-uniq-1.0.3.tgz"
-        },
-        "beeper": {
-          "version": "1.1.0",
-          "from": "https://registry.npmjs.org/beeper/-/beeper-1.1.0.tgz",
-          "resolved": "https://registry.npmjs.org/beeper/-/beeper-1.1.0.tgz"
-        },
-        "chalk": {
-          "version": "1.1.3",
-          "from": "https://registry.npmjs.org/chalk/-/chalk-1.1.3.tgz",
-          "resolved": "https://registry.npmjs.org/chalk/-/chalk-1.1.3.tgz",
-          "dependencies": {
-            "ansi-styles": {
-              "version": "2.2.1",
-              "from": "https://registry.npmjs.org/ansi-styles/-/ansi-styles-2.2.1.tgz",
-              "resolved": "https://registry.npmjs.org/ansi-styles/-/ansi-styles-2.2.1.tgz"
-            },
-            "escape-string-regexp": {
-              "version": "1.0.5",
-              "from": "https://registry.npmjs.org/escape-string-regexp/-/escape-string-regexp-1.0.5.tgz",
-              "resolved": "https://registry.npmjs.org/escape-string-regexp/-/escape-string-regexp-1.0.5.tgz"
-            },
-            "has-ansi": {
-              "version": "2.0.0",
-              "from": "https://registry.npmjs.org/has-ansi/-/has-ansi-2.0.0.tgz",
-              "resolved": "https://registry.npmjs.org/has-ansi/-/has-ansi-2.0.0.tgz",
-              "dependencies": {
-                "ansi-regex": {
-                  "version": "2.0.0",
-                  "from": "https://registry.npmjs.org/ansi-regex/-/ansi-regex-2.0.0.tgz",
-                  "resolved": "https://registry.npmjs.org/ansi-regex/-/ansi-regex-2.0.0.tgz"
-                }
-              }
-            },
-            "strip-ansi": {
-              "version": "3.0.1",
-              "from": "https://registry.npmjs.org/strip-ansi/-/strip-ansi-3.0.1.tgz",
-              "resolved": "https://registry.npmjs.org/strip-ansi/-/strip-ansi-3.0.1.tgz",
-              "dependencies": {
-                "ansi-regex": {
-                  "version": "2.0.0",
-                  "from": "https://registry.npmjs.org/ansi-regex/-/ansi-regex-2.0.0.tgz",
-                  "resolved": "https://registry.npmjs.org/ansi-regex/-/ansi-regex-2.0.0.tgz"
-                }
-              }
-            },
-            "supports-color": {
-              "version": "2.0.0",
-              "from": "https://registry.npmjs.org/supports-color/-/supports-color-2.0.0.tgz",
-              "resolved": "https://registry.npmjs.org/supports-color/-/supports-color-2.0.0.tgz"
-            }
-          }
-        },
-        "dateformat": {
-          "version": "1.0.12",
-          "from": "https://registry.npmjs.org/dateformat/-/dateformat-1.0.12.tgz",
-          "resolved": "https://registry.npmjs.org/dateformat/-/dateformat-1.0.12.tgz",
-          "dependencies": {
-            "get-stdin": {
-              "version": "4.0.1",
-              "from": "https://registry.npmjs.org/get-stdin/-/get-stdin-4.0.1.tgz",
-              "resolved": "https://registry.npmjs.org/get-stdin/-/get-stdin-4.0.1.tgz"
-            },
-            "meow": {
-              "version": "3.7.0",
-              "from": "https://registry.npmjs.org/meow/-/meow-3.7.0.tgz",
-              "resolved": "https://registry.npmjs.org/meow/-/meow-3.7.0.tgz",
-              "dependencies": {
-                "camelcase-keys": {
-                  "version": "2.1.0",
-                  "from": "https://registry.npmjs.org/camelcase-keys/-/camelcase-keys-2.1.0.tgz",
-                  "resolved": "https://registry.npmjs.org/camelcase-keys/-/camelcase-keys-2.1.0.tgz",
-                  "dependencies": {
-                    "camelcase": {
-                      "version": "2.1.1",
-                      "from": "https://registry.npmjs.org/camelcase/-/camelcase-2.1.1.tgz",
-                      "resolved": "https://registry.npmjs.org/camelcase/-/camelcase-2.1.1.tgz"
-                    }
-                  }
-                },
-                "decamelize": {
-                  "version": "1.2.0",
-                  "from": "https://registry.npmjs.org/decamelize/-/decamelize-1.2.0.tgz",
-                  "resolved": "https://registry.npmjs.org/decamelize/-/decamelize-1.2.0.tgz"
-                },
-                "loud-rejection": {
-                  "version": "1.6.0",
-                  "from": "https://registry.npmjs.org/loud-rejection/-/loud-rejection-1.6.0.tgz",
-                  "resolved": "https://registry.npmjs.org/loud-rejection/-/loud-rejection-1.6.0.tgz",
-                  "dependencies": {
-                    "currently-unhandled": {
-                      "version": "0.4.1",
-                      "from": "https://registry.npmjs.org/currently-unhandled/-/currently-unhandled-0.4.1.tgz",
-                      "resolved": "https://registry.npmjs.org/currently-unhandled/-/currently-unhandled-0.4.1.tgz",
-                      "dependencies": {
-                        "array-find-index": {
-                          "version": "1.0.1",
-                          "from": "https://registry.npmjs.org/array-find-index/-/array-find-index-1.0.1.tgz",
-                          "resolved": "https://registry.npmjs.org/array-find-index/-/array-find-index-1.0.1.tgz"
-                        }
-                      }
-                    },
-                    "signal-exit": {
-                      "version": "3.0.0",
-                      "from": "https://registry.npmjs.org/signal-exit/-/signal-exit-3.0.0.tgz",
-                      "resolved": "https://registry.npmjs.org/signal-exit/-/signal-exit-3.0.0.tgz"
-                    }
-                  }
-                },
-                "map-obj": {
-                  "version": "1.0.1",
-                  "from": "https://registry.npmjs.org/map-obj/-/map-obj-1.0.1.tgz",
-                  "resolved": "https://registry.npmjs.org/map-obj/-/map-obj-1.0.1.tgz"
-                },
-                "normalize-package-data": {
-                  "version": "2.3.5",
-                  "from": "https://registry.npmjs.org/normalize-package-data/-/normalize-package-data-2.3.5.tgz",
-                  "resolved": "https://registry.npmjs.org/normalize-package-data/-/normalize-package-data-2.3.5.tgz",
-                  "dependencies": {
-                    "hosted-git-info": {
-                      "version": "2.1.5",
-                      "from": "https://registry.npmjs.org/hosted-git-info/-/hosted-git-info-2.1.5.tgz",
-                      "resolved": "https://registry.npmjs.org/hosted-git-info/-/hosted-git-info-2.1.5.tgz"
-                    },
-                    "is-builtin-module": {
-                      "version": "1.0.0",
-                      "from": "https://registry.npmjs.org/is-builtin-module/-/is-builtin-module-1.0.0.tgz",
-                      "resolved": "https://registry.npmjs.org/is-builtin-module/-/is-builtin-module-1.0.0.tgz",
-                      "dependencies": {
-                        "builtin-modules": {
-                          "version": "1.1.1",
-                          "from": "https://registry.npmjs.org/builtin-modules/-/builtin-modules-1.1.1.tgz",
-                          "resolved": "https://registry.npmjs.org/builtin-modules/-/builtin-modules-1.1.1.tgz"
-                        }
-                      }
-                    },
-                    "semver": {
-                      "version": "5.3.0",
-                      "from": "https://registry.npmjs.org/semver/-/semver-5.3.0.tgz",
-                      "resolved": "https://registry.npmjs.org/semver/-/semver-5.3.0.tgz"
-                    },
-                    "validate-npm-package-license": {
-                      "version": "3.0.1",
-                      "from": "https://registry.npmjs.org/validate-npm-package-license/-/validate-npm-package-license-3.0.1.tgz",
-                      "resolved": "https://registry.npmjs.org/validate-npm-package-license/-/validate-npm-package-license-3.0.1.tgz",
-                      "dependencies": {
-                        "spdx-correct": {
-                          "version": "1.0.2",
-                          "from": "https://registry.npmjs.org/spdx-correct/-/spdx-correct-1.0.2.tgz",
-                          "resolved": "https://registry.npmjs.org/spdx-correct/-/spdx-correct-1.0.2.tgz",
-                          "dependencies": {
-                            "spdx-license-ids": {
-                              "version": "1.2.2",
-                              "from": "https://registry.npmjs.org/spdx-license-ids/-/spdx-license-ids-1.2.2.tgz",
-                              "resolved": "https://registry.npmjs.org/spdx-license-ids/-/spdx-license-ids-1.2.2.tgz"
-                            }
-                          }
-                        },
-                        "spdx-expression-parse": {
-                          "version": "1.0.2",
-                          "from": "https://registry.npmjs.org/spdx-expression-parse/-/spdx-expression-parse-1.0.2.tgz",
-                          "resolved": "https://registry.npmjs.org/spdx-expression-parse/-/spdx-expression-parse-1.0.2.tgz",
-                          "dependencies": {
-                            "spdx-exceptions": {
-                              "version": "1.0.5",
-                              "from": "https://registry.npmjs.org/spdx-exceptions/-/spdx-exceptions-1.0.5.tgz",
-                              "resolved": "https://registry.npmjs.org/spdx-exceptions/-/spdx-exceptions-1.0.5.tgz"
-                            },
-                            "spdx-license-ids": {
-                              "version": "1.2.2",
-                              "from": "https://registry.npmjs.org/spdx-license-ids/-/spdx-license-ids-1.2.2.tgz",
-                              "resolved": "https://registry.npmjs.org/spdx-license-ids/-/spdx-license-ids-1.2.2.tgz"
-                            }
-                          }
-                        }
-                      }
-                    }
-                  }
-                },
-                "object-assign": {
-                  "version": "4.1.0",
-                  "from": "https://registry.npmjs.org/object-assign/-/object-assign-4.1.0.tgz",
-                  "resolved": "https://registry.npmjs.org/object-assign/-/object-assign-4.1.0.tgz"
-                },
-                "read-pkg-up": {
-                  "version": "1.0.1",
-                  "from": "https://registry.npmjs.org/read-pkg-up/-/read-pkg-up-1.0.1.tgz",
-                  "resolved": "https://registry.npmjs.org/read-pkg-up/-/read-pkg-up-1.0.1.tgz",
-                  "dependencies": {
-                    "find-up": {
-                      "version": "1.1.2",
-                      "from": "https://registry.npmjs.org/find-up/-/find-up-1.1.2.tgz",
-                      "resolved": "https://registry.npmjs.org/find-up/-/find-up-1.1.2.tgz",
-                      "dependencies": {
-                        "path-exists": {
-                          "version": "2.1.0",
-                          "from": "https://registry.npmjs.org/path-exists/-/path-exists-2.1.0.tgz",
-                          "resolved": "https://registry.npmjs.org/path-exists/-/path-exists-2.1.0.tgz"
-                        },
-                        "pinkie-promise": {
-                          "version": "2.0.1",
-                          "from": "https://registry.npmjs.org/pinkie-promise/-/pinkie-promise-2.0.1.tgz",
-                          "resolved": "https://registry.npmjs.org/pinkie-promise/-/pinkie-promise-2.0.1.tgz",
-                          "dependencies": {
-                            "pinkie": {
-                              "version": "2.0.4",
-                              "from": "https://registry.npmjs.org/pinkie/-/pinkie-2.0.4.tgz",
-                              "resolved": "https://registry.npmjs.org/pinkie/-/pinkie-2.0.4.tgz"
-                            }
-                          }
-                        }
-                      }
-                    },
-                    "read-pkg": {
-                      "version": "1.1.0",
-                      "from": "https://registry.npmjs.org/read-pkg/-/read-pkg-1.1.0.tgz",
-                      "resolved": "https://registry.npmjs.org/read-pkg/-/read-pkg-1.1.0.tgz",
-                      "dependencies": {
-                        "load-json-file": {
-                          "version": "1.1.0",
-                          "from": "https://registry.npmjs.org/load-json-file/-/load-json-file-1.1.0.tgz",
-                          "resolved": "https://registry.npmjs.org/load-json-file/-/load-json-file-1.1.0.tgz",
-                          "dependencies": {
-                            "graceful-fs": {
-                              "version": "4.1.5",
-                              "from": "https://registry.npmjs.org/graceful-fs/-/graceful-fs-4.1.5.tgz",
-                              "resolved": "https://registry.npmjs.org/graceful-fs/-/graceful-fs-4.1.5.tgz"
-                            },
-                            "parse-json": {
-                              "version": "2.2.0",
-                              "from": "https://registry.npmjs.org/parse-json/-/parse-json-2.2.0.tgz",
-                              "resolved": "https://registry.npmjs.org/parse-json/-/parse-json-2.2.0.tgz",
-                              "dependencies": {
-                                "error-ex": {
-                                  "version": "1.3.0",
-                                  "from": "https://registry.npmjs.org/error-ex/-/error-ex-1.3.0.tgz",
-                                  "resolved": "https://registry.npmjs.org/error-ex/-/error-ex-1.3.0.tgz",
-                                  "dependencies": {
-                                    "is-arrayish": {
-                                      "version": "0.2.1",
-                                      "from": "https://registry.npmjs.org/is-arrayish/-/is-arrayish-0.2.1.tgz",
-                                      "resolved": "https://registry.npmjs.org/is-arrayish/-/is-arrayish-0.2.1.tgz"
-                                    }
-                                  }
-                                }
-                              }
-                            },
-                            "pify": {
-                              "version": "2.3.0",
-                              "from": "https://registry.npmjs.org/pify/-/pify-2.3.0.tgz",
-                              "resolved": "https://registry.npmjs.org/pify/-/pify-2.3.0.tgz"
-                            },
-                            "pinkie-promise": {
-                              "version": "2.0.1",
-                              "from": "https://registry.npmjs.org/pinkie-promise/-/pinkie-promise-2.0.1.tgz",
-                              "resolved": "https://registry.npmjs.org/pinkie-promise/-/pinkie-promise-2.0.1.tgz",
-                              "dependencies": {
-                                "pinkie": {
-                                  "version": "2.0.4",
-                                  "from": "https://registry.npmjs.org/pinkie/-/pinkie-2.0.4.tgz",
-                                  "resolved": "https://registry.npmjs.org/pinkie/-/pinkie-2.0.4.tgz"
-                                }
-                              }
-                            },
-                            "strip-bom": {
-                              "version": "2.0.0",
-                              "from": "https://registry.npmjs.org/strip-bom/-/strip-bom-2.0.0.tgz",
-                              "resolved": "https://registry.npmjs.org/strip-bom/-/strip-bom-2.0.0.tgz",
-                              "dependencies": {
-                                "is-utf8": {
-                                  "version": "0.2.1",
-                                  "from": "https://registry.npmjs.org/is-utf8/-/is-utf8-0.2.1.tgz",
-                                  "resolved": "https://registry.npmjs.org/is-utf8/-/is-utf8-0.2.1.tgz"
-                                }
-                              }
-                            }
-                          }
-                        },
-                        "path-type": {
-                          "version": "1.1.0",
-                          "from": "https://registry.npmjs.org/path-type/-/path-type-1.1.0.tgz",
-                          "resolved": "https://registry.npmjs.org/path-type/-/path-type-1.1.0.tgz",
-                          "dependencies": {
-                            "graceful-fs": {
-                              "version": "4.1.5",
-                              "from": "https://registry.npmjs.org/graceful-fs/-/graceful-fs-4.1.5.tgz",
-                              "resolved": "https://registry.npmjs.org/graceful-fs/-/graceful-fs-4.1.5.tgz"
-                            },
-                            "pify": {
-                              "version": "2.3.0",
-                              "from": "https://registry.npmjs.org/pify/-/pify-2.3.0.tgz",
-                              "resolved": "https://registry.npmjs.org/pify/-/pify-2.3.0.tgz"
-                            },
-                            "pinkie-promise": {
-                              "version": "2.0.1",
-                              "from": "https://registry.npmjs.org/pinkie-promise/-/pinkie-promise-2.0.1.tgz",
-                              "resolved": "https://registry.npmjs.org/pinkie-promise/-/pinkie-promise-2.0.1.tgz",
-                              "dependencies": {
-                                "pinkie": {
-                                  "version": "2.0.4",
-                                  "from": "https://registry.npmjs.org/pinkie/-/pinkie-2.0.4.tgz",
-                                  "resolved": "https://registry.npmjs.org/pinkie/-/pinkie-2.0.4.tgz"
-                                }
-                              }
-                            }
-                          }
-                        }
-                      }
-                    }
-                  }
-                },
-                "redent": {
-                  "version": "1.0.0",
-                  "from": "https://registry.npmjs.org/redent/-/redent-1.0.0.tgz",
-                  "resolved": "https://registry.npmjs.org/redent/-/redent-1.0.0.tgz",
-                  "dependencies": {
-                    "indent-string": {
-                      "version": "2.1.0",
-                      "from": "https://registry.npmjs.org/indent-string/-/indent-string-2.1.0.tgz",
-                      "resolved": "https://registry.npmjs.org/indent-string/-/indent-string-2.1.0.tgz",
-                      "dependencies": {
-                        "repeating": {
-                          "version": "2.0.1",
-                          "from": "https://registry.npmjs.org/repeating/-/repeating-2.0.1.tgz",
-                          "resolved": "https://registry.npmjs.org/repeating/-/repeating-2.0.1.tgz",
-                          "dependencies": {
-                            "is-finite": {
-                              "version": "1.0.1",
-                              "from": "https://registry.npmjs.org/is-finite/-/is-finite-1.0.1.tgz",
-                              "resolved": "https://registry.npmjs.org/is-finite/-/is-finite-1.0.1.tgz",
-                              "dependencies": {
-                                "number-is-nan": {
-                                  "version": "1.0.0",
-                                  "from": "https://registry.npmjs.org/number-is-nan/-/number-is-nan-1.0.0.tgz",
-                                  "resolved": "https://registry.npmjs.org/number-is-nan/-/number-is-nan-1.0.0.tgz"
-                                }
-                              }
-                            }
-                          }
-                        }
-                      }
-                    },
-                    "strip-indent": {
-                      "version": "1.0.1",
-                      "from": "https://registry.npmjs.org/strip-indent/-/strip-indent-1.0.1.tgz",
-                      "resolved": "https://registry.npmjs.org/strip-indent/-/strip-indent-1.0.1.tgz"
-                    }
-                  }
-                },
-                "trim-newlines": {
-                  "version": "1.0.0",
-                  "from": "https://registry.npmjs.org/trim-newlines/-/trim-newlines-1.0.0.tgz",
-                  "resolved": "https://registry.npmjs.org/trim-newlines/-/trim-newlines-1.0.0.tgz"
-                }
-              }
-            }
-          }
-        },
-        "fancy-log": {
-          "version": "1.2.0",
-          "from": "https://registry.npmjs.org/fancy-log/-/fancy-log-1.2.0.tgz",
-          "resolved": "https://registry.npmjs.org/fancy-log/-/fancy-log-1.2.0.tgz",
-          "dependencies": {
-            "time-stamp": {
-              "version": "1.0.1",
-              "from": "https://registry.npmjs.org/time-stamp/-/time-stamp-1.0.1.tgz",
-              "resolved": "https://registry.npmjs.org/time-stamp/-/time-stamp-1.0.1.tgz"
-            }
-          }
-        },
-        "gulplog": {
-          "version": "1.0.0",
-          "from": "https://registry.npmjs.org/gulplog/-/gulplog-1.0.0.tgz",
-          "resolved": "https://registry.npmjs.org/gulplog/-/gulplog-1.0.0.tgz",
-          "dependencies": {
-            "glogg": {
-              "version": "1.0.0",
-              "from": "https://registry.npmjs.org/glogg/-/glogg-1.0.0.tgz",
-              "resolved": "https://registry.npmjs.org/glogg/-/glogg-1.0.0.tgz",
-              "dependencies": {
-                "sparkles": {
-                  "version": "1.0.0",
-                  "from": "https://registry.npmjs.org/sparkles/-/sparkles-1.0.0.tgz",
-                  "resolved": "https://registry.npmjs.org/sparkles/-/sparkles-1.0.0.tgz"
-                }
-              }
-            }
-          }
-        },
-        "has-gulplog": {
-          "version": "0.1.0",
-          "from": "https://registry.npmjs.org/has-gulplog/-/has-gulplog-0.1.0.tgz",
-          "resolved": "https://registry.npmjs.org/has-gulplog/-/has-gulplog-0.1.0.tgz",
-          "dependencies": {
-            "sparkles": {
-              "version": "1.0.0",
-              "from": "https://registry.npmjs.org/sparkles/-/sparkles-1.0.0.tgz",
-              "resolved": "https://registry.npmjs.org/sparkles/-/sparkles-1.0.0.tgz"
-            }
-          }
-        },
-        "lodash._reescape": {
-          "version": "3.0.0",
-          "from": "https://registry.npmjs.org/lodash._reescape/-/lodash._reescape-3.0.0.tgz",
-          "resolved": "https://registry.npmjs.org/lodash._reescape/-/lodash._reescape-3.0.0.tgz"
-        },
-        "lodash._reevaluate": {
-          "version": "3.0.0",
-          "from": "https://registry.npmjs.org/lodash._reevaluate/-/lodash._reevaluate-3.0.0.tgz",
-          "resolved": "https://registry.npmjs.org/lodash._reevaluate/-/lodash._reevaluate-3.0.0.tgz"
-        },
-        "lodash._reinterpolate": {
-          "version": "3.0.0",
-          "from": "https://registry.npmjs.org/lodash._reinterpolate/-/lodash._reinterpolate-3.0.0.tgz",
-          "resolved": "https://registry.npmjs.org/lodash._reinterpolate/-/lodash._reinterpolate-3.0.0.tgz"
-        },
-        "lodash.template": {
-          "version": "3.6.2",
-          "from": "https://registry.npmjs.org/lodash.template/-/lodash.template-3.6.2.tgz",
-          "resolved": "https://registry.npmjs.org/lodash.template/-/lodash.template-3.6.2.tgz",
-          "dependencies": {
-            "lodash._basecopy": {
-              "version": "3.0.1",
-              "from": "https://registry.npmjs.org/lodash._basecopy/-/lodash._basecopy-3.0.1.tgz",
-              "resolved": "https://registry.npmjs.org/lodash._basecopy/-/lodash._basecopy-3.0.1.tgz"
-            },
-            "lodash._basetostring": {
-              "version": "3.0.1",
-              "from": "https://registry.npmjs.org/lodash._basetostring/-/lodash._basetostring-3.0.1.tgz",
-              "resolved": "https://registry.npmjs.org/lodash._basetostring/-/lodash._basetostring-3.0.1.tgz"
-            },
-            "lodash._basevalues": {
-              "version": "3.0.0",
-              "from": "https://registry.npmjs.org/lodash._basevalues/-/lodash._basevalues-3.0.0.tgz",
-              "resolved": "https://registry.npmjs.org/lodash._basevalues/-/lodash._basevalues-3.0.0.tgz"
-            },
-            "lodash._isiterateecall": {
-              "version": "3.0.9",
-              "from": "https://registry.npmjs.org/lodash._isiterateecall/-/lodash._isiterateecall-3.0.9.tgz",
-              "resolved": "https://registry.npmjs.org/lodash._isiterateecall/-/lodash._isiterateecall-3.0.9.tgz"
-            },
-            "lodash.escape": {
-              "version": "3.2.0",
-              "from": "https://registry.npmjs.org/lodash.escape/-/lodash.escape-3.2.0.tgz",
-              "resolved": "https://registry.npmjs.org/lodash.escape/-/lodash.escape-3.2.0.tgz",
-              "dependencies": {
-                "lodash._root": {
-                  "version": "3.0.1",
-                  "from": "https://registry.npmjs.org/lodash._root/-/lodash._root-3.0.1.tgz",
-                  "resolved": "https://registry.npmjs.org/lodash._root/-/lodash._root-3.0.1.tgz"
-                }
-              }
-            },
-            "lodash.keys": {
-              "version": "3.1.2",
-              "from": "https://registry.npmjs.org/lodash.keys/-/lodash.keys-3.1.2.tgz",
-              "resolved": "https://registry.npmjs.org/lodash.keys/-/lodash.keys-3.1.2.tgz",
-              "dependencies": {
-                "lodash._getnative": {
-                  "version": "3.9.1",
-                  "from": "https://registry.npmjs.org/lodash._getnative/-/lodash._getnative-3.9.1.tgz",
-                  "resolved": "https://registry.npmjs.org/lodash._getnative/-/lodash._getnative-3.9.1.tgz"
-                },
-                "lodash.isarguments": {
-                  "version": "3.1.0",
-                  "from": "https://registry.npmjs.org/lodash.isarguments/-/lodash.isarguments-3.1.0.tgz",
-                  "resolved": "https://registry.npmjs.org/lodash.isarguments/-/lodash.isarguments-3.1.0.tgz"
-                },
-                "lodash.isarray": {
-                  "version": "3.0.4",
-                  "from": "https://registry.npmjs.org/lodash.isarray/-/lodash.isarray-3.0.4.tgz",
-                  "resolved": "https://registry.npmjs.org/lodash.isarray/-/lodash.isarray-3.0.4.tgz"
-                }
-              }
-            },
-            "lodash.restparam": {
-              "version": "3.6.1",
-              "from": "https://registry.npmjs.org/lodash.restparam/-/lodash.restparam-3.6.1.tgz",
-              "resolved": "https://registry.npmjs.org/lodash.restparam/-/lodash.restparam-3.6.1.tgz"
-            },
-            "lodash.templatesettings": {
-              "version": "3.1.1",
-              "from": "https://registry.npmjs.org/lodash.templatesettings/-/lodash.templatesettings-3.1.1.tgz",
-              "resolved": "https://registry.npmjs.org/lodash.templatesettings/-/lodash.templatesettings-3.1.1.tgz"
-            }
-          }
-        },
-        "multipipe": {
-          "version": "0.1.2",
-          "from": "https://registry.npmjs.org/multipipe/-/multipipe-0.1.2.tgz",
-          "resolved": "https://registry.npmjs.org/multipipe/-/multipipe-0.1.2.tgz",
-          "dependencies": {
-            "duplexer2": {
-              "version": "0.0.2",
-              "from": "https://registry.npmjs.org/duplexer2/-/duplexer2-0.0.2.tgz",
-              "resolved": "https://registry.npmjs.org/duplexer2/-/duplexer2-0.0.2.tgz",
-              "dependencies": {
-                "readable-stream": {
-                  "version": "1.1.14",
-                  "from": "https://registry.npmjs.org/readable-stream/-/readable-stream-1.1.14.tgz",
-                  "resolved": "https://registry.npmjs.org/readable-stream/-/readable-stream-1.1.14.tgz",
-                  "dependencies": {
-                    "core-util-is": {
-                      "version": "1.0.2",
-                      "from": "https://registry.npmjs.org/core-util-is/-/core-util-is-1.0.2.tgz",
-                      "resolved": "https://registry.npmjs.org/core-util-is/-/core-util-is-1.0.2.tgz"
-                    },
-                    "inherits": {
-                      "version": "2.0.1",
-                      "from": "https://registry.npmjs.org/inherits/-/inherits-2.0.1.tgz",
-                      "resolved": "https://registry.npmjs.org/inherits/-/inherits-2.0.1.tgz"
-                    },
-                    "isarray": {
-                      "version": "0.0.1",
-                      "from": "https://registry.npmjs.org/isarray/-/isarray-0.0.1.tgz",
-                      "resolved": "https://registry.npmjs.org/isarray/-/isarray-0.0.1.tgz"
-                    },
-                    "string_decoder": {
-                      "version": "0.10.31",
-                      "from": "https://registry.npmjs.org/string_decoder/-/string_decoder-0.10.31.tgz",
-                      "resolved": "https://registry.npmjs.org/string_decoder/-/string_decoder-0.10.31.tgz"
-                    }
-                  }
-                }
-              }
-            }
-          }
-        },
-        "object-assign": {
-          "version": "3.0.0",
-          "from": "https://registry.npmjs.org/object-assign/-/object-assign-3.0.0.tgz",
-          "resolved": "https://registry.npmjs.org/object-assign/-/object-assign-3.0.0.tgz"
-        },
-        "replace-ext": {
-          "version": "0.0.1",
-          "from": "https://registry.npmjs.org/replace-ext/-/replace-ext-0.0.1.tgz",
-          "resolved": "https://registry.npmjs.org/replace-ext/-/replace-ext-0.0.1.tgz"
-        },
-        "through2": {
-          "version": "2.0.1",
-          "from": "https://registry.npmjs.org/through2/-/through2-2.0.1.tgz",
-          "resolved": "https://registry.npmjs.org/through2/-/through2-2.0.1.tgz",
-          "dependencies": {
-            "readable-stream": {
-              "version": "2.0.6",
-              "from": "https://registry.npmjs.org/readable-stream/-/readable-stream-2.0.6.tgz",
-              "resolved": "https://registry.npmjs.org/readable-stream/-/readable-stream-2.0.6.tgz",
-              "dependencies": {
-                "core-util-is": {
-                  "version": "1.0.2",
-                  "from": "https://registry.npmjs.org/core-util-is/-/core-util-is-1.0.2.tgz",
-                  "resolved": "https://registry.npmjs.org/core-util-is/-/core-util-is-1.0.2.tgz"
-                },
-                "inherits": {
-                  "version": "2.0.1",
-                  "from": "https://registry.npmjs.org/inherits/-/inherits-2.0.1.tgz",
-                  "resolved": "https://registry.npmjs.org/inherits/-/inherits-2.0.1.tgz"
-                },
-                "isarray": {
-                  "version": "1.0.0",
-                  "from": "https://registry.npmjs.org/isarray/-/isarray-1.0.0.tgz",
-                  "resolved": "https://registry.npmjs.org/isarray/-/isarray-1.0.0.tgz"
-                },
-                "process-nextick-args": {
-                  "version": "1.0.7",
-                  "from": "https://registry.npmjs.org/process-nextick-args/-/process-nextick-args-1.0.7.tgz",
-                  "resolved": "https://registry.npmjs.org/process-nextick-args/-/process-nextick-args-1.0.7.tgz"
-                },
-                "string_decoder": {
-                  "version": "0.10.31",
-                  "from": "https://registry.npmjs.org/string_decoder/-/string_decoder-0.10.31.tgz",
-                  "resolved": "https://registry.npmjs.org/string_decoder/-/string_decoder-0.10.31.tgz"
-                },
-                "util-deprecate": {
-                  "version": "1.0.2",
-                  "from": "https://registry.npmjs.org/util-deprecate/-/util-deprecate-1.0.2.tgz",
-                  "resolved": "https://registry.npmjs.org/util-deprecate/-/util-deprecate-1.0.2.tgz"
-                }
-              }
-            },
-            "xtend": {
-              "version": "4.0.1",
-              "from": "https://registry.npmjs.org/xtend/-/xtend-4.0.1.tgz",
-              "resolved": "https://registry.npmjs.org/xtend/-/xtend-4.0.1.tgz"
-            }
-          }
-        },
-        "vinyl": {
-          "version": "0.5.3",
-          "from": "https://registry.npmjs.org/vinyl/-/vinyl-0.5.3.tgz",
-          "resolved": "https://registry.npmjs.org/vinyl/-/vinyl-0.5.3.tgz",
-          "dependencies": {
-            "clone": {
-              "version": "1.0.2",
-              "from": "https://registry.npmjs.org/clone/-/clone-1.0.2.tgz",
-              "resolved": "https://registry.npmjs.org/clone/-/clone-1.0.2.tgz"
-            },
-            "clone-stats": {
-              "version": "0.0.1",
-              "from": "https://registry.npmjs.org/clone-stats/-/clone-stats-0.0.1.tgz",
-              "resolved": "https://registry.npmjs.org/clone-stats/-/clone-stats-0.0.1.tgz"
-            }
-          }
-        }
-      }
+        "yargs": {
+          "version": "3.10.0",
+          "from": "yargs@>=3.10.0 <3.11.0",
+          "resolved": "https://registry.npmjs.org/yargs/-/yargs-3.10.0.tgz",
+          "optional": true
+        }
+      }
+    },
+    "har-validator": {
+      "version": "2.0.6",
+      "from": "har-validator@>=2.0.6 <2.1.0",
+      "resolved": "https://registry.npmjs.org/har-validator/-/har-validator-2.0.6.tgz"
     },
     "has-ansi": {
       "version": "2.0.0",
       "from": "has-ansi@>=2.0.0 <3.0.0",
       "resolved": "https://registry.npmjs.org/has-ansi/-/has-ansi-2.0.0.tgz"
     },
+    "has-color": {
+      "version": "0.1.7",
+      "from": "has-color@>=0.1.7 <0.2.0",
+      "resolved": "https://registry.npmjs.org/has-color/-/has-color-0.1.7.tgz"
+    },
+    "has-flag": {
+      "version": "1.0.0",
+      "from": "has-flag@>=1.0.0 <2.0.0",
+      "resolved": "https://registry.npmjs.org/has-flag/-/has-flag-1.0.0.tgz"
+    },
+    "has-gulplog": {
+      "version": "0.1.0",
+      "from": "has-gulplog@>=0.1.0 <0.2.0",
+      "resolved": "https://registry.npmjs.org/has-gulplog/-/has-gulplog-0.1.0.tgz"
+    },
+    "has-unicode": {
+      "version": "2.0.1",
+      "from": "has-unicode@>=2.0.0 <3.0.0",
+      "resolved": "https://registry.npmjs.org/has-unicode/-/has-unicode-2.0.1.tgz"
+    },
+    "hawk": {
+      "version": "3.1.3",
+      "from": "hawk@>=3.1.3 <3.2.0",
+      "resolved": "https://registry.npmjs.org/hawk/-/hawk-3.1.3.tgz"
+    },
     "heapdump": {
       "version": "0.3.7",
-      "from": "https://registry.npmjs.org/heapdump/-/heapdump-0.3.7.tgz",
+      "from": "heapdump@0.3.7",
       "resolved": "https://registry.npmjs.org/heapdump/-/heapdump-0.3.7.tgz"
     },
+    "hoek": {
+      "version": "2.16.3",
+      "from": "hoek@>=2.0.0 <3.0.0",
+      "resolved": "https://registry.npmjs.org/hoek/-/hoek-2.16.3.tgz"
+    },
+    "hooks-fixed": {
+      "version": "1.2.0",
+      "from": "hooks-fixed@1.2.0",
+      "resolved": "https://registry.npmjs.org/hooks-fixed/-/hooks-fixed-1.2.0.tgz"
+    },
+    "hosted-git-info": {
+      "version": "2.1.5",
+      "from": "hosted-git-info@>=2.1.4 <3.0.0",
+      "resolved": "https://registry.npmjs.org/hosted-git-info/-/hosted-git-info-2.1.5.tgz"
+    },
     "http-errors": {
-      "version": "1.5.0",
+      "version": "1.5.1",
       "from": "http-errors@>=1.5.0 <1.6.0",
-      "resolved": "https://registry.npmjs.org/http-errors/-/http-errors-1.5.0.tgz",
-      "dependencies": {
-        "inherits": {
-          "version": "2.0.1",
-          "from": "inherits@2.0.1",
-          "resolved": "https://registry.npmjs.org/inherits/-/inherits-2.0.1.tgz"
-        }
-      }
+      "resolved": "https://registry.npmjs.org/http-errors/-/http-errors-1.5.1.tgz"
+    },
+    "http-signature": {
+      "version": "1.1.1",
+      "from": "http-signature@>=1.1.0 <1.2.0",
+      "resolved": "https://registry.npmjs.org/http-signature/-/http-signature-1.1.1.tgz"
+    },
+    "i": {
+      "version": "0.3.5",
+      "from": "i@>=0.3.0 <0.4.0",
+      "resolved": "https://registry.npmjs.org/i/-/i-0.3.5.tgz"
+    },
+    "iconv-lite": {
+      "version": "0.4.13",
+      "from": "iconv-lite@0.4.13",
+      "resolved": "https://registry.npmjs.org/iconv-lite/-/iconv-lite-0.4.13.tgz"
     },
     "ignore": {
       "version": "3.2.0",
-      "from": "ignore@>=3.1.2 <4.0.0",
+      "from": "ignore@>=3.1.5 <4.0.0",
       "resolved": "https://registry.npmjs.org/ignore/-/ignore-3.2.0.tgz"
     },
     "imurmurhash": {
@@ -7833,6 +2596,11 @@
       "from": "imurmurhash@>=0.1.4 <0.2.0",
       "resolved": "https://registry.npmjs.org/imurmurhash/-/imurmurhash-0.1.4.tgz"
     },
+    "indent-string": {
+      "version": "1.2.2",
+      "from": "indent-string@>=1.1.0 <2.0.0",
+      "resolved": "https://registry.npmjs.org/indent-string/-/indent-string-1.2.2.tgz"
+    },
     "inflight": {
       "version": "1.0.6",
       "from": "inflight@>=1.0.4 <2.0.0",
@@ -7840,8 +2608,13 @@
     },
     "inherits": {
       "version": "2.0.3",
-      "from": "inherits@>=2.0.0 <2.1.0",
+      "from": "inherits@>=2.0.1 <2.1.0",
       "resolved": "https://registry.npmjs.org/inherits/-/inherits-2.0.3.tgz"
+    },
+    "ini": {
+      "version": "1.3.4",
+      "from": "ini@>=1.0.0 <2.0.0",
+      "resolved": "https://registry.npmjs.org/ini/-/ini-1.3.4.tgz"
     },
     "inquirer": {
       "version": "0.12.0",
@@ -7855,7 +2628,7 @@
     },
     "ip": {
       "version": "1.1.3",
-      "from": "https://registry.npmjs.org/ip/-/ip-1.1.3.tgz",
+      "from": "ip@1.1.3",
       "resolved": "https://registry.npmjs.org/ip/-/ip-1.1.3.tgz"
     },
     "ipaddr.js": {
@@ -7863,15 +2636,75 @@
       "from": "ipaddr.js@1.1.1",
       "resolved": "https://registry.npmjs.org/ipaddr.js/-/ipaddr.js-1.1.1.tgz"
     },
+    "is-absolute": {
+      "version": "0.2.6",
+      "from": "is-absolute@>=0.2.3 <0.3.0",
+      "resolved": "https://registry.npmjs.org/is-absolute/-/is-absolute-0.2.6.tgz"
+    },
+    "is-arrayish": {
+      "version": "0.2.1",
+      "from": "is-arrayish@>=0.2.1 <0.3.0",
+      "resolved": "https://registry.npmjs.org/is-arrayish/-/is-arrayish-0.2.1.tgz"
+    },
+    "is-binary-path": {
+      "version": "1.0.1",
+      "from": "is-binary-path@>=1.0.0 <2.0.0",
+      "resolved": "https://registry.npmjs.org/is-binary-path/-/is-binary-path-1.0.1.tgz"
+    },
+    "is-buffer": {
+      "version": "1.1.4",
+      "from": "is-buffer@>=1.0.2 <2.0.0",
+      "resolved": "https://registry.npmjs.org/is-buffer/-/is-buffer-1.1.4.tgz"
+    },
+    "is-builtin-module": {
+      "version": "1.0.0",
+      "from": "is-builtin-module@>=1.0.0 <2.0.0",
+      "resolved": "https://registry.npmjs.org/is-builtin-module/-/is-builtin-module-1.0.0.tgz"
+    },
+    "is-dotfile": {
+      "version": "1.0.2",
+      "from": "is-dotfile@>=1.0.0 <2.0.0",
+      "resolved": "https://registry.npmjs.org/is-dotfile/-/is-dotfile-1.0.2.tgz"
+    },
+    "is-equal-shallow": {
+      "version": "0.1.3",
+      "from": "is-equal-shallow@>=0.1.3 <0.2.0",
+      "resolved": "https://registry.npmjs.org/is-equal-shallow/-/is-equal-shallow-0.1.3.tgz"
+    },
+    "is-extendable": {
+      "version": "0.1.1",
+      "from": "is-extendable@>=0.1.1 <0.2.0",
+      "resolved": "https://registry.npmjs.org/is-extendable/-/is-extendable-0.1.1.tgz"
+    },
+    "is-extglob": {
+      "version": "1.0.0",
+      "from": "is-extglob@>=1.0.0 <2.0.0",
+      "resolved": "https://registry.npmjs.org/is-extglob/-/is-extglob-1.0.0.tgz"
+    },
+    "is-finite": {
+      "version": "1.0.2",
+      "from": "is-finite@>=1.0.0 <2.0.0",
+      "resolved": "https://registry.npmjs.org/is-finite/-/is-finite-1.0.2.tgz"
+    },
     "is-fullwidth-code-point": {
       "version": "1.0.0",
       "from": "is-fullwidth-code-point@>=1.0.0 <2.0.0",
       "resolved": "https://registry.npmjs.org/is-fullwidth-code-point/-/is-fullwidth-code-point-1.0.0.tgz"
     },
+    "is-glob": {
+      "version": "2.0.1",
+      "from": "is-glob@>=2.0.0 <3.0.0",
+      "resolved": "https://registry.npmjs.org/is-glob/-/is-glob-2.0.1.tgz"
+    },
     "is-my-json-valid": {
       "version": "2.15.0",
-      "from": "is-my-json-valid@>=2.10.0 <3.0.0",
+      "from": "is-my-json-valid@>=2.12.4 <3.0.0",
       "resolved": "https://registry.npmjs.org/is-my-json-valid/-/is-my-json-valid-2.15.0.tgz"
+    },
+    "is-number": {
+      "version": "2.1.0",
+      "from": "is-number@>=2.1.0 <3.0.0",
+      "resolved": "https://registry.npmjs.org/is-number/-/is-number-2.1.0.tgz"
     },
     "is-path-cwd": {
       "version": "1.0.0",
@@ -7888,410 +2721,113 @@
       "from": "is-path-inside@>=1.0.0 <2.0.0",
       "resolved": "https://registry.npmjs.org/is-path-inside/-/is-path-inside-1.0.0.tgz"
     },
+    "is-posix-bracket": {
+      "version": "0.1.1",
+      "from": "is-posix-bracket@>=0.1.0 <0.2.0",
+      "resolved": "https://registry.npmjs.org/is-posix-bracket/-/is-posix-bracket-0.1.1.tgz"
+    },
+    "is-primitive": {
+      "version": "2.0.0",
+      "from": "is-primitive@>=2.0.0 <3.0.0",
+      "resolved": "https://registry.npmjs.org/is-primitive/-/is-primitive-2.0.0.tgz"
+    },
     "is-property": {
       "version": "1.0.2",
       "from": "is-property@>=1.0.0 <2.0.0",
       "resolved": "https://registry.npmjs.org/is-property/-/is-property-1.0.2.tgz"
     },
+    "is-relative": {
+      "version": "0.2.1",
+      "from": "is-relative@>=0.2.1 <0.3.0",
+      "resolved": "https://registry.npmjs.org/is-relative/-/is-relative-0.2.1.tgz"
+    },
     "is-resolvable": {
       "version": "1.0.0",
       "from": "is-resolvable@>=1.0.0 <2.0.0",
       "resolved": "https://registry.npmjs.org/is-resolvable/-/is-resolvable-1.0.0.tgz"
     },
+    "is-typedarray": {
+      "version": "1.0.0",
+      "from": "is-typedarray@>=1.0.0 <1.1.0",
+      "resolved": "https://registry.npmjs.org/is-typedarray/-/is-typedarray-1.0.0.tgz"
+    },
+    "is-unc-path": {
+      "version": "0.1.1",
+      "from": "is-unc-path@>=0.1.1 <0.2.0",
+      "resolved": "https://registry.npmjs.org/is-unc-path/-/is-unc-path-0.1.1.tgz"
+    },
+    "is-utf8": {
+      "version": "0.2.1",
+      "from": "is-utf8@>=0.2.0 <0.3.0",
+      "resolved": "https://registry.npmjs.org/is-utf8/-/is-utf8-0.2.1.tgz"
+    },
+    "is-windows": {
+      "version": "0.2.0",
+      "from": "is-windows@>=0.2.0 <0.3.0",
+      "resolved": "https://registry.npmjs.org/is-windows/-/is-windows-0.2.0.tgz"
+    },
+    "isarray": {
+      "version": "1.0.0",
+      "from": "isarray@>=1.0.0 <1.1.0",
+      "resolved": "https://registry.npmjs.org/isarray/-/isarray-1.0.0.tgz"
+    },
+    "isemail": {
+      "version": "1.2.0",
+      "from": "isemail@>=1.0.0 <2.0.0",
+      "resolved": "https://registry.npmjs.org/isemail/-/isemail-1.2.0.tgz"
+    },
+    "isexe": {
+      "version": "1.1.2",
+      "from": "isexe@>=1.1.1 <2.0.0",
+      "resolved": "https://registry.npmjs.org/isexe/-/isexe-1.1.2.tgz"
+    },
+    "isobject": {
+      "version": "2.1.0",
+      "from": "isobject@>=2.0.0 <3.0.0",
+      "resolved": "https://registry.npmjs.org/isobject/-/isobject-2.1.0.tgz"
+    },
+    "isstream": {
+      "version": "0.1.2",
+      "from": "isstream@>=0.1.2 <0.2.0",
+      "resolved": "https://registry.npmjs.org/isstream/-/isstream-0.1.2.tgz"
+    },
     "istanbul": {
       "version": "0.4.4",
-      "from": "https://registry.npmjs.org/istanbul/-/istanbul-0.4.4.tgz",
+      "from": "istanbul@0.4.4",
       "resolved": "https://registry.npmjs.org/istanbul/-/istanbul-0.4.4.tgz",
       "dependencies": {
-        "abbrev": {
-          "version": "1.0.9",
-          "from": "https://registry.npmjs.org/abbrev/-/abbrev-1.0.9.tgz",
-          "resolved": "https://registry.npmjs.org/abbrev/-/abbrev-1.0.9.tgz"
-        },
         "async": {
           "version": "1.5.2",
-          "from": "https://registry.npmjs.org/async/-/async-1.5.2.tgz",
+          "from": "async@>=1.0.0 <2.0.0",
           "resolved": "https://registry.npmjs.org/async/-/async-1.5.2.tgz"
-        },
-        "escodegen": {
-          "version": "1.8.1",
-          "from": "https://registry.npmjs.org/escodegen/-/escodegen-1.8.1.tgz",
-          "resolved": "https://registry.npmjs.org/escodegen/-/escodegen-1.8.1.tgz",
-          "dependencies": {
-            "estraverse": {
-              "version": "1.9.3",
-              "from": "https://registry.npmjs.org/estraverse/-/estraverse-1.9.3.tgz",
-              "resolved": "https://registry.npmjs.org/estraverse/-/estraverse-1.9.3.tgz"
-            },
-            "esutils": {
-              "version": "2.0.2",
-              "from": "https://registry.npmjs.org/esutils/-/esutils-2.0.2.tgz",
-              "resolved": "https://registry.npmjs.org/esutils/-/esutils-2.0.2.tgz"
-            },
-            "optionator": {
-              "version": "0.8.1",
-              "from": "https://registry.npmjs.org/optionator/-/optionator-0.8.1.tgz",
-              "resolved": "https://registry.npmjs.org/optionator/-/optionator-0.8.1.tgz",
-              "dependencies": {
-                "deep-is": {
-                  "version": "0.1.3",
-                  "from": "https://registry.npmjs.org/deep-is/-/deep-is-0.1.3.tgz",
-                  "resolved": "https://registry.npmjs.org/deep-is/-/deep-is-0.1.3.tgz"
-                },
-                "fast-levenshtein": {
-                  "version": "1.1.4",
-                  "from": "https://registry.npmjs.org/fast-levenshtein/-/fast-levenshtein-1.1.4.tgz",
-                  "resolved": "https://registry.npmjs.org/fast-levenshtein/-/fast-levenshtein-1.1.4.tgz"
-                },
-                "levn": {
-                  "version": "0.3.0",
-                  "from": "https://registry.npmjs.org/levn/-/levn-0.3.0.tgz",
-                  "resolved": "https://registry.npmjs.org/levn/-/levn-0.3.0.tgz"
-                },
-                "prelude-ls": {
-                  "version": "1.1.2",
-                  "from": "https://registry.npmjs.org/prelude-ls/-/prelude-ls-1.1.2.tgz",
-                  "resolved": "https://registry.npmjs.org/prelude-ls/-/prelude-ls-1.1.2.tgz"
-                },
-                "type-check": {
-                  "version": "0.3.2",
-                  "from": "https://registry.npmjs.org/type-check/-/type-check-0.3.2.tgz",
-                  "resolved": "https://registry.npmjs.org/type-check/-/type-check-0.3.2.tgz"
-                }
-              }
-            },
-            "source-map": {
-              "version": "0.2.0",
-              "from": "https://registry.npmjs.org/source-map/-/source-map-0.2.0.tgz",
-              "resolved": "https://registry.npmjs.org/source-map/-/source-map-0.2.0.tgz",
-              "optional": true,
-              "dependencies": {
-                "amdefine": {
-                  "version": "1.0.0",
-                  "from": "https://registry.npmjs.org/amdefine/-/amdefine-1.0.0.tgz",
-                  "resolved": "https://registry.npmjs.org/amdefine/-/amdefine-1.0.0.tgz",
-                  "optional": true
-                }
-              }
-            }
-          }
-        },
-        "esprima": {
-          "version": "2.7.2",
-          "from": "https://registry.npmjs.org/esprima/-/esprima-2.7.2.tgz",
-          "resolved": "https://registry.npmjs.org/esprima/-/esprima-2.7.2.tgz"
-        },
-        "fileset": {
-          "version": "0.2.1",
-          "from": "https://registry.npmjs.org/fileset/-/fileset-0.2.1.tgz",
-          "resolved": "https://registry.npmjs.org/fileset/-/fileset-0.2.1.tgz",
-          "dependencies": {
-            "glob": {
-              "version": "5.0.15",
-              "from": "https://registry.npmjs.org/glob/-/glob-5.0.15.tgz",
-              "resolved": "https://registry.npmjs.org/glob/-/glob-5.0.15.tgz",
-              "dependencies": {
-                "inflight": {
-                  "version": "1.0.5",
-                  "from": "https://registry.npmjs.org/inflight/-/inflight-1.0.5.tgz",
-                  "resolved": "https://registry.npmjs.org/inflight/-/inflight-1.0.5.tgz",
-                  "dependencies": {
-                    "wrappy": {
-                      "version": "1.0.2",
-                      "from": "https://registry.npmjs.org/wrappy/-/wrappy-1.0.2.tgz",
-                      "resolved": "https://registry.npmjs.org/wrappy/-/wrappy-1.0.2.tgz"
-                    }
-                  }
-                },
-                "inherits": {
-                  "version": "2.0.1",
-                  "from": "https://registry.npmjs.org/inherits/-/inherits-2.0.1.tgz",
-                  "resolved": "https://registry.npmjs.org/inherits/-/inherits-2.0.1.tgz"
-                },
-                "path-is-absolute": {
-                  "version": "1.0.0",
-                  "from": "https://registry.npmjs.org/path-is-absolute/-/path-is-absolute-1.0.0.tgz",
-                  "resolved": "https://registry.npmjs.org/path-is-absolute/-/path-is-absolute-1.0.0.tgz"
-                }
-              }
-            },
-            "minimatch": {
-              "version": "2.0.10",
-              "from": "https://registry.npmjs.org/minimatch/-/minimatch-2.0.10.tgz",
-              "resolved": "https://registry.npmjs.org/minimatch/-/minimatch-2.0.10.tgz",
-              "dependencies": {
-                "brace-expansion": {
-                  "version": "1.1.6",
-                  "from": "https://registry.npmjs.org/brace-expansion/-/brace-expansion-1.1.6.tgz",
-                  "resolved": "https://registry.npmjs.org/brace-expansion/-/brace-expansion-1.1.6.tgz",
-                  "dependencies": {
-                    "balanced-match": {
-                      "version": "0.4.2",
-                      "from": "https://registry.npmjs.org/balanced-match/-/balanced-match-0.4.2.tgz",
-                      "resolved": "https://registry.npmjs.org/balanced-match/-/balanced-match-0.4.2.tgz"
-                    },
-                    "concat-map": {
-                      "version": "0.0.1",
-                      "from": "https://registry.npmjs.org/concat-map/-/concat-map-0.0.1.tgz",
-                      "resolved": "https://registry.npmjs.org/concat-map/-/concat-map-0.0.1.tgz"
-                    }
-                  }
-                }
-              }
-            }
-          }
-        },
-        "handlebars": {
-          "version": "4.0.5",
-          "from": "https://registry.npmjs.org/handlebars/-/handlebars-4.0.5.tgz",
-          "resolved": "https://registry.npmjs.org/handlebars/-/handlebars-4.0.5.tgz",
-          "dependencies": {
-            "optimist": {
-              "version": "0.6.1",
-              "from": "https://registry.npmjs.org/optimist/-/optimist-0.6.1.tgz",
-              "resolved": "https://registry.npmjs.org/optimist/-/optimist-0.6.1.tgz",
-              "dependencies": {
-                "minimist": {
-                  "version": "0.0.10",
-                  "from": "https://registry.npmjs.org/minimist/-/minimist-0.0.10.tgz",
-                  "resolved": "https://registry.npmjs.org/minimist/-/minimist-0.0.10.tgz"
-                },
-                "wordwrap": {
-                  "version": "0.0.3",
-                  "from": "https://registry.npmjs.org/wordwrap/-/wordwrap-0.0.3.tgz",
-                  "resolved": "https://registry.npmjs.org/wordwrap/-/wordwrap-0.0.3.tgz"
-                }
-              }
-            },
-            "source-map": {
-              "version": "0.4.4",
-              "from": "https://registry.npmjs.org/source-map/-/source-map-0.4.4.tgz",
-              "resolved": "https://registry.npmjs.org/source-map/-/source-map-0.4.4.tgz",
-              "dependencies": {
-                "amdefine": {
-                  "version": "1.0.0",
-                  "from": "https://registry.npmjs.org/amdefine/-/amdefine-1.0.0.tgz",
-                  "resolved": "https://registry.npmjs.org/amdefine/-/amdefine-1.0.0.tgz"
-                }
-              }
-            },
-            "uglify-js": {
-              "version": "2.7.2",
-              "from": "https://registry.npmjs.org/uglify-js/-/uglify-js-2.7.2.tgz",
-              "resolved": "https://registry.npmjs.org/uglify-js/-/uglify-js-2.7.2.tgz",
-              "optional": true,
-              "dependencies": {
-                "async": {
-                  "version": "0.2.10",
-                  "from": "https://registry.npmjs.org/async/-/async-0.2.10.tgz",
-                  "resolved": "https://registry.npmjs.org/async/-/async-0.2.10.tgz",
-                  "optional": true
-                },
-                "source-map": {
-                  "version": "0.5.6",
-                  "from": "https://registry.npmjs.org/source-map/-/source-map-0.5.6.tgz",
-                  "resolved": "https://registry.npmjs.org/source-map/-/source-map-0.5.6.tgz",
-                  "optional": true
-                },
-                "uglify-to-browserify": {
-                  "version": "1.0.2",
-                  "from": "https://registry.npmjs.org/uglify-to-browserify/-/uglify-to-browserify-1.0.2.tgz",
-                  "resolved": "https://registry.npmjs.org/uglify-to-browserify/-/uglify-to-browserify-1.0.2.tgz",
-                  "optional": true
-                },
-                "yargs": {
-                  "version": "3.10.0",
-                  "from": "https://registry.npmjs.org/yargs/-/yargs-3.10.0.tgz",
-                  "resolved": "https://registry.npmjs.org/yargs/-/yargs-3.10.0.tgz",
-                  "optional": true,
-                  "dependencies": {
-                    "camelcase": {
-                      "version": "1.2.1",
-                      "from": "https://registry.npmjs.org/camelcase/-/camelcase-1.2.1.tgz",
-                      "resolved": "https://registry.npmjs.org/camelcase/-/camelcase-1.2.1.tgz",
-                      "optional": true
-                    },
-                    "cliui": {
-                      "version": "2.1.0",
-                      "from": "https://registry.npmjs.org/cliui/-/cliui-2.1.0.tgz",
-                      "resolved": "https://registry.npmjs.org/cliui/-/cliui-2.1.0.tgz",
-                      "optional": true,
-                      "dependencies": {
-                        "center-align": {
-                          "version": "0.1.3",
-                          "from": "https://registry.npmjs.org/center-align/-/center-align-0.1.3.tgz",
-                          "resolved": "https://registry.npmjs.org/center-align/-/center-align-0.1.3.tgz",
-                          "optional": true,
-                          "dependencies": {
-                            "align-text": {
-                              "version": "0.1.4",
-                              "from": "https://registry.npmjs.org/align-text/-/align-text-0.1.4.tgz",
-                              "resolved": "https://registry.npmjs.org/align-text/-/align-text-0.1.4.tgz",
-                              "optional": true,
-                              "dependencies": {
-                                "kind-of": {
-                                  "version": "3.0.4",
-                                  "from": "https://registry.npmjs.org/kind-of/-/kind-of-3.0.4.tgz",
-                                  "resolved": "https://registry.npmjs.org/kind-of/-/kind-of-3.0.4.tgz",
-                                  "optional": true,
-                                  "dependencies": {
-                                    "is-buffer": {
-                                      "version": "1.1.4",
-                                      "from": "https://registry.npmjs.org/is-buffer/-/is-buffer-1.1.4.tgz",
-                                      "resolved": "https://registry.npmjs.org/is-buffer/-/is-buffer-1.1.4.tgz",
-                                      "optional": true
-                                    }
-                                  }
-                                },
-                                "longest": {
-                                  "version": "1.0.1",
-                                  "from": "https://registry.npmjs.org/longest/-/longest-1.0.1.tgz",
-                                  "resolved": "https://registry.npmjs.org/longest/-/longest-1.0.1.tgz",
-                                  "optional": true
-                                },
-                                "repeat-string": {
-                                  "version": "1.5.4",
-                                  "from": "https://registry.npmjs.org/repeat-string/-/repeat-string-1.5.4.tgz",
-                                  "resolved": "https://registry.npmjs.org/repeat-string/-/repeat-string-1.5.4.tgz",
-                                  "optional": true
-                                }
-                              }
-                            },
-                            "lazy-cache": {
-                              "version": "1.0.4",
-                              "from": "https://registry.npmjs.org/lazy-cache/-/lazy-cache-1.0.4.tgz",
-                              "resolved": "https://registry.npmjs.org/lazy-cache/-/lazy-cache-1.0.4.tgz",
-                              "optional": true
-                            }
-                          }
-                        },
-                        "right-align": {
-                          "version": "0.1.3",
-                          "from": "https://registry.npmjs.org/right-align/-/right-align-0.1.3.tgz",
-                          "resolved": "https://registry.npmjs.org/right-align/-/right-align-0.1.3.tgz",
-                          "optional": true,
-                          "dependencies": {
-                            "align-text": {
-                              "version": "0.1.4",
-                              "from": "https://registry.npmjs.org/align-text/-/align-text-0.1.4.tgz",
-                              "resolved": "https://registry.npmjs.org/align-text/-/align-text-0.1.4.tgz",
-                              "optional": true,
-                              "dependencies": {
-                                "kind-of": {
-                                  "version": "3.0.4",
-                                  "from": "https://registry.npmjs.org/kind-of/-/kind-of-3.0.4.tgz",
-                                  "resolved": "https://registry.npmjs.org/kind-of/-/kind-of-3.0.4.tgz",
-                                  "optional": true,
-                                  "dependencies": {
-                                    "is-buffer": {
-                                      "version": "1.1.4",
-                                      "from": "https://registry.npmjs.org/is-buffer/-/is-buffer-1.1.4.tgz",
-                                      "resolved": "https://registry.npmjs.org/is-buffer/-/is-buffer-1.1.4.tgz",
-                                      "optional": true
-                                    }
-                                  }
-                                },
-                                "longest": {
-                                  "version": "1.0.1",
-                                  "from": "https://registry.npmjs.org/longest/-/longest-1.0.1.tgz",
-                                  "resolved": "https://registry.npmjs.org/longest/-/longest-1.0.1.tgz",
-                                  "optional": true
-                                },
-                                "repeat-string": {
-                                  "version": "1.5.4",
-                                  "from": "https://registry.npmjs.org/repeat-string/-/repeat-string-1.5.4.tgz",
-                                  "resolved": "https://registry.npmjs.org/repeat-string/-/repeat-string-1.5.4.tgz",
-                                  "optional": true
-                                }
-                              }
-                            }
-                          }
-                        },
-                        "wordwrap": {
-                          "version": "0.0.2",
-                          "from": "https://registry.npmjs.org/wordwrap/-/wordwrap-0.0.2.tgz",
-                          "resolved": "https://registry.npmjs.org/wordwrap/-/wordwrap-0.0.2.tgz",
-                          "optional": true
-                        }
-                      }
-                    },
-                    "decamelize": {
-                      "version": "1.2.0",
-                      "from": "https://registry.npmjs.org/decamelize/-/decamelize-1.2.0.tgz",
-                      "resolved": "https://registry.npmjs.org/decamelize/-/decamelize-1.2.0.tgz",
-                      "optional": true
-                    },
-                    "window-size": {
-                      "version": "0.1.0",
-                      "from": "https://registry.npmjs.org/window-size/-/window-size-0.1.0.tgz",
-                      "resolved": "https://registry.npmjs.org/window-size/-/window-size-0.1.0.tgz",
-                      "optional": true
-                    }
-                  }
-                }
-              }
-            }
-          }
-        },
-        "js-yaml": {
-          "version": "3.6.1",
-          "from": "https://registry.npmjs.org/js-yaml/-/js-yaml-3.6.1.tgz",
-          "resolved": "https://registry.npmjs.org/js-yaml/-/js-yaml-3.6.1.tgz",
-          "dependencies": {
-            "argparse": {
-              "version": "1.0.7",
-              "from": "https://registry.npmjs.org/argparse/-/argparse-1.0.7.tgz",
-              "resolved": "https://registry.npmjs.org/argparse/-/argparse-1.0.7.tgz",
-              "dependencies": {
-                "sprintf-js": {
-                  "version": "1.0.3",
-                  "from": "https://registry.npmjs.org/sprintf-js/-/sprintf-js-1.0.3.tgz",
-                  "resolved": "https://registry.npmjs.org/sprintf-js/-/sprintf-js-1.0.3.tgz"
-                }
-              }
-            }
-          }
-        },
-        "nopt": {
-          "version": "3.0.6",
-          "from": "https://registry.npmjs.org/nopt/-/nopt-3.0.6.tgz",
-          "resolved": "https://registry.npmjs.org/nopt/-/nopt-3.0.6.tgz"
-        },
-        "once": {
-          "version": "1.3.3",
-          "from": "https://registry.npmjs.org/once/-/once-1.3.3.tgz",
-          "resolved": "https://registry.npmjs.org/once/-/once-1.3.3.tgz",
-          "dependencies": {
-            "wrappy": {
-              "version": "1.0.2",
-              "from": "https://registry.npmjs.org/wrappy/-/wrappy-1.0.2.tgz",
-              "resolved": "https://registry.npmjs.org/wrappy/-/wrappy-1.0.2.tgz"
-            }
-          }
-        },
-        "resolve": {
-          "version": "1.1.7",
-          "from": "https://registry.npmjs.org/resolve/-/resolve-1.1.7.tgz",
-          "resolved": "https://registry.npmjs.org/resolve/-/resolve-1.1.7.tgz"
         },
         "supports-color": {
           "version": "3.1.2",
-          "from": "https://registry.npmjs.org/supports-color/-/supports-color-3.1.2.tgz",
-          "resolved": "https://registry.npmjs.org/supports-color/-/supports-color-3.1.2.tgz",
-          "dependencies": {
-            "has-flag": {
-              "version": "1.0.0",
-              "from": "https://registry.npmjs.org/has-flag/-/has-flag-1.0.0.tgz",
-              "resolved": "https://registry.npmjs.org/has-flag/-/has-flag-1.0.0.tgz"
-            }
-          }
-        },
-        "wordwrap": {
-          "version": "1.0.0",
-          "from": "https://registry.npmjs.org/wordwrap/-/wordwrap-1.0.0.tgz",
-          "resolved": "https://registry.npmjs.org/wordwrap/-/wordwrap-1.0.0.tgz"
-        }
-      }
+          "from": "supports-color@>=3.1.0 <4.0.0",
+          "resolved": "https://registry.npmjs.org/supports-color/-/supports-color-3.1.2.tgz"
+        }
+      }
+    },
+    "jmespath": {
+      "version": "0.15.0",
+      "from": "jmespath@0.15.0",
+      "resolved": "https://registry.npmjs.org/jmespath/-/jmespath-0.15.0.tgz"
+    },
+    "jodid25519": {
+      "version": "1.0.2",
+      "from": "jodid25519@>=1.0.0 <2.0.0",
+      "resolved": "https://registry.npmjs.org/jodid25519/-/jodid25519-1.0.2.tgz",
+      "optional": true
+    },
+    "joi": {
+      "version": "6.10.1",
+      "from": "joi@>=6.10.1 <7.0.0",
+      "resolved": "https://registry.npmjs.org/joi/-/joi-6.10.1.tgz"
+    },
+    "js-beautify": {
+      "version": "1.5.10",
+      "from": "js-beautify@>=1.5.4 <1.6.0",
+      "resolved": "https://registry.npmjs.org/js-beautify/-/js-beautify-1.5.10.tgz"
     },
     "js-tokens": {
       "version": "2.0.0",
@@ -8299,20 +2835,51 @@
       "resolved": "https://registry.npmjs.org/js-tokens/-/js-tokens-2.0.0.tgz"
     },
     "js-yaml": {
-      "version": "3.6.1",
+      "version": "3.7.0",
       "from": "js-yaml@>=3.5.1 <4.0.0",
-      "resolved": "https://registry.npmjs.org/js-yaml/-/js-yaml-3.6.1.tgz"
+      "resolved": "https://registry.npmjs.org/js-yaml/-/js-yaml-3.7.0.tgz"
+    },
+    "jsbn": {
+      "version": "0.1.0",
+      "from": "jsbn@>=0.1.0 <0.2.0",
+      "resolved": "https://registry.npmjs.org/jsbn/-/jsbn-0.1.0.tgz",
+      "optional": true
+    },
+    "json-edm-parser": {
+      "version": "0.1.2",
+      "from": "json-edm-parser@0.1.2",
+      "resolved": "https://registry.npmjs.org/json-edm-parser/-/json-edm-parser-0.1.2.tgz"
+    },
+    "json-schema": {
+      "version": "0.2.3",
+      "from": "json-schema@0.2.3",
+      "resolved": "https://registry.npmjs.org/json-schema/-/json-schema-0.2.3.tgz"
     },
     "json-stable-stringify": {
       "version": "1.0.1",
-      "from": "json-stable-stringify@>=1.0.0 <2.0.0",
+      "from": "json-stable-stringify@>=1.0.1 <2.0.0",
       "resolved": "https://registry.npmjs.org/json-stable-stringify/-/json-stable-stringify-1.0.1.tgz"
+    },
+    "json-stringify-safe": {
+      "version": "5.0.1",
+      "from": "json-stringify-safe@>=5.0.1 <5.1.0",
+      "resolved": "https://registry.npmjs.org/json-stringify-safe/-/json-stringify-safe-5.0.1.tgz"
+    },
+    "json3": {
+      "version": "3.3.2",
+      "from": "json3@3.3.2",
+      "resolved": "https://registry.npmjs.org/json3/-/json3-3.3.2.tgz"
     },
     "jsonify": {
       "version": "0.0.0",
       "from": "jsonify@>=0.0.0 <0.1.0",
       "resolved": "https://registry.npmjs.org/jsonify/-/jsonify-0.0.0.tgz"
     },
+    "jsonparse": {
+      "version": "1.2.0",
+      "from": "jsonparse@>=1.2.0 <1.3.0",
+      "resolved": "https://registry.npmjs.org/jsonparse/-/jsonparse-1.2.0.tgz"
+    },
     "jsonpointer": {
       "version": "4.0.0",
       "from": "jsonpointer@>=4.0.0 <5.0.0",
@@ -8320,200 +2887,376 @@
     },
     "jsonwebtoken": {
       "version": "7.1.7",
-      "from": "https://registry.npmjs.org/jsonwebtoken/-/jsonwebtoken-7.1.7.tgz",
+      "from": "jsonwebtoken@7.1.7",
       "resolved": "https://registry.npmjs.org/jsonwebtoken/-/jsonwebtoken-7.1.7.tgz",
       "dependencies": {
-        "joi": {
-          "version": "6.10.1",
-          "from": "https://registry.npmjs.org/joi/-/joi-6.10.1.tgz",
-          "resolved": "https://registry.npmjs.org/joi/-/joi-6.10.1.tgz",
-          "dependencies": {
-            "hoek": {
-              "version": "2.16.3",
-              "from": "https://registry.npmjs.org/hoek/-/hoek-2.16.3.tgz",
-              "resolved": "https://registry.npmjs.org/hoek/-/hoek-2.16.3.tgz"
-            },
-            "isemail": {
-              "version": "1.2.0",
-              "from": "https://registry.npmjs.org/isemail/-/isemail-1.2.0.tgz",
-              "resolved": "https://registry.npmjs.org/isemail/-/isemail-1.2.0.tgz"
-            },
-            "topo": {
-              "version": "1.1.0",
-              "from": "https://registry.npmjs.org/topo/-/topo-1.1.0.tgz",
-              "resolved": "https://registry.npmjs.org/topo/-/topo-1.1.0.tgz"
-            }
-          }
+        "base64url": {
+          "version": "2.0.0",
+          "from": "base64url@>=2.0.0 <3.0.0",
+          "resolved": "https://registry.npmjs.org/base64url/-/base64url-2.0.0.tgz"
+        },
+        "ecdsa-sig-formatter": {
+          "version": "1.0.7",
+          "from": "ecdsa-sig-formatter@1.0.7",
+          "resolved": "https://registry.npmjs.org/ecdsa-sig-formatter/-/ecdsa-sig-formatter-1.0.7.tgz"
+        },
+        "jwa": {
+          "version": "1.1.4",
+          "from": "jwa@>=1.1.4 <2.0.0",
+          "resolved": "https://registry.npmjs.org/jwa/-/jwa-1.1.4.tgz"
         },
         "jws": {
-          "version": "3.1.3",
-          "from": "https://registry.npmjs.org/jws/-/jws-3.1.3.tgz",
-          "resolved": "https://registry.npmjs.org/jws/-/jws-3.1.3.tgz",
-          "dependencies": {
-            "base64url": {
-              "version": "1.0.6",
-              "from": "https://registry.npmjs.org/base64url/-/base64url-1.0.6.tgz",
-              "resolved": "https://registry.npmjs.org/base64url/-/base64url-1.0.6.tgz",
-              "dependencies": {
-                "concat-stream": {
-                  "version": "1.4.10",
-                  "from": "https://registry.npmjs.org/concat-stream/-/concat-stream-1.4.10.tgz",
-                  "resolved": "https://registry.npmjs.org/concat-stream/-/concat-stream-1.4.10.tgz",
-                  "dependencies": {
-                    "inherits": {
-                      "version": "2.0.1",
-                      "from": "https://registry.npmjs.org/inherits/-/inherits-2.0.1.tgz",
-                      "resolved": "https://registry.npmjs.org/inherits/-/inherits-2.0.1.tgz"
-                    },
-                    "readable-stream": {
-                      "version": "1.1.14",
-                      "from": "https://registry.npmjs.org/readable-stream/-/readable-stream-1.1.14.tgz",
-                      "resolved": "https://registry.npmjs.org/readable-stream/-/readable-stream-1.1.14.tgz",
-                      "dependencies": {
-                        "core-util-is": {
-                          "version": "1.0.2",
-                          "from": "https://registry.npmjs.org/core-util-is/-/core-util-is-1.0.2.tgz",
-                          "resolved": "https://registry.npmjs.org/core-util-is/-/core-util-is-1.0.2.tgz"
-                        },
-                        "isarray": {
-                          "version": "0.0.1",
-                          "from": "https://registry.npmjs.org/isarray/-/isarray-0.0.1.tgz",
-                          "resolved": "https://registry.npmjs.org/isarray/-/isarray-0.0.1.tgz"
-                        },
-                        "string_decoder": {
-                          "version": "0.10.31",
-                          "from": "https://registry.npmjs.org/string_decoder/-/string_decoder-0.10.31.tgz",
-                          "resolved": "https://registry.npmjs.org/string_decoder/-/string_decoder-0.10.31.tgz"
-                        }
-                      }
-                    },
-                    "typedarray": {
-                      "version": "0.0.6",
-                      "from": "https://registry.npmjs.org/typedarray/-/typedarray-0.0.6.tgz",
-                      "resolved": "https://registry.npmjs.org/typedarray/-/typedarray-0.0.6.tgz"
-                    }
-                  }
-                },
-                "meow": {
-                  "version": "2.0.0",
-                  "from": "https://registry.npmjs.org/meow/-/meow-2.0.0.tgz",
-                  "resolved": "https://registry.npmjs.org/meow/-/meow-2.0.0.tgz",
-                  "dependencies": {
-                    "camelcase-keys": {
-                      "version": "1.0.0",
-                      "from": "https://registry.npmjs.org/camelcase-keys/-/camelcase-keys-1.0.0.tgz",
-                      "resolved": "https://registry.npmjs.org/camelcase-keys/-/camelcase-keys-1.0.0.tgz",
-                      "dependencies": {
-                        "camelcase": {
-                          "version": "1.2.1",
-                          "from": "https://registry.npmjs.org/camelcase/-/camelcase-1.2.1.tgz",
-                          "resolved": "https://registry.npmjs.org/camelcase/-/camelcase-1.2.1.tgz"
-                        },
-                        "map-obj": {
-                          "version": "1.0.1",
-                          "from": "https://registry.npmjs.org/map-obj/-/map-obj-1.0.1.tgz",
-                          "resolved": "https://registry.npmjs.org/map-obj/-/map-obj-1.0.1.tgz"
-                        }
-                      }
-                    },
-                    "indent-string": {
-                      "version": "1.2.2",
-                      "from": "https://registry.npmjs.org/indent-string/-/indent-string-1.2.2.tgz",
-                      "resolved": "https://registry.npmjs.org/indent-string/-/indent-string-1.2.2.tgz",
-                      "dependencies": {
-                        "get-stdin": {
-                          "version": "4.0.1",
-                          "from": "https://registry.npmjs.org/get-stdin/-/get-stdin-4.0.1.tgz",
-                          "resolved": "https://registry.npmjs.org/get-stdin/-/get-stdin-4.0.1.tgz"
-                        },
-                        "repeating": {
-                          "version": "1.1.3",
-                          "from": "https://registry.npmjs.org/repeating/-/repeating-1.1.3.tgz",
-                          "resolved": "https://registry.npmjs.org/repeating/-/repeating-1.1.3.tgz",
-                          "dependencies": {
-                            "is-finite": {
-                              "version": "1.0.1",
-                              "from": "https://registry.npmjs.org/is-finite/-/is-finite-1.0.1.tgz",
-                              "resolved": "https://registry.npmjs.org/is-finite/-/is-finite-1.0.1.tgz",
-                              "dependencies": {
-                                "number-is-nan": {
-                                  "version": "1.0.0",
-                                  "from": "https://registry.npmjs.org/number-is-nan/-/number-is-nan-1.0.0.tgz",
-                                  "resolved": "https://registry.npmjs.org/number-is-nan/-/number-is-nan-1.0.0.tgz"
-                                }
-                              }
-                            }
-                          }
-                        }
-                      }
-                    },
-                    "object-assign": {
-                      "version": "1.0.0",
-                      "from": "https://registry.npmjs.org/object-assign/-/object-assign-1.0.0.tgz",
-                      "resolved": "https://registry.npmjs.org/object-assign/-/object-assign-1.0.0.tgz"
-                    }
-                  }
-                }
-              }
-            },
-            "jwa": {
-              "version": "1.1.3",
-              "from": "https://registry.npmjs.org/jwa/-/jwa-1.1.3.tgz",
-              "resolved": "https://registry.npmjs.org/jwa/-/jwa-1.1.3.tgz",
-              "dependencies": {
-                "buffer-equal-constant-time": {
-                  "version": "1.0.1",
-                  "from": "https://registry.npmjs.org/buffer-equal-constant-time/-/buffer-equal-constant-time-1.0.1.tgz",
-                  "resolved": "https://registry.npmjs.org/buffer-equal-constant-time/-/buffer-equal-constant-time-1.0.1.tgz"
-                },
-                "ecdsa-sig-formatter": {
-                  "version": "1.0.7",
-                  "from": "https://registry.npmjs.org/ecdsa-sig-formatter/-/ecdsa-sig-formatter-1.0.7.tgz",
-                  "resolved": "https://registry.npmjs.org/ecdsa-sig-formatter/-/ecdsa-sig-formatter-1.0.7.tgz",
-                  "dependencies": {
-                    "base64-url": {
-                      "version": "1.3.2",
-                      "from": "https://registry.npmjs.org/base64-url/-/base64-url-1.3.2.tgz",
-                      "resolved": "https://registry.npmjs.org/base64-url/-/base64-url-1.3.2.tgz"
-                    }
-                  }
-                }
-              }
-            }
-          }
-        },
-        "lodash.once": {
-          "version": "4.1.1",
-          "from": "https://registry.npmjs.org/lodash.once/-/lodash.once-4.1.1.tgz",
-          "resolved": "https://registry.npmjs.org/lodash.once/-/lodash.once-4.1.1.tgz"
-        },
-        "ms": {
-          "version": "0.7.1",
-          "from": "https://registry.npmjs.org/ms/-/ms-0.7.1.tgz",
-          "resolved": "https://registry.npmjs.org/ms/-/ms-0.7.1.tgz"
-        },
-        "xtend": {
-          "version": "4.0.1",
-          "from": "https://registry.npmjs.org/xtend/-/xtend-4.0.1.tgz",
-          "resolved": "https://registry.npmjs.org/xtend/-/xtend-4.0.1.tgz"
-        }
-      }
+          "version": "3.1.4",
+          "from": "jws@>=3.1.3 <4.0.0",
+          "resolved": "https://registry.npmjs.org/jws/-/jws-3.1.4.tgz"
+        }
+      }
+    },
+    "jsprim": {
+      "version": "1.3.1",
+      "from": "jsprim@>=1.2.2 <2.0.0",
+      "resolved": "https://registry.npmjs.org/jsprim/-/jsprim-1.3.1.tgz"
+    },
+    "jwa": {
+      "version": "1.0.2",
+      "from": "jwa@>=1.0.0 <1.1.0",
+      "resolved": "https://registry.npmjs.org/jwa/-/jwa-1.0.2.tgz",
+      "dependencies": {
+        "base64url": {
+          "version": "0.0.6",
+          "from": "base64url@>=0.0.4 <0.1.0",
+          "resolved": "https://registry.npmjs.org/base64url/-/base64url-0.0.6.tgz"
+        }
+      }
+    },
+    "jws": {
+      "version": "3.0.0",
+      "from": "jws@>=3.0.0 <3.1.0",
+      "resolved": "https://registry.npmjs.org/jws/-/jws-3.0.0.tgz"
+    },
+    "kareem": {
+      "version": "1.1.3",
+      "from": "kareem@1.1.3",
+      "resolved": "https://registry.npmjs.org/kareem/-/kareem-1.1.3.tgz"
+    },
+    "keygrip": {
+      "version": "1.0.1",
+      "from": "keygrip@>=1.0.0 <1.1.0",
+      "resolved": "https://registry.npmjs.org/keygrip/-/keygrip-1.0.1.tgz"
+    },
+    "kind-of": {
+      "version": "3.0.4",
+      "from": "kind-of@>=3.0.2 <4.0.0",
+      "resolved": "https://registry.npmjs.org/kind-of/-/kind-of-3.0.4.tgz"
+    },
+    "lazy": {
+      "version": "1.0.11",
+      "from": "lazy@>=1.0.11 <1.1.0",
+      "resolved": "https://registry.npmjs.org/lazy/-/lazy-1.0.11.tgz"
+    },
+    "lazy-cache": {
+      "version": "1.0.4",
+      "from": "lazy-cache@>=1.0.3 <2.0.0",
+      "resolved": "https://registry.npmjs.org/lazy-cache/-/lazy-cache-1.0.4.tgz",
+      "optional": true
+    },
+    "lazystream": {
+      "version": "1.0.0",
+      "from": "lazystream@>=1.0.0 <2.0.0",
+      "resolved": "https://registry.npmjs.org/lazystream/-/lazystream-1.0.0.tgz"
     },
     "levn": {
       "version": "0.3.0",
       "from": "levn@>=0.3.0 <0.4.0",
       "resolved": "https://registry.npmjs.org/levn/-/levn-0.3.0.tgz"
     },
+    "liftoff": {
+      "version": "2.3.0",
+      "from": "liftoff@>=2.1.0 <3.0.0",
+      "resolved": "https://registry.npmjs.org/liftoff/-/liftoff-2.3.0.tgz",
+      "dependencies": {
+        "extend": {
+          "version": "3.0.0",
+          "from": "extend@>=3.0.0 <4.0.0",
+          "resolved": "https://registry.npmjs.org/extend/-/extend-3.0.0.tgz"
+        }
+      }
+    },
+    "load-json-file": {
+      "version": "1.1.0",
+      "from": "load-json-file@>=1.0.0 <2.0.0",
+      "resolved": "https://registry.npmjs.org/load-json-file/-/load-json-file-1.1.0.tgz",
+      "dependencies": {
+        "strip-bom": {
+          "version": "2.0.0",
+          "from": "strip-bom@>=2.0.0 <3.0.0",
+          "resolved": "https://registry.npmjs.org/strip-bom/-/strip-bom-2.0.0.tgz"
+        }
+      }
+    },
     "lodash": {
       "version": "4.15.0",
-      "from": "https://registry.npmjs.org/lodash/-/lodash-4.15.0.tgz",
+      "from": "lodash@4.15.0",
       "resolved": "https://registry.npmjs.org/lodash/-/lodash-4.15.0.tgz"
+    },
+    "lodash._baseassign": {
+      "version": "3.2.0",
+      "from": "lodash._baseassign@>=3.0.0 <4.0.0",
+      "resolved": "https://registry.npmjs.org/lodash._baseassign/-/lodash._baseassign-3.2.0.tgz"
+    },
+    "lodash._basecopy": {
+      "version": "3.0.1",
+      "from": "lodash._basecopy@>=3.0.0 <4.0.0",
+      "resolved": "https://registry.npmjs.org/lodash._basecopy/-/lodash._basecopy-3.0.1.tgz"
+    },
+    "lodash._basecreate": {
+      "version": "3.0.3",
+      "from": "lodash._basecreate@>=3.0.0 <4.0.0",
+      "resolved": "https://registry.npmjs.org/lodash._basecreate/-/lodash._basecreate-3.0.3.tgz"
+    },
+    "lodash._basetostring": {
+      "version": "3.0.1",
+      "from": "lodash._basetostring@>=3.0.0 <4.0.0",
+      "resolved": "https://registry.npmjs.org/lodash._basetostring/-/lodash._basetostring-3.0.1.tgz"
+    },
+    "lodash._basevalues": {
+      "version": "3.0.0",
+      "from": "lodash._basevalues@>=3.0.0 <4.0.0",
+      "resolved": "https://registry.npmjs.org/lodash._basevalues/-/lodash._basevalues-3.0.0.tgz"
+    },
+    "lodash._escapehtmlchar": {
+      "version": "2.4.1",
+      "from": "lodash._escapehtmlchar@>=2.4.1 <2.5.0",
+      "resolved": "https://registry.npmjs.org/lodash._escapehtmlchar/-/lodash._escapehtmlchar-2.4.1.tgz"
+    },
+    "lodash._escapestringchar": {
+      "version": "2.4.1",
+      "from": "lodash._escapestringchar@>=2.4.1 <2.5.0",
+      "resolved": "https://registry.npmjs.org/lodash._escapestringchar/-/lodash._escapestringchar-2.4.1.tgz"
+    },
+    "lodash._getnative": {
+      "version": "3.9.1",
+      "from": "lodash._getnative@>=3.0.0 <4.0.0",
+      "resolved": "https://registry.npmjs.org/lodash._getnative/-/lodash._getnative-3.9.1.tgz"
+    },
+    "lodash._htmlescapes": {
+      "version": "2.4.1",
+      "from": "lodash._htmlescapes@>=2.4.1 <2.5.0",
+      "resolved": "https://registry.npmjs.org/lodash._htmlescapes/-/lodash._htmlescapes-2.4.1.tgz"
+    },
+    "lodash._isiterateecall": {
+      "version": "3.0.9",
+      "from": "lodash._isiterateecall@>=3.0.0 <4.0.0",
+      "resolved": "https://registry.npmjs.org/lodash._isiterateecall/-/lodash._isiterateecall-3.0.9.tgz"
+    },
+    "lodash._isnative": {
+      "version": "2.4.1",
+      "from": "lodash._isnative@>=2.4.1 <2.5.0",
+      "resolved": "https://registry.npmjs.org/lodash._isnative/-/lodash._isnative-2.4.1.tgz"
+    },
+    "lodash._objecttypes": {
+      "version": "2.4.1",
+      "from": "lodash._objecttypes@>=2.4.1 <2.5.0",
+      "resolved": "https://registry.npmjs.org/lodash._objecttypes/-/lodash._objecttypes-2.4.1.tgz"
+    },
+    "lodash._reescape": {
+      "version": "3.0.0",
+      "from": "lodash._reescape@>=3.0.0 <4.0.0",
+      "resolved": "https://registry.npmjs.org/lodash._reescape/-/lodash._reescape-3.0.0.tgz"
+    },
+    "lodash._reevaluate": {
+      "version": "3.0.0",
+      "from": "lodash._reevaluate@>=3.0.0 <4.0.0",
+      "resolved": "https://registry.npmjs.org/lodash._reevaluate/-/lodash._reevaluate-3.0.0.tgz"
+    },
+    "lodash._reinterpolate": {
+      "version": "3.0.0",
+      "from": "lodash._reinterpolate@>=3.0.0 <4.0.0",
+      "resolved": "https://registry.npmjs.org/lodash._reinterpolate/-/lodash._reinterpolate-3.0.0.tgz"
+    },
+    "lodash._reunescapedhtml": {
+      "version": "2.4.1",
+      "from": "lodash._reunescapedhtml@>=2.4.1 <2.5.0",
+      "resolved": "https://registry.npmjs.org/lodash._reunescapedhtml/-/lodash._reunescapedhtml-2.4.1.tgz",
+      "dependencies": {
+        "lodash.keys": {
+          "version": "2.4.1",
+          "from": "lodash.keys@>=2.4.1 <2.5.0",
+          "resolved": "https://registry.npmjs.org/lodash.keys/-/lodash.keys-2.4.1.tgz"
+        }
+      }
+    },
+    "lodash._root": {
+      "version": "3.0.1",
+      "from": "lodash._root@>=3.0.0 <4.0.0",
+      "resolved": "https://registry.npmjs.org/lodash._root/-/lodash._root-3.0.1.tgz"
+    },
+    "lodash._shimkeys": {
+      "version": "2.4.1",
+      "from": "lodash._shimkeys@>=2.4.1 <2.5.0",
+      "resolved": "https://registry.npmjs.org/lodash._shimkeys/-/lodash._shimkeys-2.4.1.tgz"
+    },
+    "lodash.assignwith": {
+      "version": "4.2.0",
+      "from": "lodash.assignwith@>=4.0.7 <5.0.0",
+      "resolved": "https://registry.npmjs.org/lodash.assignwith/-/lodash.assignwith-4.2.0.tgz"
+    },
+    "lodash.create": {
+      "version": "3.1.1",
+      "from": "lodash.create@3.1.1",
+      "resolved": "https://registry.npmjs.org/lodash.create/-/lodash.create-3.1.1.tgz"
+    },
+    "lodash.defaults": {
+      "version": "2.4.1",
+      "from": "lodash.defaults@>=2.4.1 <2.5.0",
+      "resolved": "https://registry.npmjs.org/lodash.defaults/-/lodash.defaults-2.4.1.tgz",
+      "dependencies": {
+        "lodash.keys": {
+          "version": "2.4.1",
+          "from": "lodash.keys@>=2.4.1 <2.5.0",
+          "resolved": "https://registry.npmjs.org/lodash.keys/-/lodash.keys-2.4.1.tgz"
+        }
+      }
+    },
+    "lodash.escape": {
+      "version": "3.2.0",
+      "from": "lodash.escape@>=3.0.0 <4.0.0",
+      "resolved": "https://registry.npmjs.org/lodash.escape/-/lodash.escape-3.2.0.tgz"
+    },
+    "lodash.isarguments": {
+      "version": "3.1.0",
+      "from": "lodash.isarguments@>=3.0.0 <4.0.0",
+      "resolved": "https://registry.npmjs.org/lodash.isarguments/-/lodash.isarguments-3.1.0.tgz"
+    },
+    "lodash.isarray": {
+      "version": "3.0.4",
+      "from": "lodash.isarray@>=3.0.0 <4.0.0",
+      "resolved": "https://registry.npmjs.org/lodash.isarray/-/lodash.isarray-3.0.4.tgz"
+    },
+    "lodash.isempty": {
+      "version": "4.4.0",
+      "from": "lodash.isempty@>=4.2.1 <5.0.0",
+      "resolved": "https://registry.npmjs.org/lodash.isempty/-/lodash.isempty-4.4.0.tgz"
+    },
+    "lodash.isobject": {
+      "version": "2.4.1",
+      "from": "lodash.isobject@>=2.4.1 <2.5.0",
+      "resolved": "https://registry.npmjs.org/lodash.isobject/-/lodash.isobject-2.4.1.tgz"
+    },
+    "lodash.isplainobject": {
+      "version": "4.0.6",
+      "from": "lodash.isplainobject@>=4.0.4 <5.0.0",
+      "resolved": "https://registry.npmjs.org/lodash.isplainobject/-/lodash.isplainobject-4.0.6.tgz"
+    },
+    "lodash.isstring": {
+      "version": "4.0.1",
+      "from": "lodash.isstring@>=4.0.1 <5.0.0",
+      "resolved": "https://registry.npmjs.org/lodash.isstring/-/lodash.isstring-4.0.1.tgz"
+    },
+    "lodash.keys": {
+      "version": "3.1.2",
+      "from": "lodash.keys@>=3.0.0 <4.0.0",
+      "resolved": "https://registry.npmjs.org/lodash.keys/-/lodash.keys-3.1.2.tgz"
+    },
+    "lodash.mapvalues": {
+      "version": "4.6.0",
+      "from": "lodash.mapvalues@>=4.4.0 <5.0.0",
+      "resolved": "https://registry.npmjs.org/lodash.mapvalues/-/lodash.mapvalues-4.6.0.tgz"
+    },
+    "lodash.noop": {
+      "version": "3.0.1",
+      "from": "lodash.noop@>=3.0.0 <3.1.0",
+      "resolved": "https://registry.npmjs.org/lodash.noop/-/lodash.noop-3.0.1.tgz"
+    },
+    "lodash.once": {
+      "version": "4.1.1",
+      "from": "lodash.once@>=4.0.0 <5.0.0",
+      "resolved": "https://registry.npmjs.org/lodash.once/-/lodash.once-4.1.1.tgz"
+    },
+    "lodash.pick": {
+      "version": "4.4.0",
+      "from": "lodash.pick@>=4.2.1 <5.0.0",
+      "resolved": "https://registry.npmjs.org/lodash.pick/-/lodash.pick-4.4.0.tgz"
+    },
+    "lodash.restparam": {
+      "version": "3.6.1",
+      "from": "lodash.restparam@>=3.0.0 <4.0.0",
+      "resolved": "https://registry.npmjs.org/lodash.restparam/-/lodash.restparam-3.6.1.tgz"
+    },
+    "lodash.template": {
+      "version": "3.6.2",
+      "from": "lodash.template@>=3.0.0 <4.0.0",
+      "resolved": "https://registry.npmjs.org/lodash.template/-/lodash.template-3.6.2.tgz"
+    },
+    "lodash.templatesettings": {
+      "version": "3.1.1",
+      "from": "lodash.templatesettings@>=3.0.0 <4.0.0",
+      "resolved": "https://registry.npmjs.org/lodash.templatesettings/-/lodash.templatesettings-3.1.1.tgz"
+    },
+    "lodash.values": {
+      "version": "2.4.1",
+      "from": "lodash.values@>=2.4.1 <2.5.0",
+      "resolved": "https://registry.npmjs.org/lodash.values/-/lodash.values-2.4.1.tgz",
+      "dependencies": {
+        "lodash.keys": {
+          "version": "2.4.1",
+          "from": "lodash.keys@>=2.4.1 <2.5.0",
+          "resolved": "https://registry.npmjs.org/lodash.keys/-/lodash.keys-2.4.1.tgz"
+        }
+      }
+    },
+    "longest": {
+      "version": "1.0.1",
+      "from": "longest@>=1.0.1 <2.0.0",
+      "resolved": "https://registry.npmjs.org/longest/-/longest-1.0.1.tgz"
+    },
+    "loud-rejection": {
+      "version": "1.6.0",
+      "from": "loud-rejection@>=1.0.0 <2.0.0",
+      "resolved": "https://registry.npmjs.org/loud-rejection/-/loud-rejection-1.6.0.tgz"
+    },
+    "lru-cache": {
+      "version": "2.7.3",
+      "from": "lru-cache@>=2.0.0 <3.0.0",
+      "resolved": "https://registry.npmjs.org/lru-cache/-/lru-cache-2.7.3.tgz"
+    },
+    "makeerror": {
+      "version": "1.0.11",
+      "from": "makeerror@>=1.0.0 <1.1.0",
+      "resolved": "https://registry.npmjs.org/makeerror/-/makeerror-1.0.11.tgz"
+    },
+    "map-cache": {
+      "version": "0.2.2",
+      "from": "map-cache@>=0.2.0 <0.3.0",
+      "resolved": "https://registry.npmjs.org/map-cache/-/map-cache-0.2.2.tgz"
+    },
+    "map-obj": {
+      "version": "1.0.1",
+      "from": "map-obj@>=1.0.0 <2.0.0",
+      "resolved": "https://registry.npmjs.org/map-obj/-/map-obj-1.0.1.tgz"
+    },
+    "map-stream": {
+      "version": "0.1.0",
+      "from": "map-stream@>=0.1.0 <0.2.0",
+      "resolved": "https://registry.npmjs.org/map-stream/-/map-stream-0.1.0.tgz"
     },
     "media-typer": {
       "version": "0.3.0",
       "from": "media-typer@0.3.0",
       "resolved": "https://registry.npmjs.org/media-typer/-/media-typer-0.3.0.tgz"
     },
+    "meow": {
+      "version": "2.0.0",
+      "from": "meow@>=2.0.0 <2.1.0",
+      "resolved": "https://registry.npmjs.org/meow/-/meow-2.0.0.tgz",
+      "dependencies": {
+        "object-assign": {
+          "version": "1.0.0",
+          "from": "object-assign@>=1.0.0 <2.0.0",
+          "resolved": "https://registry.npmjs.org/object-assign/-/object-assign-1.0.0.tgz"
+        }
+      }
+    },
     "merge-descriptors": {
       "version": "1.0.1",
       "from": "merge-descriptors@1.0.1",
@@ -8521,40 +3264,33 @@
     },
     "method-override": {
       "version": "2.3.6",
-      "from": "https://registry.npmjs.org/method-override/-/method-override-2.3.6.tgz",
-      "resolved": "https://registry.npmjs.org/method-override/-/method-override-2.3.6.tgz",
-      "dependencies": {
-        "methods": {
-          "version": "1.1.2",
-          "from": "https://registry.npmjs.org/methods/-/methods-1.1.2.tgz",
-          "resolved": "https://registry.npmjs.org/methods/-/methods-1.1.2.tgz"
-        },
-        "parseurl": {
-          "version": "1.3.1",
-          "from": "https://registry.npmjs.org/parseurl/-/parseurl-1.3.1.tgz",
-          "resolved": "https://registry.npmjs.org/parseurl/-/parseurl-1.3.1.tgz"
-        },
-        "vary": {
-          "version": "1.1.0",
-          "from": "https://registry.npmjs.org/vary/-/vary-1.1.0.tgz",
-          "resolved": "https://registry.npmjs.org/vary/-/vary-1.1.0.tgz"
-        }
-      }
+      "from": "method-override@2.3.6",
+      "resolved": "https://registry.npmjs.org/method-override/-/method-override-2.3.6.tgz"
     },
     "methods": {
       "version": "1.1.2",
       "from": "methods@>=1.1.2 <1.2.0",
       "resolved": "https://registry.npmjs.org/methods/-/methods-1.1.2.tgz"
     },
+    "micromatch": {
+      "version": "2.3.11",
+      "from": "micromatch@>=2.1.5 <3.0.0",
+      "resolved": "https://registry.npmjs.org/micromatch/-/micromatch-2.3.11.tgz"
+    },
     "mime": {
       "version": "1.3.4",
-      "from": "https://registry.npmjs.org/mime/-/mime-1.3.4.tgz",
+      "from": "mime@1.3.4",
       "resolved": "https://registry.npmjs.org/mime/-/mime-1.3.4.tgz"
     },
     "mime-db": {
-      "version": "1.24.0",
-      "from": "mime-db@>=1.24.0 <1.25.0",
-      "resolved": "https://registry.npmjs.org/mime-db/-/mime-db-1.24.0.tgz"
+      "version": "1.25.0",
+      "from": "mime-db@>=1.25.0 <1.26.0",
+      "resolved": "https://registry.npmjs.org/mime-db/-/mime-db-1.25.0.tgz"
+    },
+    "mime-types": {
+      "version": "2.1.13",
+      "from": "mime-types@>=2.1.7 <2.2.0",
+      "resolved": "https://registry.npmjs.org/mime-types/-/mime-types-2.1.13.tgz"
     },
     "minimatch": {
       "version": "3.0.3",
@@ -8563,195 +3299,35 @@
     },
     "minimist": {
       "version": "1.2.0",
-      "from": "https://registry.npmjs.org/minimist/-/minimist-1.2.0.tgz",
+      "from": "minimist@1.2.0",
       "resolved": "https://registry.npmjs.org/minimist/-/minimist-1.2.0.tgz"
     },
     "mkdirp": {
       "version": "0.5.1",
-      "from": "https://registry.npmjs.org/mkdirp/-/mkdirp-0.5.1.tgz",
+      "from": "mkdirp@0.5.1",
       "resolved": "https://registry.npmjs.org/mkdirp/-/mkdirp-0.5.1.tgz",
       "dependencies": {
         "minimist": {
           "version": "0.0.8",
-          "from": "https://registry.npmjs.org/minimist/-/minimist-0.0.8.tgz",
+          "from": "minimist@0.0.8",
           "resolved": "https://registry.npmjs.org/minimist/-/minimist-0.0.8.tgz"
         }
       }
     },
     "mocha": {
       "version": "3.0.2",
-      "from": "https://registry.npmjs.org/mocha/-/mocha-3.0.2.tgz",
+      "from": "mocha@3.0.2",
       "resolved": "https://registry.npmjs.org/mocha/-/mocha-3.0.2.tgz",
       "dependencies": {
-        "browser-stdout": {
-          "version": "1.3.0",
-          "from": "https://registry.npmjs.org/browser-stdout/-/browser-stdout-1.3.0.tgz",
-          "resolved": "https://registry.npmjs.org/browser-stdout/-/browser-stdout-1.3.0.tgz"
-        },
-        "commander": {
-          "version": "2.9.0",
-          "from": "https://registry.npmjs.org/commander/-/commander-2.9.0.tgz",
-          "resolved": "https://registry.npmjs.org/commander/-/commander-2.9.0.tgz",
-          "dependencies": {
-            "graceful-readlink": {
-              "version": "1.0.1",
-              "from": "https://registry.npmjs.org/graceful-readlink/-/graceful-readlink-1.0.1.tgz",
-              "resolved": "https://registry.npmjs.org/graceful-readlink/-/graceful-readlink-1.0.1.tgz"
-            }
-          }
-        },
-        "diff": {
-          "version": "1.4.0",
-          "from": "https://registry.npmjs.org/diff/-/diff-1.4.0.tgz",
-          "resolved": "https://registry.npmjs.org/diff/-/diff-1.4.0.tgz"
-        },
-        "escape-string-regexp": {
-          "version": "1.0.5",
-          "from": "https://registry.npmjs.org/escape-string-regexp/-/escape-string-regexp-1.0.5.tgz",
-          "resolved": "https://registry.npmjs.org/escape-string-regexp/-/escape-string-regexp-1.0.5.tgz"
-        },
         "glob": {
           "version": "7.0.5",
-          "from": "https://registry.npmjs.org/glob/-/glob-7.0.5.tgz",
-          "resolved": "https://registry.npmjs.org/glob/-/glob-7.0.5.tgz",
-          "dependencies": {
-            "fs.realpath": {
-              "version": "1.0.0",
-              "from": "https://registry.npmjs.org/fs.realpath/-/fs.realpath-1.0.0.tgz",
-              "resolved": "https://registry.npmjs.org/fs.realpath/-/fs.realpath-1.0.0.tgz"
-            },
-            "inflight": {
-              "version": "1.0.5",
-              "from": "https://registry.npmjs.org/inflight/-/inflight-1.0.5.tgz",
-              "resolved": "https://registry.npmjs.org/inflight/-/inflight-1.0.5.tgz",
-              "dependencies": {
-                "wrappy": {
-                  "version": "1.0.2",
-                  "from": "https://registry.npmjs.org/wrappy/-/wrappy-1.0.2.tgz",
-                  "resolved": "https://registry.npmjs.org/wrappy/-/wrappy-1.0.2.tgz"
-                }
-              }
-            },
-            "inherits": {
-              "version": "2.0.1",
-              "from": "https://registry.npmjs.org/inherits/-/inherits-2.0.1.tgz",
-              "resolved": "https://registry.npmjs.org/inherits/-/inherits-2.0.1.tgz"
-            },
-            "minimatch": {
-              "version": "3.0.3",
-              "from": "https://registry.npmjs.org/minimatch/-/minimatch-3.0.3.tgz",
-              "resolved": "https://registry.npmjs.org/minimatch/-/minimatch-3.0.3.tgz",
-              "dependencies": {
-                "brace-expansion": {
-                  "version": "1.1.6",
-                  "from": "https://registry.npmjs.org/brace-expansion/-/brace-expansion-1.1.6.tgz",
-                  "resolved": "https://registry.npmjs.org/brace-expansion/-/brace-expansion-1.1.6.tgz",
-                  "dependencies": {
-                    "balanced-match": {
-                      "version": "0.4.2",
-                      "from": "https://registry.npmjs.org/balanced-match/-/balanced-match-0.4.2.tgz",
-                      "resolved": "https://registry.npmjs.org/balanced-match/-/balanced-match-0.4.2.tgz"
-                    },
-                    "concat-map": {
-                      "version": "0.0.1",
-                      "from": "https://registry.npmjs.org/concat-map/-/concat-map-0.0.1.tgz",
-                      "resolved": "https://registry.npmjs.org/concat-map/-/concat-map-0.0.1.tgz"
-                    }
-                  }
-                }
-              }
-            },
-            "once": {
-              "version": "1.3.3",
-              "from": "https://registry.npmjs.org/once/-/once-1.3.3.tgz",
-              "resolved": "https://registry.npmjs.org/once/-/once-1.3.3.tgz",
-              "dependencies": {
-                "wrappy": {
-                  "version": "1.0.2",
-                  "from": "https://registry.npmjs.org/wrappy/-/wrappy-1.0.2.tgz",
-                  "resolved": "https://registry.npmjs.org/wrappy/-/wrappy-1.0.2.tgz"
-                }
-              }
-            },
-            "path-is-absolute": {
-              "version": "1.0.0",
-              "from": "https://registry.npmjs.org/path-is-absolute/-/path-is-absolute-1.0.0.tgz",
-              "resolved": "https://registry.npmjs.org/path-is-absolute/-/path-is-absolute-1.0.0.tgz"
-            }
-          }
-        },
-        "growl": {
-          "version": "1.9.2",
-          "from": "https://registry.npmjs.org/growl/-/growl-1.9.2.tgz",
-          "resolved": "https://registry.npmjs.org/growl/-/growl-1.9.2.tgz"
-        },
-        "json3": {
-          "version": "3.3.2",
-          "from": "https://registry.npmjs.org/json3/-/json3-3.3.2.tgz",
-          "resolved": "https://registry.npmjs.org/json3/-/json3-3.3.2.tgz"
-        },
-        "lodash.create": {
-          "version": "3.1.1",
-          "from": "https://registry.npmjs.org/lodash.create/-/lodash.create-3.1.1.tgz",
-          "resolved": "https://registry.npmjs.org/lodash.create/-/lodash.create-3.1.1.tgz",
-          "dependencies": {
-            "lodash._baseassign": {
-              "version": "3.2.0",
-              "from": "https://registry.npmjs.org/lodash._baseassign/-/lodash._baseassign-3.2.0.tgz",
-              "resolved": "https://registry.npmjs.org/lodash._baseassign/-/lodash._baseassign-3.2.0.tgz",
-              "dependencies": {
-                "lodash._basecopy": {
-                  "version": "3.0.1",
-                  "from": "https://registry.npmjs.org/lodash._basecopy/-/lodash._basecopy-3.0.1.tgz",
-                  "resolved": "https://registry.npmjs.org/lodash._basecopy/-/lodash._basecopy-3.0.1.tgz"
-                },
-                "lodash.keys": {
-                  "version": "3.1.2",
-                  "from": "https://registry.npmjs.org/lodash.keys/-/lodash.keys-3.1.2.tgz",
-                  "resolved": "https://registry.npmjs.org/lodash.keys/-/lodash.keys-3.1.2.tgz",
-                  "dependencies": {
-                    "lodash._getnative": {
-                      "version": "3.9.1",
-                      "from": "https://registry.npmjs.org/lodash._getnative/-/lodash._getnative-3.9.1.tgz",
-                      "resolved": "https://registry.npmjs.org/lodash._getnative/-/lodash._getnative-3.9.1.tgz"
-                    },
-                    "lodash.isarguments": {
-                      "version": "3.1.0",
-                      "from": "https://registry.npmjs.org/lodash.isarguments/-/lodash.isarguments-3.1.0.tgz",
-                      "resolved": "https://registry.npmjs.org/lodash.isarguments/-/lodash.isarguments-3.1.0.tgz"
-                    },
-                    "lodash.isarray": {
-                      "version": "3.0.4",
-                      "from": "https://registry.npmjs.org/lodash.isarray/-/lodash.isarray-3.0.4.tgz",
-                      "resolved": "https://registry.npmjs.org/lodash.isarray/-/lodash.isarray-3.0.4.tgz"
-                    }
-                  }
-                }
-              }
-            },
-            "lodash._basecreate": {
-              "version": "3.0.3",
-              "from": "https://registry.npmjs.org/lodash._basecreate/-/lodash._basecreate-3.0.3.tgz",
-              "resolved": "https://registry.npmjs.org/lodash._basecreate/-/lodash._basecreate-3.0.3.tgz"
-            },
-            "lodash._isiterateecall": {
-              "version": "3.0.9",
-              "from": "https://registry.npmjs.org/lodash._isiterateecall/-/lodash._isiterateecall-3.0.9.tgz",
-              "resolved": "https://registry.npmjs.org/lodash._isiterateecall/-/lodash._isiterateecall-3.0.9.tgz"
-            }
-          }
+          "from": "glob@7.0.5",
+          "resolved": "https://registry.npmjs.org/glob/-/glob-7.0.5.tgz"
         },
         "supports-color": {
           "version": "3.1.2",
-          "from": "https://registry.npmjs.org/supports-color/-/supports-color-3.1.2.tgz",
-          "resolved": "https://registry.npmjs.org/supports-color/-/supports-color-3.1.2.tgz",
-          "dependencies": {
-            "has-flag": {
-              "version": "1.0.0",
-              "from": "https://registry.npmjs.org/has-flag/-/has-flag-1.0.0.tgz",
-              "resolved": "https://registry.npmjs.org/has-flag/-/has-flag-1.0.0.tgz"
-            }
-          }
+          "from": "supports-color@3.1.2",
+          "resolved": "https://registry.npmjs.org/supports-color/-/supports-color-3.1.2.tgz"
         }
       }
     },
@@ -8767,182 +3343,72 @@
     },
     "mongodb": {
       "version": "2.1.18",
-      "from": "https://registry.npmjs.org/mongodb/-/mongodb-2.1.18.tgz",
+      "from": "mongodb@2.1.18",
       "resolved": "https://registry.npmjs.org/mongodb/-/mongodb-2.1.18.tgz",
       "dependencies": {
-        "es6-promise": {
-          "version": "3.0.2",
-          "from": "https://registry.npmjs.org/es6-promise/-/es6-promise-3.0.2.tgz",
-          "resolved": "https://registry.npmjs.org/es6-promise/-/es6-promise-3.0.2.tgz"
-        },
-        "mongodb-core": {
-          "version": "1.3.18",
-          "from": "https://registry.npmjs.org/mongodb-core/-/mongodb-core-1.3.18.tgz",
-          "resolved": "https://registry.npmjs.org/mongodb-core/-/mongodb-core-1.3.18.tgz",
-          "dependencies": {
-            "bson": {
-              "version": "0.4.23",
-              "from": "https://registry.npmjs.org/bson/-/bson-0.4.23.tgz",
-              "resolved": "https://registry.npmjs.org/bson/-/bson-0.4.23.tgz"
-            },
-            "require_optional": {
-              "version": "1.0.0",
-              "from": "https://registry.npmjs.org/require_optional/-/require_optional-1.0.0.tgz",
-              "resolved": "https://registry.npmjs.org/require_optional/-/require_optional-1.0.0.tgz",
-              "dependencies": {
-                "resolve-from": {
-                  "version": "2.0.0",
-                  "from": "https://registry.npmjs.org/resolve-from/-/resolve-from-2.0.0.tgz",
-                  "resolved": "https://registry.npmjs.org/resolve-from/-/resolve-from-2.0.0.tgz"
-                },
-                "semver": {
-                  "version": "5.3.0",
-                  "from": "https://registry.npmjs.org/semver/-/semver-5.3.0.tgz",
-                  "resolved": "https://registry.npmjs.org/semver/-/semver-5.3.0.tgz"
-                }
-              }
-            }
-          }
+        "isarray": {
+          "version": "0.0.1",
+          "from": "isarray@0.0.1",
+          "resolved": "https://registry.npmjs.org/isarray/-/isarray-0.0.1.tgz"
         },
         "readable-stream": {
           "version": "1.0.31",
-          "from": "https://registry.npmjs.org/readable-stream/-/readable-stream-1.0.31.tgz",
-          "resolved": "https://registry.npmjs.org/readable-stream/-/readable-stream-1.0.31.tgz",
-          "dependencies": {
-            "core-util-is": {
-              "version": "1.0.2",
-              "from": "https://registry.npmjs.org/core-util-is/-/core-util-is-1.0.2.tgz",
-              "resolved": "https://registry.npmjs.org/core-util-is/-/core-util-is-1.0.2.tgz"
-            },
-            "inherits": {
-              "version": "2.0.1",
-              "from": "https://registry.npmjs.org/inherits/-/inherits-2.0.1.tgz",
-              "resolved": "https://registry.npmjs.org/inherits/-/inherits-2.0.1.tgz"
-            },
-            "isarray": {
-              "version": "0.0.1",
-              "from": "https://registry.npmjs.org/isarray/-/isarray-0.0.1.tgz",
-              "resolved": "https://registry.npmjs.org/isarray/-/isarray-0.0.1.tgz"
-            },
-            "string_decoder": {
-              "version": "0.10.31",
-              "from": "https://registry.npmjs.org/string_decoder/-/string_decoder-0.10.31.tgz",
-              "resolved": "https://registry.npmjs.org/string_decoder/-/string_decoder-0.10.31.tgz"
-            }
-          }
-        }
-      }
+          "from": "readable-stream@1.0.31",
+          "resolved": "https://registry.npmjs.org/readable-stream/-/readable-stream-1.0.31.tgz"
+        }
+      }
+    },
+    "mongodb-core": {
+      "version": "1.3.18",
+      "from": "mongodb-core@1.3.18",
+      "resolved": "https://registry.npmjs.org/mongodb-core/-/mongodb-core-1.3.18.tgz"
     },
     "mongodb-uri": {
       "version": "0.9.7",
-      "from": "https://registry.npmjs.org/mongodb-uri/-/mongodb-uri-0.9.7.tgz",
+      "from": "mongodb-uri@0.9.7",
       "resolved": "https://registry.npmjs.org/mongodb-uri/-/mongodb-uri-0.9.7.tgz"
     },
     "mongoose": {
       "version": "4.5.8",
-      "from": "https://registry.npmjs.org/mongoose/-/mongoose-4.5.8.tgz",
+      "from": "mongoose@4.5.8",
       "resolved": "https://registry.npmjs.org/mongoose/-/mongoose-4.5.8.tgz",
       "dependencies": {
         "async": {
           "version": "1.5.2",
-          "from": "https://registry.npmjs.org/async/-/async-1.5.2.tgz",
+          "from": "async@1.5.2",
           "resolved": "https://registry.npmjs.org/async/-/async-1.5.2.tgz"
-        },
-        "bson": {
-          "version": "0.4.23",
-          "from": "https://registry.npmjs.org/bson/-/bson-0.4.23.tgz",
-          "resolved": "https://registry.npmjs.org/bson/-/bson-0.4.23.tgz"
-        },
-        "hooks-fixed": {
-          "version": "1.2.0",
-          "from": "https://registry.npmjs.org/hooks-fixed/-/hooks-fixed-1.2.0.tgz",
-          "resolved": "https://registry.npmjs.org/hooks-fixed/-/hooks-fixed-1.2.0.tgz"
-        },
-        "kareem": {
-          "version": "1.1.3",
-          "from": "https://registry.npmjs.org/kareem/-/kareem-1.1.3.tgz",
-          "resolved": "https://registry.npmjs.org/kareem/-/kareem-1.1.3.tgz"
-        },
-        "mpath": {
-          "version": "0.2.1",
-          "from": "https://registry.npmjs.org/mpath/-/mpath-0.2.1.tgz",
-          "resolved": "https://registry.npmjs.org/mpath/-/mpath-0.2.1.tgz"
-        },
-        "mpromise": {
-          "version": "0.5.5",
-          "from": "https://registry.npmjs.org/mpromise/-/mpromise-0.5.5.tgz",
-          "resolved": "https://registry.npmjs.org/mpromise/-/mpromise-0.5.5.tgz"
-        },
-        "mquery": {
-          "version": "1.11.0",
-          "from": "https://registry.npmjs.org/mquery/-/mquery-1.11.0.tgz",
-          "resolved": "https://registry.npmjs.org/mquery/-/mquery-1.11.0.tgz",
-          "dependencies": {
-            "bluebird": {
-              "version": "2.10.2",
-              "from": "https://registry.npmjs.org/bluebird/-/bluebird-2.10.2.tgz",
-              "resolved": "https://registry.npmjs.org/bluebird/-/bluebird-2.10.2.tgz"
-            },
-            "sliced": {
-              "version": "0.0.5",
-              "from": "https://registry.npmjs.org/sliced/-/sliced-0.0.5.tgz",
-              "resolved": "https://registry.npmjs.org/sliced/-/sliced-0.0.5.tgz"
-            }
-          }
-        },
-        "ms": {
-          "version": "0.7.1",
-          "from": "https://registry.npmjs.org/ms/-/ms-0.7.1.tgz",
-          "resolved": "https://registry.npmjs.org/ms/-/ms-0.7.1.tgz"
-        },
-        "muri": {
-          "version": "1.1.0",
-          "from": "https://registry.npmjs.org/muri/-/muri-1.1.0.tgz",
-          "resolved": "https://registry.npmjs.org/muri/-/muri-1.1.0.tgz"
-        },
-        "regexp-clone": {
-          "version": "0.0.1",
-          "from": "https://registry.npmjs.org/regexp-clone/-/regexp-clone-0.0.1.tgz",
-          "resolved": "https://registry.npmjs.org/regexp-clone/-/regexp-clone-0.0.1.tgz"
-        },
-        "sliced": {
-          "version": "1.0.1",
-          "from": "https://registry.npmjs.org/sliced/-/sliced-1.0.1.tgz",
-          "resolved": "https://registry.npmjs.org/sliced/-/sliced-1.0.1.tgz"
         }
       }
     },
     "morgan": {
       "version": "1.7.0",
-      "from": "https://registry.npmjs.org/morgan/-/morgan-1.7.0.tgz",
-      "resolved": "https://registry.npmjs.org/morgan/-/morgan-1.7.0.tgz",
-      "dependencies": {
-        "basic-auth": {
-          "version": "1.0.4",
-          "from": "https://registry.npmjs.org/basic-auth/-/basic-auth-1.0.4.tgz",
-          "resolved": "https://registry.npmjs.org/basic-auth/-/basic-auth-1.0.4.tgz"
-        },
-        "depd": {
-          "version": "1.1.0",
-          "from": "https://registry.npmjs.org/depd/-/depd-1.1.0.tgz",
-          "resolved": "https://registry.npmjs.org/depd/-/depd-1.1.0.tgz"
-        },
-        "on-finished": {
-          "version": "2.3.0",
-          "from": "https://registry.npmjs.org/on-finished/-/on-finished-2.3.0.tgz",
-          "resolved": "https://registry.npmjs.org/on-finished/-/on-finished-2.3.0.tgz",
-          "dependencies": {
-            "ee-first": {
-              "version": "1.1.1",
-              "from": "https://registry.npmjs.org/ee-first/-/ee-first-1.1.1.tgz",
-              "resolved": "https://registry.npmjs.org/ee-first/-/ee-first-1.1.1.tgz"
-            }
-          }
-        },
-        "on-headers": {
-          "version": "1.0.1",
-          "from": "https://registry.npmjs.org/on-headers/-/on-headers-1.0.1.tgz",
-          "resolved": "https://registry.npmjs.org/on-headers/-/on-headers-1.0.1.tgz"
+      "from": "morgan@1.7.0",
+      "resolved": "https://registry.npmjs.org/morgan/-/morgan-1.7.0.tgz"
+    },
+    "mpath": {
+      "version": "0.2.1",
+      "from": "mpath@0.2.1",
+      "resolved": "https://registry.npmjs.org/mpath/-/mpath-0.2.1.tgz"
+    },
+    "mpromise": {
+      "version": "0.5.5",
+      "from": "mpromise@0.5.5",
+      "resolved": "https://registry.npmjs.org/mpromise/-/mpromise-0.5.5.tgz"
+    },
+    "mquery": {
+      "version": "1.11.0",
+      "from": "mquery@1.11.0",
+      "resolved": "https://registry.npmjs.org/mquery/-/mquery-1.11.0.tgz",
+      "dependencies": {
+        "bluebird": {
+          "version": "2.10.2",
+          "from": "bluebird@2.10.2",
+          "resolved": "https://registry.npmjs.org/bluebird/-/bluebird-2.10.2.tgz"
+        },
+        "sliced": {
+          "version": "0.0.5",
+          "from": "sliced@0.0.5",
+          "resolved": "https://registry.npmjs.org/sliced/-/sliced-0.0.5.tgz"
         }
       }
     },
@@ -8953,156 +3419,25 @@
     },
     "multer": {
       "version": "1.1.0",
-      "from": "https://registry.npmjs.org/multer/-/multer-1.1.0.tgz",
+      "from": "multer@1.1.0",
       "resolved": "https://registry.npmjs.org/multer/-/multer-1.1.0.tgz",
       "dependencies": {
-        "append-field": {
-          "version": "0.1.0",
-          "from": "https://registry.npmjs.org/append-field/-/append-field-0.1.0.tgz",
-          "resolved": "https://registry.npmjs.org/append-field/-/append-field-0.1.0.tgz"
-        },
-        "busboy": {
-          "version": "0.2.13",
-          "from": "https://registry.npmjs.org/busboy/-/busboy-0.2.13.tgz",
-          "resolved": "https://registry.npmjs.org/busboy/-/busboy-0.2.13.tgz",
-          "dependencies": {
-            "dicer": {
-              "version": "0.2.5",
-              "from": "https://registry.npmjs.org/dicer/-/dicer-0.2.5.tgz",
-              "resolved": "https://registry.npmjs.org/dicer/-/dicer-0.2.5.tgz",
-              "dependencies": {
-                "streamsearch": {
-                  "version": "0.1.2",
-                  "from": "https://registry.npmjs.org/streamsearch/-/streamsearch-0.1.2.tgz",
-                  "resolved": "https://registry.npmjs.org/streamsearch/-/streamsearch-0.1.2.tgz"
-                }
-              }
-            },
-            "readable-stream": {
-              "version": "1.1.14",
-              "from": "https://registry.npmjs.org/readable-stream/-/readable-stream-1.1.14.tgz",
-              "resolved": "https://registry.npmjs.org/readable-stream/-/readable-stream-1.1.14.tgz",
-              "dependencies": {
-                "core-util-is": {
-                  "version": "1.0.2",
-                  "from": "https://registry.npmjs.org/core-util-is/-/core-util-is-1.0.2.tgz",
-                  "resolved": "https://registry.npmjs.org/core-util-is/-/core-util-is-1.0.2.tgz"
-                },
-                "inherits": {
-                  "version": "2.0.1",
-                  "from": "https://registry.npmjs.org/inherits/-/inherits-2.0.1.tgz",
-                  "resolved": "https://registry.npmjs.org/inherits/-/inherits-2.0.1.tgz"
-                },
-                "isarray": {
-                  "version": "0.0.1",
-                  "from": "https://registry.npmjs.org/isarray/-/isarray-0.0.1.tgz",
-                  "resolved": "https://registry.npmjs.org/isarray/-/isarray-0.0.1.tgz"
-                },
-                "string_decoder": {
-                  "version": "0.10.31",
-                  "from": "https://registry.npmjs.org/string_decoder/-/string_decoder-0.10.31.tgz",
-                  "resolved": "https://registry.npmjs.org/string_decoder/-/string_decoder-0.10.31.tgz"
-                }
-              }
-            }
-          }
-        },
-        "concat-stream": {
-          "version": "1.5.1",
-          "from": "https://registry.npmjs.org/concat-stream/-/concat-stream-1.5.1.tgz",
-          "resolved": "https://registry.npmjs.org/concat-stream/-/concat-stream-1.5.1.tgz",
-          "dependencies": {
-            "inherits": {
-              "version": "2.0.1",
-              "from": "https://registry.npmjs.org/inherits/-/inherits-2.0.1.tgz",
-              "resolved": "https://registry.npmjs.org/inherits/-/inherits-2.0.1.tgz"
-            },
-            "readable-stream": {
-              "version": "2.0.6",
-              "from": "https://registry.npmjs.org/readable-stream/-/readable-stream-2.0.6.tgz",
-              "resolved": "https://registry.npmjs.org/readable-stream/-/readable-stream-2.0.6.tgz",
-              "dependencies": {
-                "core-util-is": {
-                  "version": "1.0.2",
-                  "from": "https://registry.npmjs.org/core-util-is/-/core-util-is-1.0.2.tgz",
-                  "resolved": "https://registry.npmjs.org/core-util-is/-/core-util-is-1.0.2.tgz"
-                },
-                "isarray": {
-                  "version": "1.0.0",
-                  "from": "https://registry.npmjs.org/isarray/-/isarray-1.0.0.tgz",
-                  "resolved": "https://registry.npmjs.org/isarray/-/isarray-1.0.0.tgz"
-                },
-                "process-nextick-args": {
-                  "version": "1.0.7",
-                  "from": "https://registry.npmjs.org/process-nextick-args/-/process-nextick-args-1.0.7.tgz",
-                  "resolved": "https://registry.npmjs.org/process-nextick-args/-/process-nextick-args-1.0.7.tgz"
-                },
-                "string_decoder": {
-                  "version": "0.10.31",
-                  "from": "https://registry.npmjs.org/string_decoder/-/string_decoder-0.10.31.tgz",
-                  "resolved": "https://registry.npmjs.org/string_decoder/-/string_decoder-0.10.31.tgz"
-                },
-                "util-deprecate": {
-                  "version": "1.0.2",
-                  "from": "https://registry.npmjs.org/util-deprecate/-/util-deprecate-1.0.2.tgz",
-                  "resolved": "https://registry.npmjs.org/util-deprecate/-/util-deprecate-1.0.2.tgz"
-                }
-              }
-            },
-            "typedarray": {
-              "version": "0.0.6",
-              "from": "https://registry.npmjs.org/typedarray/-/typedarray-0.0.6.tgz",
-              "resolved": "https://registry.npmjs.org/typedarray/-/typedarray-0.0.6.tgz"
-            }
-          }
-        },
         "object-assign": {
           "version": "3.0.0",
-          "from": "https://registry.npmjs.org/object-assign/-/object-assign-3.0.0.tgz",
+          "from": "object-assign@>=3.0.0 <4.0.0",
           "resolved": "https://registry.npmjs.org/object-assign/-/object-assign-3.0.0.tgz"
-        },
-        "on-finished": {
-          "version": "2.3.0",
-          "from": "https://registry.npmjs.org/on-finished/-/on-finished-2.3.0.tgz",
-          "resolved": "https://registry.npmjs.org/on-finished/-/on-finished-2.3.0.tgz",
-          "dependencies": {
-            "ee-first": {
-              "version": "1.1.1",
-              "from": "https://registry.npmjs.org/ee-first/-/ee-first-1.1.1.tgz",
-              "resolved": "https://registry.npmjs.org/ee-first/-/ee-first-1.1.1.tgz"
-            }
-          }
-        },
-        "type-is": {
-          "version": "1.6.13",
-          "from": "https://registry.npmjs.org/type-is/-/type-is-1.6.13.tgz",
-          "resolved": "https://registry.npmjs.org/type-is/-/type-is-1.6.13.tgz",
-          "dependencies": {
-            "media-typer": {
-              "version": "0.3.0",
-              "from": "https://registry.npmjs.org/media-typer/-/media-typer-0.3.0.tgz",
-              "resolved": "https://registry.npmjs.org/media-typer/-/media-typer-0.3.0.tgz"
-            },
-            "mime-types": {
-              "version": "2.1.11",
-              "from": "https://registry.npmjs.org/mime-types/-/mime-types-2.1.11.tgz",
-              "resolved": "https://registry.npmjs.org/mime-types/-/mime-types-2.1.11.tgz",
-              "dependencies": {
-                "mime-db": {
-                  "version": "1.23.0",
-                  "from": "https://registry.npmjs.org/mime-db/-/mime-db-1.23.0.tgz",
-                  "resolved": "https://registry.npmjs.org/mime-db/-/mime-db-1.23.0.tgz"
-                }
-              }
-            }
-          }
-        },
-        "xtend": {
-          "version": "4.0.1",
-          "from": "https://registry.npmjs.org/xtend/-/xtend-4.0.1.tgz",
-          "resolved": "https://registry.npmjs.org/xtend/-/xtend-4.0.1.tgz"
-        }
-      }
+        }
+      }
+    },
+    "multipipe": {
+      "version": "0.1.2",
+      "from": "multipipe@>=0.1.2 <0.2.0",
+      "resolved": "https://registry.npmjs.org/multipipe/-/multipipe-0.1.2.tgz"
+    },
+    "muri": {
+      "version": "1.1.0",
+      "from": "muri@1.1.0",
+      "resolved": "https://registry.npmjs.org/muri/-/muri-1.1.0.tgz"
     },
     "mute-stream": {
       "version": "0.0.5",
@@ -9111,17 +3446,49 @@
     },
     "nan": {
       "version": "2.3.5",
-      "from": "https://registry.npmjs.org/nan/-/nan-2.3.5.tgz",
+      "from": "nan@2.3.5",
       "resolved": "https://registry.npmjs.org/nan/-/nan-2.3.5.tgz"
+    },
+    "natives": {
+      "version": "1.1.0",
+      "from": "natives@>=1.1.0 <2.0.0",
+      "resolved": "https://registry.npmjs.org/natives/-/natives-1.1.0.tgz"
     },
     "natural-compare": {
       "version": "1.4.0",
       "from": "natural-compare@>=1.4.0 <2.0.0",
       "resolved": "https://registry.npmjs.org/natural-compare/-/natural-compare-1.4.0.tgz"
     },
+    "nconf": {
+      "version": "0.6.9",
+      "from": "nconf@>=0.6.9 <0.7.0",
+      "resolved": "https://registry.npmjs.org/nconf/-/nconf-0.6.9.tgz",
+      "dependencies": {
+        "async": {
+          "version": "0.2.9",
+          "from": "async@0.2.9",
+          "resolved": "https://registry.npmjs.org/async/-/async-0.2.9.tgz"
+        },
+        "minimist": {
+          "version": "0.0.10",
+          "from": "minimist@>=0.0.1 <0.1.0",
+          "resolved": "https://registry.npmjs.org/minimist/-/minimist-0.0.10.tgz"
+        },
+        "optimist": {
+          "version": "0.6.0",
+          "from": "optimist@0.6.0",
+          "resolved": "https://registry.npmjs.org/optimist/-/optimist-0.6.0.tgz"
+        },
+        "wordwrap": {
+          "version": "0.0.3",
+          "from": "wordwrap@>=0.0.2 <0.1.0",
+          "resolved": "https://registry.npmjs.org/wordwrap/-/wordwrap-0.0.3.tgz"
+        }
+      }
+    },
     "ncp": {
       "version": "2.0.0",
-      "from": "https://registry.npmjs.org/ncp/-/ncp-2.0.0.tgz",
+      "from": "ncp@2.0.0",
       "resolved": "https://registry.npmjs.org/ncp/-/ncp-2.0.0.tgz"
     },
     "negotiator": {
@@ -9131,395 +3498,188 @@
     },
     "node-df": {
       "version": "0.1.1",
-      "from": "https://registry.npmjs.org/node-df/-/node-df-0.1.1.tgz",
+      "from": "node-df@0.1.1",
       "resolved": "https://registry.npmjs.org/node-df/-/node-df-0.1.1.tgz",
       "dependencies": {
         "underscore": {
           "version": "1.8.3",
-          "from": "https://registry.npmjs.org/underscore/-/underscore-1.8.3.tgz",
+          "from": "underscore@>=1.6.0 <2.0.0",
           "resolved": "https://registry.npmjs.org/underscore/-/underscore-1.8.3.tgz"
         }
       }
+    },
+    "node-forge": {
+      "version": "0.6.45",
+      "from": "node-forge@>=0.6.33 <0.7.0",
+      "resolved": "https://registry.npmjs.org/node-forge/-/node-forge-0.6.45.tgz"
     },
     "node-gyp": {
       "version": "3.4.0",
-      "from": "https://registry.npmjs.org/node-gyp/-/node-gyp-3.4.0.tgz",
-      "resolved": "https://registry.npmjs.org/node-gyp/-/node-gyp-3.4.0.tgz",
-      "dependencies": {
-        "fstream": {
-          "version": "1.0.10",
-          "from": "https://registry.npmjs.org/fstream/-/fstream-1.0.10.tgz",
-          "resolved": "https://registry.npmjs.org/fstream/-/fstream-1.0.10.tgz",
-          "dependencies": {
-            "inherits": {
-              "version": "2.0.1",
-              "from": "https://registry.npmjs.org/inherits/-/inherits-2.0.1.tgz",
-              "resolved": "https://registry.npmjs.org/inherits/-/inherits-2.0.1.tgz"
-            }
-          }
-        },
-        "glob": {
-          "version": "7.0.5",
-          "from": "https://registry.npmjs.org/glob/-/glob-7.0.5.tgz",
-          "resolved": "https://registry.npmjs.org/glob/-/glob-7.0.5.tgz",
-          "dependencies": {
-            "fs.realpath": {
-              "version": "1.0.0",
-              "from": "https://registry.npmjs.org/fs.realpath/-/fs.realpath-1.0.0.tgz",
-              "resolved": "https://registry.npmjs.org/fs.realpath/-/fs.realpath-1.0.0.tgz"
-            },
-            "inflight": {
-              "version": "1.0.5",
-              "from": "https://registry.npmjs.org/inflight/-/inflight-1.0.5.tgz",
-              "resolved": "https://registry.npmjs.org/inflight/-/inflight-1.0.5.tgz",
-              "dependencies": {
-                "wrappy": {
-                  "version": "1.0.2",
-                  "from": "https://registry.npmjs.org/wrappy/-/wrappy-1.0.2.tgz",
-                  "resolved": "https://registry.npmjs.org/wrappy/-/wrappy-1.0.2.tgz"
-                }
-              }
-            },
-            "inherits": {
-              "version": "2.0.1",
-              "from": "https://registry.npmjs.org/inherits/-/inherits-2.0.1.tgz",
-              "resolved": "https://registry.npmjs.org/inherits/-/inherits-2.0.1.tgz"
-            },
-            "once": {
-              "version": "1.3.3",
-              "from": "https://registry.npmjs.org/once/-/once-1.3.3.tgz",
-              "resolved": "https://registry.npmjs.org/once/-/once-1.3.3.tgz",
-              "dependencies": {
-                "wrappy": {
-                  "version": "1.0.2",
-                  "from": "https://registry.npmjs.org/wrappy/-/wrappy-1.0.2.tgz",
-                  "resolved": "https://registry.npmjs.org/wrappy/-/wrappy-1.0.2.tgz"
-                }
-              }
-            },
-            "path-is-absolute": {
-              "version": "1.0.0",
-              "from": "https://registry.npmjs.org/path-is-absolute/-/path-is-absolute-1.0.0.tgz",
-              "resolved": "https://registry.npmjs.org/path-is-absolute/-/path-is-absolute-1.0.0.tgz"
-            }
-          }
-        },
-        "graceful-fs": {
-          "version": "4.1.5",
-          "from": "https://registry.npmjs.org/graceful-fs/-/graceful-fs-4.1.5.tgz",
-          "resolved": "https://registry.npmjs.org/graceful-fs/-/graceful-fs-4.1.5.tgz"
-        },
-        "minimatch": {
-          "version": "3.0.3",
-          "from": "https://registry.npmjs.org/minimatch/-/minimatch-3.0.3.tgz",
-          "resolved": "https://registry.npmjs.org/minimatch/-/minimatch-3.0.3.tgz",
-          "dependencies": {
-            "brace-expansion": {
-              "version": "1.1.6",
-              "from": "https://registry.npmjs.org/brace-expansion/-/brace-expansion-1.1.6.tgz",
-              "resolved": "https://registry.npmjs.org/brace-expansion/-/brace-expansion-1.1.6.tgz",
-              "dependencies": {
-                "balanced-match": {
-                  "version": "0.4.2",
-                  "from": "https://registry.npmjs.org/balanced-match/-/balanced-match-0.4.2.tgz",
-                  "resolved": "https://registry.npmjs.org/balanced-match/-/balanced-match-0.4.2.tgz"
-                },
-                "concat-map": {
-                  "version": "0.0.1",
-                  "from": "https://registry.npmjs.org/concat-map/-/concat-map-0.0.1.tgz",
-                  "resolved": "https://registry.npmjs.org/concat-map/-/concat-map-0.0.1.tgz"
-                }
-              }
-            }
-          }
-        },
-        "nopt": {
-          "version": "3.0.6",
-          "from": "https://registry.npmjs.org/nopt/-/nopt-3.0.6.tgz",
-          "resolved": "https://registry.npmjs.org/nopt/-/nopt-3.0.6.tgz",
-          "dependencies": {
-            "abbrev": {
-              "version": "1.0.9",
-              "from": "https://registry.npmjs.org/abbrev/-/abbrev-1.0.9.tgz",
-              "resolved": "https://registry.npmjs.org/abbrev/-/abbrev-1.0.9.tgz"
-            }
-          }
-        },
-        "npmlog": {
-          "version": "3.1.2",
-          "from": "https://registry.npmjs.org/npmlog/-/npmlog-3.1.2.tgz",
-          "resolved": "https://registry.npmjs.org/npmlog/-/npmlog-3.1.2.tgz",
-          "dependencies": {
-            "are-we-there-yet": {
-              "version": "1.1.2",
-              "from": "https://registry.npmjs.org/are-we-there-yet/-/are-we-there-yet-1.1.2.tgz",
-              "resolved": "https://registry.npmjs.org/are-we-there-yet/-/are-we-there-yet-1.1.2.tgz",
-              "dependencies": {
-                "delegates": {
-                  "version": "1.0.0",
-                  "from": "https://registry.npmjs.org/delegates/-/delegates-1.0.0.tgz",
-                  "resolved": "https://registry.npmjs.org/delegates/-/delegates-1.0.0.tgz"
-                },
-                "readable-stream": {
-                  "version": "2.1.4",
-                  "from": "https://registry.npmjs.org/readable-stream/-/readable-stream-2.1.4.tgz",
-                  "resolved": "https://registry.npmjs.org/readable-stream/-/readable-stream-2.1.4.tgz",
-                  "dependencies": {
-                    "buffer-shims": {
-                      "version": "1.0.0",
-                      "from": "https://registry.npmjs.org/buffer-shims/-/buffer-shims-1.0.0.tgz",
-                      "resolved": "https://registry.npmjs.org/buffer-shims/-/buffer-shims-1.0.0.tgz"
-                    },
-                    "core-util-is": {
-                      "version": "1.0.2",
-                      "from": "https://registry.npmjs.org/core-util-is/-/core-util-is-1.0.2.tgz",
-                      "resolved": "https://registry.npmjs.org/core-util-is/-/core-util-is-1.0.2.tgz"
-                    },
-                    "inherits": {
-                      "version": "2.0.1",
-                      "from": "https://registry.npmjs.org/inherits/-/inherits-2.0.1.tgz",
-                      "resolved": "https://registry.npmjs.org/inherits/-/inherits-2.0.1.tgz"
-                    },
-                    "isarray": {
-                      "version": "1.0.0",
-                      "from": "https://registry.npmjs.org/isarray/-/isarray-1.0.0.tgz",
-                      "resolved": "https://registry.npmjs.org/isarray/-/isarray-1.0.0.tgz"
-                    },
-                    "process-nextick-args": {
-                      "version": "1.0.7",
-                      "from": "https://registry.npmjs.org/process-nextick-args/-/process-nextick-args-1.0.7.tgz",
-                      "resolved": "https://registry.npmjs.org/process-nextick-args/-/process-nextick-args-1.0.7.tgz"
-                    },
-                    "string_decoder": {
-                      "version": "0.10.31",
-                      "from": "https://registry.npmjs.org/string_decoder/-/string_decoder-0.10.31.tgz",
-                      "resolved": "https://registry.npmjs.org/string_decoder/-/string_decoder-0.10.31.tgz"
-                    },
-                    "util-deprecate": {
-                      "version": "1.0.2",
-                      "from": "https://registry.npmjs.org/util-deprecate/-/util-deprecate-1.0.2.tgz",
-                      "resolved": "https://registry.npmjs.org/util-deprecate/-/util-deprecate-1.0.2.tgz"
-                    }
-                  }
-                }
-              }
-            },
-            "console-control-strings": {
-              "version": "1.1.0",
-              "from": "https://registry.npmjs.org/console-control-strings/-/console-control-strings-1.1.0.tgz",
-              "resolved": "https://registry.npmjs.org/console-control-strings/-/console-control-strings-1.1.0.tgz"
-            },
-            "gauge": {
-              "version": "2.6.0",
-              "from": "https://registry.npmjs.org/gauge/-/gauge-2.6.0.tgz",
-              "resolved": "https://registry.npmjs.org/gauge/-/gauge-2.6.0.tgz",
-              "dependencies": {
-                "aproba": {
-                  "version": "1.0.4",
-                  "from": "https://registry.npmjs.org/aproba/-/aproba-1.0.4.tgz",
-                  "resolved": "https://registry.npmjs.org/aproba/-/aproba-1.0.4.tgz"
-                },
-                "has-color": {
-                  "version": "0.1.7",
-                  "from": "https://registry.npmjs.org/has-color/-/has-color-0.1.7.tgz",
-                  "resolved": "https://registry.npmjs.org/has-color/-/has-color-0.1.7.tgz"
-                },
-                "has-unicode": {
-                  "version": "2.0.1",
-                  "from": "https://registry.npmjs.org/has-unicode/-/has-unicode-2.0.1.tgz",
-                  "resolved": "https://registry.npmjs.org/has-unicode/-/has-unicode-2.0.1.tgz"
-                },
-                "object-assign": {
-                  "version": "4.1.0",
-                  "from": "https://registry.npmjs.org/object-assign/-/object-assign-4.1.0.tgz",
-                  "resolved": "https://registry.npmjs.org/object-assign/-/object-assign-4.1.0.tgz"
-                },
-                "signal-exit": {
-                  "version": "3.0.0",
-                  "from": "https://registry.npmjs.org/signal-exit/-/signal-exit-3.0.0.tgz",
-                  "resolved": "https://registry.npmjs.org/signal-exit/-/signal-exit-3.0.0.tgz"
-                },
-                "string-width": {
-                  "version": "1.0.2",
-                  "from": "https://registry.npmjs.org/string-width/-/string-width-1.0.2.tgz",
-                  "resolved": "https://registry.npmjs.org/string-width/-/string-width-1.0.2.tgz",
-                  "dependencies": {
-                    "code-point-at": {
-                      "version": "1.0.0",
-                      "from": "https://registry.npmjs.org/code-point-at/-/code-point-at-1.0.0.tgz",
-                      "resolved": "https://registry.npmjs.org/code-point-at/-/code-point-at-1.0.0.tgz",
-                      "dependencies": {
-                        "number-is-nan": {
-                          "version": "1.0.0",
-                          "from": "https://registry.npmjs.org/number-is-nan/-/number-is-nan-1.0.0.tgz",
-                          "resolved": "https://registry.npmjs.org/number-is-nan/-/number-is-nan-1.0.0.tgz"
-                        }
-                      }
-                    },
-                    "is-fullwidth-code-point": {
-                      "version": "1.0.0",
-                      "from": "https://registry.npmjs.org/is-fullwidth-code-point/-/is-fullwidth-code-point-1.0.0.tgz",
-                      "resolved": "https://registry.npmjs.org/is-fullwidth-code-point/-/is-fullwidth-code-point-1.0.0.tgz",
-                      "dependencies": {
-                        "number-is-nan": {
-                          "version": "1.0.0",
-                          "from": "https://registry.npmjs.org/number-is-nan/-/number-is-nan-1.0.0.tgz",
-                          "resolved": "https://registry.npmjs.org/number-is-nan/-/number-is-nan-1.0.0.tgz"
-                        }
-                      }
-                    }
-                  }
-                },
-                "strip-ansi": {
-                  "version": "3.0.1",
-                  "from": "https://registry.npmjs.org/strip-ansi/-/strip-ansi-3.0.1.tgz",
-                  "resolved": "https://registry.npmjs.org/strip-ansi/-/strip-ansi-3.0.1.tgz",
-                  "dependencies": {
-                    "ansi-regex": {
-                      "version": "2.0.0",
-                      "from": "https://registry.npmjs.org/ansi-regex/-/ansi-regex-2.0.0.tgz",
-                      "resolved": "https://registry.npmjs.org/ansi-regex/-/ansi-regex-2.0.0.tgz"
-                    }
-                  }
-                },
-                "wide-align": {
-                  "version": "1.1.0",
-                  "from": "https://registry.npmjs.org/wide-align/-/wide-align-1.1.0.tgz",
-                  "resolved": "https://registry.npmjs.org/wide-align/-/wide-align-1.1.0.tgz"
-                }
-              }
-            },
-            "set-blocking": {
-              "version": "2.0.0",
-              "from": "https://registry.npmjs.org/set-blocking/-/set-blocking-2.0.0.tgz",
-              "resolved": "https://registry.npmjs.org/set-blocking/-/set-blocking-2.0.0.tgz"
-            }
-          }
-        },
-        "osenv": {
-          "version": "0.1.3",
-          "from": "https://registry.npmjs.org/osenv/-/osenv-0.1.3.tgz",
-          "resolved": "https://registry.npmjs.org/osenv/-/osenv-0.1.3.tgz",
-          "dependencies": {
-            "os-homedir": {
-              "version": "1.0.1",
-              "from": "https://registry.npmjs.org/os-homedir/-/os-homedir-1.0.1.tgz",
-              "resolved": "https://registry.npmjs.org/os-homedir/-/os-homedir-1.0.1.tgz"
-            },
-            "os-tmpdir": {
-              "version": "1.0.1",
-              "from": "https://registry.npmjs.org/os-tmpdir/-/os-tmpdir-1.0.1.tgz",
-              "resolved": "https://registry.npmjs.org/os-tmpdir/-/os-tmpdir-1.0.1.tgz"
-            }
-          }
-        },
-        "path-array": {
-          "version": "1.0.1",
-          "from": "https://registry.npmjs.org/path-array/-/path-array-1.0.1.tgz",
-          "resolved": "https://registry.npmjs.org/path-array/-/path-array-1.0.1.tgz",
-          "dependencies": {
-            "array-index": {
-              "version": "1.0.0",
-              "from": "https://registry.npmjs.org/array-index/-/array-index-1.0.0.tgz",
-              "resolved": "https://registry.npmjs.org/array-index/-/array-index-1.0.0.tgz",
-              "dependencies": {
-                "es6-symbol": {
-                  "version": "3.1.0",
-                  "from": "https://registry.npmjs.org/es6-symbol/-/es6-symbol-3.1.0.tgz",
-                  "resolved": "https://registry.npmjs.org/es6-symbol/-/es6-symbol-3.1.0.tgz",
-                  "dependencies": {
-                    "d": {
-                      "version": "0.1.1",
-                      "from": "https://registry.npmjs.org/d/-/d-0.1.1.tgz",
-                      "resolved": "https://registry.npmjs.org/d/-/d-0.1.1.tgz"
-                    },
-                    "es5-ext": {
-                      "version": "0.10.12",
-                      "from": "https://registry.npmjs.org/es5-ext/-/es5-ext-0.10.12.tgz",
-                      "resolved": "https://registry.npmjs.org/es5-ext/-/es5-ext-0.10.12.tgz",
-                      "dependencies": {
-                        "es6-iterator": {
-                          "version": "2.0.0",
-                          "from": "https://registry.npmjs.org/es6-iterator/-/es6-iterator-2.0.0.tgz",
-                          "resolved": "https://registry.npmjs.org/es6-iterator/-/es6-iterator-2.0.0.tgz"
-                        }
-                      }
-                    }
-                  }
-                }
-              }
-            }
-          }
-        },
-        "semver": {
-          "version": "5.3.0",
-          "from": "https://registry.npmjs.org/semver/-/semver-5.3.0.tgz",
-          "resolved": "https://registry.npmjs.org/semver/-/semver-5.3.0.tgz"
-        },
-        "tar": {
-          "version": "2.2.1",
-          "from": "https://registry.npmjs.org/tar/-/tar-2.2.1.tgz",
-          "resolved": "https://registry.npmjs.org/tar/-/tar-2.2.1.tgz",
-          "dependencies": {
-            "block-stream": {
-              "version": "0.0.9",
-              "from": "https://registry.npmjs.org/block-stream/-/block-stream-0.0.9.tgz",
-              "resolved": "https://registry.npmjs.org/block-stream/-/block-stream-0.0.9.tgz"
-            },
-            "inherits": {
-              "version": "2.0.1",
-              "from": "https://registry.npmjs.org/inherits/-/inherits-2.0.1.tgz",
-              "resolved": "https://registry.npmjs.org/inherits/-/inherits-2.0.1.tgz"
-            }
-          }
-        }
-      }
+      "from": "node-gyp@3.4.0",
+      "resolved": "https://registry.npmjs.org/node-gyp/-/node-gyp-3.4.0.tgz"
+    },
+    "node-localstorage": {
+      "version": "1.1.2",
+      "from": "node-localstorage@1.1.2",
+      "resolved": "https://registry.npmjs.org/node-localstorage/-/node-localstorage-1.1.2.tgz"
     },
     "node-uuid": {
       "version": "1.4.7",
-      "from": "https://registry.npmjs.org/node-uuid/-/node-uuid-1.4.7.tgz",
+      "from": "node-uuid@1.4.7",
       "resolved": "https://registry.npmjs.org/node-uuid/-/node-uuid-1.4.7.tgz"
+    },
+    "nopt": {
+      "version": "3.0.6",
+      "from": "nopt@>=3.0.1 <3.1.0",
+      "resolved": "https://registry.npmjs.org/nopt/-/nopt-3.0.6.tgz"
+    },
+    "normalize-package-data": {
+      "version": "2.3.5",
+      "from": "normalize-package-data@>=2.3.4 <3.0.0",
+      "resolved": "https://registry.npmjs.org/normalize-package-data/-/normalize-package-data-2.3.5.tgz"
+    },
+    "normalize-path": {
+      "version": "2.0.1",
+      "from": "normalize-path@>=2.0.1 <3.0.0",
+      "resolved": "https://registry.npmjs.org/normalize-path/-/normalize-path-2.0.1.tgz"
+    },
+    "npmlog": {
+      "version": "3.1.2",
+      "from": "npmlog@>=0.0.0 <1.0.0||>=1.0.0 <2.0.0||>=2.0.0 <3.0.0||>=3.0.0 <4.0.0",
+      "resolved": "https://registry.npmjs.org/npmlog/-/npmlog-3.1.2.tgz"
+    },
+    "nssocket": {
+      "version": "0.5.3",
+      "from": "nssocket@>=0.5.1 <0.6.0",
+      "resolved": "https://registry.npmjs.org/nssocket/-/nssocket-0.5.3.tgz"
     },
     "number-is-nan": {
       "version": "1.0.1",
       "from": "number-is-nan@>=1.0.0 <2.0.0",
       "resolved": "https://registry.npmjs.org/number-is-nan/-/number-is-nan-1.0.1.tgz"
     },
+    "oauth-sign": {
+      "version": "0.8.2",
+      "from": "oauth-sign@>=0.8.1 <0.9.0",
+      "resolved": "https://registry.npmjs.org/oauth-sign/-/oauth-sign-0.8.2.tgz"
+    },
     "object-assign": {
       "version": "4.1.0",
       "from": "object-assign@>=4.0.1 <5.0.0",
       "resolved": "https://registry.npmjs.org/object-assign/-/object-assign-4.1.0.tgz"
     },
+    "object-keys": {
+      "version": "0.4.0",
+      "from": "object-keys@>=0.4.0 <0.5.0",
+      "resolved": "https://registry.npmjs.org/object-keys/-/object-keys-0.4.0.tgz"
+    },
+    "object.omit": {
+      "version": "2.0.1",
+      "from": "object.omit@>=2.0.0 <3.0.0",
+      "resolved": "https://registry.npmjs.org/object.omit/-/object.omit-2.0.1.tgz"
+    },
     "on-finished": {
       "version": "2.3.0",
       "from": "on-finished@>=2.3.0 <2.4.0",
       "resolved": "https://registry.npmjs.org/on-finished/-/on-finished-2.3.0.tgz"
     },
+    "on-headers": {
+      "version": "1.0.1",
+      "from": "on-headers@>=1.0.1 <1.1.0",
+      "resolved": "https://registry.npmjs.org/on-headers/-/on-headers-1.0.1.tgz"
+    },
     "once": {
-      "version": "1.3.3",
-      "from": "once@>=1.3.0 <1.4.0",
-      "resolved": "https://registry.npmjs.org/once/-/once-1.3.3.tgz"
+      "version": "1.4.0",
+      "from": "once@>=1.3.0 <2.0.0",
+      "resolved": "https://registry.npmjs.org/once/-/once-1.4.0.tgz"
     },
     "onetime": {
       "version": "1.1.0",
       "from": "onetime@>=1.0.0 <2.0.0",
       "resolved": "https://registry.npmjs.org/onetime/-/onetime-1.1.0.tgz"
     },
+    "optimist": {
+      "version": "0.6.1",
+      "from": "optimist@>=0.6.0 <0.7.0",
+      "resolved": "https://registry.npmjs.org/optimist/-/optimist-0.6.1.tgz",
+      "dependencies": {
+        "minimist": {
+          "version": "0.0.10",
+          "from": "minimist@>=0.0.1 <0.1.0",
+          "resolved": "https://registry.npmjs.org/minimist/-/minimist-0.0.10.tgz"
+        },
+        "wordwrap": {
+          "version": "0.0.3",
+          "from": "wordwrap@>=0.0.2 <0.1.0",
+          "resolved": "https://registry.npmjs.org/wordwrap/-/wordwrap-0.0.3.tgz"
+        }
+      }
+    },
     "optionator": {
       "version": "0.8.2",
-      "from": "optionator@>=0.8.1 <0.9.0",
+      "from": "optionator@>=0.8.2 <0.9.0",
       "resolved": "https://registry.npmjs.org/optionator/-/optionator-0.8.2.tgz"
+    },
+    "options": {
+      "version": "0.0.6",
+      "from": "options@>=0.0.5",
+      "resolved": "https://registry.npmjs.org/options/-/options-0.0.6.tgz"
+    },
+    "orchestrator": {
+      "version": "0.3.8",
+      "from": "orchestrator@>=0.3.0 <0.4.0",
+      "resolved": "https://registry.npmjs.org/orchestrator/-/orchestrator-0.3.8.tgz"
+    },
+    "ordered-read-streams": {
+      "version": "0.1.0",
+      "from": "ordered-read-streams@>=0.1.0 <0.2.0",
+      "resolved": "https://registry.npmjs.org/ordered-read-streams/-/ordered-read-streams-0.1.0.tgz"
     },
     "os-homedir": {
       "version": "1.0.2",
       "from": "os-homedir@>=1.0.0 <2.0.0",
       "resolved": "https://registry.npmjs.org/os-homedir/-/os-homedir-1.0.2.tgz"
     },
+    "os-tmpdir": {
+      "version": "1.0.2",
+      "from": "os-tmpdir@>=1.0.0 <2.0.0",
+      "resolved": "https://registry.npmjs.org/os-tmpdir/-/os-tmpdir-1.0.2.tgz"
+    },
+    "osenv": {
+      "version": "0.1.3",
+      "from": "osenv@>=0.1.3 <0.2.0",
+      "resolved": "https://registry.npmjs.org/osenv/-/osenv-0.1.3.tgz"
+    },
+    "parse-filepath": {
+      "version": "1.0.1",
+      "from": "parse-filepath@>=1.0.1 <2.0.0",
+      "resolved": "https://registry.npmjs.org/parse-filepath/-/parse-filepath-1.0.1.tgz"
+    },
+    "parse-glob": {
+      "version": "3.0.4",
+      "from": "parse-glob@>=3.0.4 <4.0.0",
+      "resolved": "https://registry.npmjs.org/parse-glob/-/parse-glob-3.0.4.tgz"
+    },
+    "parse-json": {
+      "version": "2.2.0",
+      "from": "parse-json@>=2.2.0 <3.0.0",
+      "resolved": "https://registry.npmjs.org/parse-json/-/parse-json-2.2.0.tgz"
+    },
     "parseurl": {
       "version": "1.3.1",
       "from": "parseurl@>=1.3.1 <1.4.0",
       "resolved": "https://registry.npmjs.org/parseurl/-/parseurl-1.3.1.tgz"
     },
+    "path-array": {
+      "version": "1.0.1",
+      "from": "path-array@>=1.0.0 <2.0.0",
+      "resolved": "https://registry.npmjs.org/path-array/-/path-array-1.0.1.tgz"
+    },
+    "path-exists": {
+      "version": "2.1.0",
+      "from": "path-exists@>=2.0.0 <3.0.0",
+      "resolved": "https://registry.npmjs.org/path-exists/-/path-exists-2.1.0.tgz"
+    },
     "path-is-absolute": {
       "version": "1.0.1",
       "from": "path-is-absolute@>=1.0.0 <2.0.0",
@@ -9530,22 +3690,35 @@
       "from": "path-is-inside@>=1.0.1 <2.0.0",
       "resolved": "https://registry.npmjs.org/path-is-inside/-/path-is-inside-1.0.2.tgz"
     },
+    "path-root": {
+      "version": "0.1.1",
+      "from": "path-root@>=0.1.1 <0.2.0",
+      "resolved": "https://registry.npmjs.org/path-root/-/path-root-0.1.1.tgz"
+    },
+    "path-root-regex": {
+      "version": "0.1.2",
+      "from": "path-root-regex@>=0.1.0 <0.2.0",
+      "resolved": "https://registry.npmjs.org/path-root-regex/-/path-root-regex-0.1.2.tgz"
+    },
     "path-to-regexp": {
       "version": "0.1.7",
       "from": "path-to-regexp@0.1.7",
       "resolved": "https://registry.npmjs.org/path-to-regexp/-/path-to-regexp-0.1.7.tgz"
     },
+    "path-type": {
+      "version": "1.1.0",
+      "from": "path-type@>=1.0.0 <2.0.0",
+      "resolved": "https://registry.npmjs.org/path-type/-/path-type-1.1.0.tgz"
+    },
+    "pause-stream": {
+      "version": "0.0.11",
+      "from": "pause-stream@0.0.11",
+      "resolved": "https://registry.npmjs.org/pause-stream/-/pause-stream-0.0.11.tgz"
+    },
     "pem": {
       "version": "1.8.3",
-      "from": "https://registry.npmjs.org/pem/-/pem-1.8.3.tgz",
-      "resolved": "https://registry.npmjs.org/pem/-/pem-1.8.3.tgz",
-      "dependencies": {
-        "os-tmpdir": {
-          "version": "1.0.1",
-          "from": "https://registry.npmjs.org/os-tmpdir/-/os-tmpdir-1.0.1.tgz",
-          "resolved": "https://registry.npmjs.org/os-tmpdir/-/os-tmpdir-1.0.1.tgz"
-        }
-      }
+      "from": "pem@1.8.3",
+      "resolved": "https://registry.npmjs.org/pem/-/pem-1.8.3.tgz"
     },
     "pend": {
       "version": "1.2.0",
@@ -9554,7 +3727,7 @@
     },
     "performance-now": {
       "version": "0.2.0",
-      "from": "https://registry.npmjs.org/performance-now/-/performance-now-0.2.0.tgz",
+      "from": "performance-now@0.2.0",
       "resolved": "https://registry.npmjs.org/performance-now/-/performance-now-0.2.0.tgz"
     },
     "pify": {
@@ -9572,6 +3745,11 @@
       "from": "pinkie-promise@>=2.0.0 <3.0.0",
       "resolved": "https://registry.npmjs.org/pinkie-promise/-/pinkie-promise-2.0.1.tgz"
     },
+    "pkginfo": {
+      "version": "0.3.1",
+      "from": "pkginfo@>=0.3.0 <0.4.0",
+      "resolved": "https://registry.npmjs.org/pkginfo/-/pkginfo-0.3.1.tgz"
+    },
     "pluralize": {
       "version": "1.2.1",
       "from": "pluralize@>=1.2.1 <2.0.0",
@@ -9582,6 +3760,28 @@
       "from": "prelude-ls@>=1.1.2 <1.2.0",
       "resolved": "https://registry.npmjs.org/prelude-ls/-/prelude-ls-1.1.2.tgz"
     },
+    "preserve": {
+      "version": "0.2.0",
+      "from": "preserve@>=0.2.0 <0.3.0",
+      "resolved": "https://registry.npmjs.org/preserve/-/preserve-0.2.0.tgz"
+    },
+    "pretty-hrtime": {
+      "version": "1.0.3",
+      "from": "pretty-hrtime@>=1.0.0 <2.0.0",
+      "resolved": "https://registry.npmjs.org/pretty-hrtime/-/pretty-hrtime-1.0.3.tgz"
+    },
+    "prettyjson": {
+      "version": "1.1.3",
+      "from": "prettyjson@>=1.1.2 <2.0.0",
+      "resolved": "https://registry.npmjs.org/prettyjson/-/prettyjson-1.1.3.tgz",
+      "dependencies": {
+        "colors": {
+          "version": "1.1.2",
+          "from": "colors@>=1.1.2 <2.0.0",
+          "resolved": "https://registry.npmjs.org/colors/-/colors-1.1.2.tgz"
+        }
+      }
+    },
     "process-nextick-args": {
       "version": "1.0.7",
       "from": "process-nextick-args@>=1.0.6 <1.1.0",
@@ -9589,19 +3789,108 @@
     },
     "progress": {
       "version": "1.1.8",
-      "from": "progress@1.1.8",
+      "from": "progress@>=1.1.8 <2.0.0",
       "resolved": "https://registry.npmjs.org/progress/-/progress-1.1.8.tgz"
+    },
+    "prompt": {
+      "version": "0.2.14",
+      "from": "prompt@0.2.14",
+      "resolved": "https://registry.npmjs.org/prompt/-/prompt-0.2.14.tgz",
+      "dependencies": {
+        "async": {
+          "version": "0.2.10",
+          "from": "async@>=0.2.0 <0.3.0",
+          "resolved": "https://registry.npmjs.org/async/-/async-0.2.10.tgz"
+        },
+        "winston": {
+          "version": "0.8.3",
+          "from": "winston@>=0.8.0 <0.9.0",
+          "resolved": "https://registry.npmjs.org/winston/-/winston-0.8.3.tgz"
+        }
+      }
+    },
+    "proto-list": {
+      "version": "1.2.4",
+      "from": "proto-list@>=1.2.1 <1.3.0",
+      "resolved": "https://registry.npmjs.org/proto-list/-/proto-list-1.2.4.tgz"
     },
     "proxy-addr": {
       "version": "1.1.2",
       "from": "proxy-addr@>=1.1.2 <1.2.0",
       "resolved": "https://registry.npmjs.org/proxy-addr/-/proxy-addr-1.1.2.tgz"
     },
+    "ps-tree": {
+      "version": "0.0.3",
+      "from": "ps-tree@>=0.0.0 <0.1.0",
+      "resolved": "https://registry.npmjs.org/ps-tree/-/ps-tree-0.0.3.tgz",
+      "dependencies": {
+        "event-stream": {
+          "version": "0.5.3",
+          "from": "event-stream@>=0.5.0 <0.6.0",
+          "resolved": "https://registry.npmjs.org/event-stream/-/event-stream-0.5.3.tgz"
+        },
+        "optimist": {
+          "version": "0.2.8",
+          "from": "optimist@>=0.2.0 <0.3.0",
+          "resolved": "https://registry.npmjs.org/optimist/-/optimist-0.2.8.tgz"
+        },
+        "wordwrap": {
+          "version": "0.0.3",
+          "from": "wordwrap@>=0.0.1 <0.1.0",
+          "resolved": "https://registry.npmjs.org/wordwrap/-/wordwrap-0.0.3.tgz"
+        }
+      }
+    },
+    "punycode": {
+      "version": "1.4.1",
+      "from": "punycode@>=1.4.1 <2.0.0",
+      "resolved": "https://registry.npmjs.org/punycode/-/punycode-1.4.1.tgz"
+    },
+    "qs": {
+      "version": "6.2.1",
+      "from": "qs@>=6.2.0 <6.3.0",
+      "resolved": "https://registry.npmjs.org/qs/-/qs-6.2.1.tgz"
+    },
+    "randomatic": {
+      "version": "1.1.5",
+      "from": "randomatic@>=1.1.3 <2.0.0",
+      "resolved": "https://registry.npmjs.org/randomatic/-/randomatic-1.1.5.tgz"
+    },
     "range-parser": {
       "version": "1.2.0",
       "from": "range-parser@>=1.2.0 <1.3.0",
       "resolved": "https://registry.npmjs.org/range-parser/-/range-parser-1.2.0.tgz"
     },
+    "raw-body": {
+      "version": "2.1.7",
+      "from": "raw-body@>=2.1.7 <2.2.0",
+      "resolved": "https://registry.npmjs.org/raw-body/-/raw-body-2.1.7.tgz"
+    },
+    "read": {
+      "version": "1.0.7",
+      "from": "read@>=1.0.0 <1.1.0",
+      "resolved": "https://registry.npmjs.org/read/-/read-1.0.7.tgz"
+    },
+    "read-pkg": {
+      "version": "1.1.0",
+      "from": "read-pkg@>=1.0.0 <2.0.0",
+      "resolved": "https://registry.npmjs.org/read-pkg/-/read-pkg-1.1.0.tgz"
+    },
+    "read-pkg-up": {
+      "version": "1.0.1",
+      "from": "read-pkg-up@>=1.0.1 <2.0.0",
+      "resolved": "https://registry.npmjs.org/read-pkg-up/-/read-pkg-up-1.0.1.tgz"
+    },
+    "readable-stream": {
+      "version": "2.0.6",
+      "from": "readable-stream@>=2.0.0 <2.1.0",
+      "resolved": "https://registry.npmjs.org/readable-stream/-/readable-stream-2.0.6.tgz"
+    },
+    "readdirp": {
+      "version": "2.1.0",
+      "from": "readdirp@>=2.0.0 <3.0.0",
+      "resolved": "https://registry.npmjs.org/readdirp/-/readdirp-2.1.0.tgz"
+    },
     "readline2": {
       "version": "1.0.1",
       "from": "readline2@>=1.0.1 <2.0.0",
@@ -9612,391 +3901,112 @@
       "from": "rechoir@>=0.6.2 <0.7.0",
       "resolved": "https://registry.npmjs.org/rechoir/-/rechoir-0.6.2.tgz"
     },
+    "redent": {
+      "version": "1.0.0",
+      "from": "redent@>=1.0.0 <2.0.0",
+      "resolved": "https://registry.npmjs.org/redent/-/redent-1.0.0.tgz",
+      "dependencies": {
+        "indent-string": {
+          "version": "2.1.0",
+          "from": "indent-string@>=2.1.0 <3.0.0",
+          "resolved": "https://registry.npmjs.org/indent-string/-/indent-string-2.1.0.tgz"
+        },
+        "repeating": {
+          "version": "2.0.1",
+          "from": "repeating@>=2.0.0 <3.0.0",
+          "resolved": "https://registry.npmjs.org/repeating/-/repeating-2.0.1.tgz"
+        }
+      }
+    },
+    "regex-cache": {
+      "version": "0.4.3",
+      "from": "regex-cache@>=0.4.2 <0.5.0",
+      "resolved": "https://registry.npmjs.org/regex-cache/-/regex-cache-0.4.3.tgz"
+    },
+    "regexp-clone": {
+      "version": "0.0.1",
+      "from": "regexp-clone@0.0.1",
+      "resolved": "https://registry.npmjs.org/regexp-clone/-/regexp-clone-0.0.1.tgz"
+    },
+    "repeat-element": {
+      "version": "1.1.2",
+      "from": "repeat-element@>=1.1.2 <2.0.0",
+      "resolved": "https://registry.npmjs.org/repeat-element/-/repeat-element-1.1.2.tgz"
+    },
+    "repeat-string": {
+      "version": "1.6.1",
+      "from": "repeat-string@>=1.5.2 <2.0.0",
+      "resolved": "https://registry.npmjs.org/repeat-string/-/repeat-string-1.6.1.tgz"
+    },
+    "repeating": {
+      "version": "1.1.3",
+      "from": "repeating@>=1.1.0 <2.0.0",
+      "resolved": "https://registry.npmjs.org/repeating/-/repeating-1.1.3.tgz"
+    },
+    "replace-ext": {
+      "version": "0.0.1",
+      "from": "replace-ext@0.0.1",
+      "resolved": "https://registry.npmjs.org/replace-ext/-/replace-ext-0.0.1.tgz"
+    },
     "request": {
       "version": "2.72.0",
-      "from": "https://registry.npmjs.org/request/-/request-2.72.0.tgz",
+      "from": "request@2.72.0",
       "resolved": "https://registry.npmjs.org/request/-/request-2.72.0.tgz",
       "dependencies": {
-        "aws-sign2": {
-          "version": "0.6.0",
-          "from": "https://registry.npmjs.org/aws-sign2/-/aws-sign2-0.6.0.tgz",
-          "resolved": "https://registry.npmjs.org/aws-sign2/-/aws-sign2-0.6.0.tgz"
-        },
-        "aws4": {
-          "version": "1.4.1",
-          "from": "https://registry.npmjs.org/aws4/-/aws4-1.4.1.tgz",
-          "resolved": "https://registry.npmjs.org/aws4/-/aws4-1.4.1.tgz"
-        },
-        "bl": {
-          "version": "1.1.2",
-          "from": "https://registry.npmjs.org/bl/-/bl-1.1.2.tgz",
-          "resolved": "https://registry.npmjs.org/bl/-/bl-1.1.2.tgz",
-          "dependencies": {
-            "readable-stream": {
-              "version": "2.0.6",
-              "from": "https://registry.npmjs.org/readable-stream/-/readable-stream-2.0.6.tgz",
-              "resolved": "https://registry.npmjs.org/readable-stream/-/readable-stream-2.0.6.tgz",
-              "dependencies": {
-                "core-util-is": {
-                  "version": "1.0.2",
-                  "from": "https://registry.npmjs.org/core-util-is/-/core-util-is-1.0.2.tgz",
-                  "resolved": "https://registry.npmjs.org/core-util-is/-/core-util-is-1.0.2.tgz"
-                },
-                "inherits": {
-                  "version": "2.0.1",
-                  "from": "https://registry.npmjs.org/inherits/-/inherits-2.0.1.tgz",
-                  "resolved": "https://registry.npmjs.org/inherits/-/inherits-2.0.1.tgz"
-                },
-                "isarray": {
-                  "version": "1.0.0",
-                  "from": "https://registry.npmjs.org/isarray/-/isarray-1.0.0.tgz",
-                  "resolved": "https://registry.npmjs.org/isarray/-/isarray-1.0.0.tgz"
-                },
-                "process-nextick-args": {
-                  "version": "1.0.7",
-                  "from": "https://registry.npmjs.org/process-nextick-args/-/process-nextick-args-1.0.7.tgz",
-                  "resolved": "https://registry.npmjs.org/process-nextick-args/-/process-nextick-args-1.0.7.tgz"
-                },
-                "string_decoder": {
-                  "version": "0.10.31",
-                  "from": "https://registry.npmjs.org/string_decoder/-/string_decoder-0.10.31.tgz",
-                  "resolved": "https://registry.npmjs.org/string_decoder/-/string_decoder-0.10.31.tgz"
-                },
-                "util-deprecate": {
-                  "version": "1.0.2",
-                  "from": "https://registry.npmjs.org/util-deprecate/-/util-deprecate-1.0.2.tgz",
-                  "resolved": "https://registry.npmjs.org/util-deprecate/-/util-deprecate-1.0.2.tgz"
-                }
-              }
-            }
-          }
-        },
-        "caseless": {
-          "version": "0.11.0",
-          "from": "https://registry.npmjs.org/caseless/-/caseless-0.11.0.tgz",
-          "resolved": "https://registry.npmjs.org/caseless/-/caseless-0.11.0.tgz"
-        },
-        "combined-stream": {
-          "version": "1.0.5",
-          "from": "https://registry.npmjs.org/combined-stream/-/combined-stream-1.0.5.tgz",
-          "resolved": "https://registry.npmjs.org/combined-stream/-/combined-stream-1.0.5.tgz",
-          "dependencies": {
-            "delayed-stream": {
-              "version": "1.0.0",
-              "from": "https://registry.npmjs.org/delayed-stream/-/delayed-stream-1.0.0.tgz",
-              "resolved": "https://registry.npmjs.org/delayed-stream/-/delayed-stream-1.0.0.tgz"
-            }
-          }
-        },
         "extend": {
           "version": "3.0.0",
-          "from": "https://registry.npmjs.org/extend/-/extend-3.0.0.tgz",
+          "from": "extend@>=3.0.0 <3.1.0",
           "resolved": "https://registry.npmjs.org/extend/-/extend-3.0.0.tgz"
         },
-        "forever-agent": {
-          "version": "0.6.1",
-          "from": "https://registry.npmjs.org/forever-agent/-/forever-agent-0.6.1.tgz",
-          "resolved": "https://registry.npmjs.org/forever-agent/-/forever-agent-0.6.1.tgz"
-        },
         "form-data": {
-          "version": "1.0.0-rc4",
-          "from": "https://registry.npmjs.org/form-data/-/form-data-1.0.0-rc4.tgz",
-          "resolved": "https://registry.npmjs.org/form-data/-/form-data-1.0.0-rc4.tgz",
-          "dependencies": {
-            "async": {
-              "version": "1.5.2",
-              "from": "https://registry.npmjs.org/async/-/async-1.5.2.tgz",
-              "resolved": "https://registry.npmjs.org/async/-/async-1.5.2.tgz"
-            }
-          }
-        },
-        "har-validator": {
-          "version": "2.0.6",
-          "from": "https://registry.npmjs.org/har-validator/-/har-validator-2.0.6.tgz",
-          "resolved": "https://registry.npmjs.org/har-validator/-/har-validator-2.0.6.tgz",
-          "dependencies": {
-            "chalk": {
-              "version": "1.1.3",
-              "from": "https://registry.npmjs.org/chalk/-/chalk-1.1.3.tgz",
-              "resolved": "https://registry.npmjs.org/chalk/-/chalk-1.1.3.tgz",
-              "dependencies": {
-                "ansi-styles": {
-                  "version": "2.2.1",
-                  "from": "https://registry.npmjs.org/ansi-styles/-/ansi-styles-2.2.1.tgz",
-                  "resolved": "https://registry.npmjs.org/ansi-styles/-/ansi-styles-2.2.1.tgz"
-                },
-                "escape-string-regexp": {
-                  "version": "1.0.5",
-                  "from": "https://registry.npmjs.org/escape-string-regexp/-/escape-string-regexp-1.0.5.tgz",
-                  "resolved": "https://registry.npmjs.org/escape-string-regexp/-/escape-string-regexp-1.0.5.tgz"
-                },
-                "has-ansi": {
-                  "version": "2.0.0",
-                  "from": "https://registry.npmjs.org/has-ansi/-/has-ansi-2.0.0.tgz",
-                  "resolved": "https://registry.npmjs.org/has-ansi/-/has-ansi-2.0.0.tgz",
-                  "dependencies": {
-                    "ansi-regex": {
-                      "version": "2.0.0",
-                      "from": "https://registry.npmjs.org/ansi-regex/-/ansi-regex-2.0.0.tgz",
-                      "resolved": "https://registry.npmjs.org/ansi-regex/-/ansi-regex-2.0.0.tgz"
-                    }
-                  }
-                },
-                "strip-ansi": {
-                  "version": "3.0.1",
-                  "from": "https://registry.npmjs.org/strip-ansi/-/strip-ansi-3.0.1.tgz",
-                  "resolved": "https://registry.npmjs.org/strip-ansi/-/strip-ansi-3.0.1.tgz",
-                  "dependencies": {
-                    "ansi-regex": {
-                      "version": "2.0.0",
-                      "from": "https://registry.npmjs.org/ansi-regex/-/ansi-regex-2.0.0.tgz",
-                      "resolved": "https://registry.npmjs.org/ansi-regex/-/ansi-regex-2.0.0.tgz"
-                    }
-                  }
-                },
-                "supports-color": {
-                  "version": "2.0.0",
-                  "from": "https://registry.npmjs.org/supports-color/-/supports-color-2.0.0.tgz",
-                  "resolved": "https://registry.npmjs.org/supports-color/-/supports-color-2.0.0.tgz"
-                }
-              }
-            },
-            "commander": {
-              "version": "2.9.0",
-              "from": "https://registry.npmjs.org/commander/-/commander-2.9.0.tgz",
-              "resolved": "https://registry.npmjs.org/commander/-/commander-2.9.0.tgz",
-              "dependencies": {
-                "graceful-readlink": {
-                  "version": "1.0.1",
-                  "from": "https://registry.npmjs.org/graceful-readlink/-/graceful-readlink-1.0.1.tgz",
-                  "resolved": "https://registry.npmjs.org/graceful-readlink/-/graceful-readlink-1.0.1.tgz"
-                }
-              }
-            },
-            "is-my-json-valid": {
-              "version": "2.13.1",
-              "from": "https://registry.npmjs.org/is-my-json-valid/-/is-my-json-valid-2.13.1.tgz",
-              "resolved": "https://registry.npmjs.org/is-my-json-valid/-/is-my-json-valid-2.13.1.tgz",
-              "dependencies": {
-                "generate-function": {
-                  "version": "2.0.0",
-                  "from": "https://registry.npmjs.org/generate-function/-/generate-function-2.0.0.tgz",
-                  "resolved": "https://registry.npmjs.org/generate-function/-/generate-function-2.0.0.tgz"
-                },
-                "generate-object-property": {
-                  "version": "1.2.0",
-                  "from": "https://registry.npmjs.org/generate-object-property/-/generate-object-property-1.2.0.tgz",
-                  "resolved": "https://registry.npmjs.org/generate-object-property/-/generate-object-property-1.2.0.tgz",
-                  "dependencies": {
-                    "is-property": {
-                      "version": "1.0.2",
-                      "from": "https://registry.npmjs.org/is-property/-/is-property-1.0.2.tgz",
-                      "resolved": "https://registry.npmjs.org/is-property/-/is-property-1.0.2.tgz"
-                    }
-                  }
-                },
-                "jsonpointer": {
-                  "version": "2.0.0",
-                  "from": "https://registry.npmjs.org/jsonpointer/-/jsonpointer-2.0.0.tgz",
-                  "resolved": "https://registry.npmjs.org/jsonpointer/-/jsonpointer-2.0.0.tgz"
-                },
-                "xtend": {
-                  "version": "4.0.1",
-                  "from": "https://registry.npmjs.org/xtend/-/xtend-4.0.1.tgz",
-                  "resolved": "https://registry.npmjs.org/xtend/-/xtend-4.0.1.tgz"
-                }
-              }
-            },
-            "pinkie-promise": {
-              "version": "2.0.1",
-              "from": "https://registry.npmjs.org/pinkie-promise/-/pinkie-promise-2.0.1.tgz",
-              "resolved": "https://registry.npmjs.org/pinkie-promise/-/pinkie-promise-2.0.1.tgz",
-              "dependencies": {
-                "pinkie": {
-                  "version": "2.0.4",
-                  "from": "https://registry.npmjs.org/pinkie/-/pinkie-2.0.4.tgz",
-                  "resolved": "https://registry.npmjs.org/pinkie/-/pinkie-2.0.4.tgz"
-                }
-              }
-            }
-          }
-        },
-        "hawk": {
-          "version": "3.1.3",
-          "from": "https://registry.npmjs.org/hawk/-/hawk-3.1.3.tgz",
-          "resolved": "https://registry.npmjs.org/hawk/-/hawk-3.1.3.tgz",
-          "dependencies": {
-            "boom": {
-              "version": "2.10.1",
-              "from": "https://registry.npmjs.org/boom/-/boom-2.10.1.tgz",
-              "resolved": "https://registry.npmjs.org/boom/-/boom-2.10.1.tgz"
-            },
-            "cryptiles": {
-              "version": "2.0.5",
-              "from": "https://registry.npmjs.org/cryptiles/-/cryptiles-2.0.5.tgz",
-              "resolved": "https://registry.npmjs.org/cryptiles/-/cryptiles-2.0.5.tgz"
-            },
-            "hoek": {
-              "version": "2.16.3",
-              "from": "https://registry.npmjs.org/hoek/-/hoek-2.16.3.tgz",
-              "resolved": "https://registry.npmjs.org/hoek/-/hoek-2.16.3.tgz"
-            },
-            "sntp": {
-              "version": "1.0.9",
-              "from": "https://registry.npmjs.org/sntp/-/sntp-1.0.9.tgz",
-              "resolved": "https://registry.npmjs.org/sntp/-/sntp-1.0.9.tgz"
-            }
-          }
-        },
-        "http-signature": {
-          "version": "1.1.1",
-          "from": "https://registry.npmjs.org/http-signature/-/http-signature-1.1.1.tgz",
-          "resolved": "https://registry.npmjs.org/http-signature/-/http-signature-1.1.1.tgz",
-          "dependencies": {
-            "assert-plus": {
-              "version": "0.2.0",
-              "from": "https://registry.npmjs.org/assert-plus/-/assert-plus-0.2.0.tgz",
-              "resolved": "https://registry.npmjs.org/assert-plus/-/assert-plus-0.2.0.tgz"
-            },
-            "jsprim": {
-              "version": "1.3.0",
-              "from": "https://registry.npmjs.org/jsprim/-/jsprim-1.3.0.tgz",
-              "resolved": "https://registry.npmjs.org/jsprim/-/jsprim-1.3.0.tgz",
-              "dependencies": {
-                "extsprintf": {
-                  "version": "1.0.2",
-                  "from": "https://registry.npmjs.org/extsprintf/-/extsprintf-1.0.2.tgz",
-                  "resolved": "https://registry.npmjs.org/extsprintf/-/extsprintf-1.0.2.tgz"
-                },
-                "json-schema": {
-                  "version": "0.2.2",
-                  "from": "https://registry.npmjs.org/json-schema/-/json-schema-0.2.2.tgz",
-                  "resolved": "https://registry.npmjs.org/json-schema/-/json-schema-0.2.2.tgz"
-                },
-                "verror": {
-                  "version": "1.3.6",
-                  "from": "https://registry.npmjs.org/verror/-/verror-1.3.6.tgz",
-                  "resolved": "https://registry.npmjs.org/verror/-/verror-1.3.6.tgz"
-                }
-              }
-            },
-            "sshpk": {
-              "version": "1.9.2",
-              "from": "https://registry.npmjs.org/sshpk/-/sshpk-1.9.2.tgz",
-              "resolved": "https://registry.npmjs.org/sshpk/-/sshpk-1.9.2.tgz",
-              "dependencies": {
-                "asn1": {
-                  "version": "0.2.3",
-                  "from": "https://registry.npmjs.org/asn1/-/asn1-0.2.3.tgz",
-                  "resolved": "https://registry.npmjs.org/asn1/-/asn1-0.2.3.tgz"
-                },
-                "assert-plus": {
-                  "version": "1.0.0",
-                  "from": "https://registry.npmjs.org/assert-plus/-/assert-plus-1.0.0.tgz",
-                  "resolved": "https://registry.npmjs.org/assert-plus/-/assert-plus-1.0.0.tgz"
-                },
-                "dashdash": {
-                  "version": "1.14.0",
-                  "from": "https://registry.npmjs.org/dashdash/-/dashdash-1.14.0.tgz",
-                  "resolved": "https://registry.npmjs.org/dashdash/-/dashdash-1.14.0.tgz"
-                },
-                "ecc-jsbn": {
-                  "version": "0.1.1",
-                  "from": "https://registry.npmjs.org/ecc-jsbn/-/ecc-jsbn-0.1.1.tgz",
-                  "resolved": "https://registry.npmjs.org/ecc-jsbn/-/ecc-jsbn-0.1.1.tgz",
-                  "optional": true
-                },
-                "getpass": {
-                  "version": "0.1.6",
-                  "from": "https://registry.npmjs.org/getpass/-/getpass-0.1.6.tgz",
-                  "resolved": "https://registry.npmjs.org/getpass/-/getpass-0.1.6.tgz"
-                },
-                "jodid25519": {
-                  "version": "1.0.2",
-                  "from": "https://registry.npmjs.org/jodid25519/-/jodid25519-1.0.2.tgz",
-                  "resolved": "https://registry.npmjs.org/jodid25519/-/jodid25519-1.0.2.tgz",
-                  "optional": true
-                },
-                "jsbn": {
-                  "version": "0.1.0",
-                  "from": "https://registry.npmjs.org/jsbn/-/jsbn-0.1.0.tgz",
-                  "resolved": "https://registry.npmjs.org/jsbn/-/jsbn-0.1.0.tgz",
-                  "optional": true
-                },
-                "tweetnacl": {
-                  "version": "0.13.3",
-                  "from": "https://registry.npmjs.org/tweetnacl/-/tweetnacl-0.13.3.tgz",
-                  "resolved": "https://registry.npmjs.org/tweetnacl/-/tweetnacl-0.13.3.tgz",
-                  "optional": true
-                }
-              }
-            }
-          }
-        },
-        "is-typedarray": {
-          "version": "1.0.0",
-          "from": "https://registry.npmjs.org/is-typedarray/-/is-typedarray-1.0.0.tgz",
-          "resolved": "https://registry.npmjs.org/is-typedarray/-/is-typedarray-1.0.0.tgz"
-        },
-        "isstream": {
-          "version": "0.1.2",
-          "from": "https://registry.npmjs.org/isstream/-/isstream-0.1.2.tgz",
-          "resolved": "https://registry.npmjs.org/isstream/-/isstream-0.1.2.tgz"
-        },
-        "json-stringify-safe": {
-          "version": "5.0.1",
-          "from": "https://registry.npmjs.org/json-stringify-safe/-/json-stringify-safe-5.0.1.tgz",
-          "resolved": "https://registry.npmjs.org/json-stringify-safe/-/json-stringify-safe-5.0.1.tgz"
-        },
-        "mime-types": {
-          "version": "2.1.11",
-          "from": "https://registry.npmjs.org/mime-types/-/mime-types-2.1.11.tgz",
-          "resolved": "https://registry.npmjs.org/mime-types/-/mime-types-2.1.11.tgz",
-          "dependencies": {
-            "mime-db": {
-              "version": "1.23.0",
-              "from": "https://registry.npmjs.org/mime-db/-/mime-db-1.23.0.tgz",
-              "resolved": "https://registry.npmjs.org/mime-db/-/mime-db-1.23.0.tgz"
-            }
-          }
-        },
-        "oauth-sign": {
-          "version": "0.8.2",
-          "from": "https://registry.npmjs.org/oauth-sign/-/oauth-sign-0.8.2.tgz",
-          "resolved": "https://registry.npmjs.org/oauth-sign/-/oauth-sign-0.8.2.tgz"
+          "version": "1.0.1",
+          "from": "form-data@>=1.0.0-rc3 <1.1.0",
+          "resolved": "https://registry.npmjs.org/form-data/-/form-data-1.0.1.tgz"
         },
         "qs": {
           "version": "6.1.0",
-          "from": "https://registry.npmjs.org/qs/-/qs-6.1.0.tgz",
+          "from": "qs@>=6.1.0 <6.2.0",
           "resolved": "https://registry.npmjs.org/qs/-/qs-6.1.0.tgz"
-        },
-        "stringstream": {
-          "version": "0.0.5",
-          "from": "https://registry.npmjs.org/stringstream/-/stringstream-0.0.5.tgz",
-          "resolved": "https://registry.npmjs.org/stringstream/-/stringstream-0.0.5.tgz"
         },
         "tough-cookie": {
           "version": "2.2.2",
-          "from": "https://registry.npmjs.org/tough-cookie/-/tough-cookie-2.2.2.tgz",
+          "from": "tough-cookie@>=2.2.0 <2.3.0",
           "resolved": "https://registry.npmjs.org/tough-cookie/-/tough-cookie-2.2.2.tgz"
-        },
-        "tunnel-agent": {
-          "version": "0.4.3",
-          "from": "https://registry.npmjs.org/tunnel-agent/-/tunnel-agent-0.4.3.tgz",
-          "resolved": "https://registry.npmjs.org/tunnel-agent/-/tunnel-agent-0.4.3.tgz"
+        }
+      }
+    },
+    "require_optional": {
+      "version": "1.0.0",
+      "from": "require_optional@>=1.0.0 <1.1.0",
+      "resolved": "https://registry.npmjs.org/require_optional/-/require_optional-1.0.0.tgz",
+      "dependencies": {
+        "resolve-from": {
+          "version": "2.0.0",
+          "from": "resolve-from@>=2.0.0 <3.0.0",
+          "resolved": "https://registry.npmjs.org/resolve-from/-/resolve-from-2.0.0.tgz"
+        },
+        "semver": {
+          "version": "5.3.0",
+          "from": "semver@>=5.1.0 <6.0.0",
+          "resolved": "https://registry.npmjs.org/semver/-/semver-5.3.0.tgz"
         }
       }
     },
     "require-uncached": {
-      "version": "1.0.2",
+      "version": "1.0.3",
       "from": "require-uncached@>=1.0.2 <2.0.0",
-      "resolved": "https://registry.npmjs.org/require-uncached/-/require-uncached-1.0.2.tgz"
+      "resolved": "https://registry.npmjs.org/require-uncached/-/require-uncached-1.0.3.tgz"
     },
     "resolve": {
       "version": "1.1.7",
       "from": "resolve@>=1.1.6 <2.0.0",
       "resolved": "https://registry.npmjs.org/resolve/-/resolve-1.1.7.tgz"
     },
+    "resolve-dir": {
+      "version": "0.1.1",
+      "from": "resolve-dir@>=0.1.0 <0.2.0",
+      "resolved": "https://registry.npmjs.org/resolve-dir/-/resolve-dir-0.1.1.tgz"
+    },
     "resolve-from": {
       "version": "1.0.1",
       "from": "resolve-from@>=1.0.0 <2.0.0",
@@ -10007,82 +4017,26 @@
       "from": "restore-cursor@>=1.0.1 <2.0.0",
       "resolved": "https://registry.npmjs.org/restore-cursor/-/restore-cursor-1.0.1.tgz"
     },
+    "resumer": {
+      "version": "0.0.0",
+      "from": "resumer@>=0.0.0 <0.1.0",
+      "resolved": "https://registry.npmjs.org/resumer/-/resumer-0.0.0.tgz"
+    },
+    "revalidator": {
+      "version": "0.1.8",
+      "from": "revalidator@>=0.1.0 <0.2.0",
+      "resolved": "https://registry.npmjs.org/revalidator/-/revalidator-0.1.8.tgz"
+    },
+    "right-align": {
+      "version": "0.1.3",
+      "from": "right-align@>=0.1.1 <0.2.0",
+      "resolved": "https://registry.npmjs.org/right-align/-/right-align-0.1.3.tgz",
+      "optional": true
+    },
     "rimraf": {
       "version": "2.5.4",
-      "from": "https://registry.npmjs.org/rimraf/-/rimraf-2.5.4.tgz",
-      "resolved": "https://registry.npmjs.org/rimraf/-/rimraf-2.5.4.tgz",
-      "dependencies": {
-        "glob": {
-          "version": "7.0.5",
-          "from": "https://registry.npmjs.org/glob/-/glob-7.0.5.tgz",
-          "resolved": "https://registry.npmjs.org/glob/-/glob-7.0.5.tgz",
-          "dependencies": {
-            "fs.realpath": {
-              "version": "1.0.0",
-              "from": "https://registry.npmjs.org/fs.realpath/-/fs.realpath-1.0.0.tgz",
-              "resolved": "https://registry.npmjs.org/fs.realpath/-/fs.realpath-1.0.0.tgz"
-            },
-            "inflight": {
-              "version": "1.0.5",
-              "from": "https://registry.npmjs.org/inflight/-/inflight-1.0.5.tgz",
-              "resolved": "https://registry.npmjs.org/inflight/-/inflight-1.0.5.tgz",
-              "dependencies": {
-                "wrappy": {
-                  "version": "1.0.2",
-                  "from": "https://registry.npmjs.org/wrappy/-/wrappy-1.0.2.tgz",
-                  "resolved": "https://registry.npmjs.org/wrappy/-/wrappy-1.0.2.tgz"
-                }
-              }
-            },
-            "inherits": {
-              "version": "2.0.1",
-              "from": "https://registry.npmjs.org/inherits/-/inherits-2.0.1.tgz",
-              "resolved": "https://registry.npmjs.org/inherits/-/inherits-2.0.1.tgz"
-            },
-            "minimatch": {
-              "version": "3.0.3",
-              "from": "https://registry.npmjs.org/minimatch/-/minimatch-3.0.3.tgz",
-              "resolved": "https://registry.npmjs.org/minimatch/-/minimatch-3.0.3.tgz",
-              "dependencies": {
-                "brace-expansion": {
-                  "version": "1.1.6",
-                  "from": "https://registry.npmjs.org/brace-expansion/-/brace-expansion-1.1.6.tgz",
-                  "resolved": "https://registry.npmjs.org/brace-expansion/-/brace-expansion-1.1.6.tgz",
-                  "dependencies": {
-                    "balanced-match": {
-                      "version": "0.4.2",
-                      "from": "https://registry.npmjs.org/balanced-match/-/balanced-match-0.4.2.tgz",
-                      "resolved": "https://registry.npmjs.org/balanced-match/-/balanced-match-0.4.2.tgz"
-                    },
-                    "concat-map": {
-                      "version": "0.0.1",
-                      "from": "https://registry.npmjs.org/concat-map/-/concat-map-0.0.1.tgz",
-                      "resolved": "https://registry.npmjs.org/concat-map/-/concat-map-0.0.1.tgz"
-                    }
-                  }
-                }
-              }
-            },
-            "once": {
-              "version": "1.3.3",
-              "from": "https://registry.npmjs.org/once/-/once-1.3.3.tgz",
-              "resolved": "https://registry.npmjs.org/once/-/once-1.3.3.tgz",
-              "dependencies": {
-                "wrappy": {
-                  "version": "1.0.2",
-                  "from": "https://registry.npmjs.org/wrappy/-/wrappy-1.0.2.tgz",
-                  "resolved": "https://registry.npmjs.org/wrappy/-/wrappy-1.0.2.tgz"
-                }
-              }
-            },
-            "path-is-absolute": {
-              "version": "1.0.0",
-              "from": "https://registry.npmjs.org/path-is-absolute/-/path-is-absolute-1.0.0.tgz",
-              "resolved": "https://registry.npmjs.org/path-is-absolute/-/path-is-absolute-1.0.0.tgz"
-            }
-          }
-        }
-      }
+      "from": "rimraf@2.5.4",
+      "resolved": "https://registry.npmjs.org/rimraf/-/rimraf-2.5.4.tgz"
     },
     "run-async": {
       "version": "0.1.0",
@@ -10094,63 +4048,133 @@
       "from": "rx-lite@>=3.1.2 <4.0.0",
       "resolved": "https://registry.npmjs.org/rx-lite/-/rx-lite-3.1.2.tgz"
     },
+    "safe-buffer": {
+      "version": "5.0.1",
+      "from": "safe-buffer@>=5.0.1 <6.0.0",
+      "resolved": "https://registry.npmjs.org/safe-buffer/-/safe-buffer-5.0.1.tgz"
+    },
+    "sax": {
+      "version": "1.1.5",
+      "from": "sax@1.1.5",
+      "resolved": "https://registry.npmjs.org/sax/-/sax-1.1.5.tgz"
+    },
+    "semver": {
+      "version": "4.3.6",
+      "from": "semver@>=4.1.0 <5.0.0",
+      "resolved": "https://registry.npmjs.org/semver/-/semver-4.3.6.tgz"
+    },
     "send": {
       "version": "0.14.1",
       "from": "send@0.14.1",
       "resolved": "https://registry.npmjs.org/send/-/send-0.14.1.tgz"
     },
+    "sequencify": {
+      "version": "0.0.7",
+      "from": "sequencify@>=0.0.7 <0.1.0",
+      "resolved": "https://registry.npmjs.org/sequencify/-/sequencify-0.0.7.tgz"
+    },
     "serve-favicon": {
       "version": "2.3.0",
-      "from": "https://registry.npmjs.org/serve-favicon/-/serve-favicon-2.3.0.tgz",
-      "resolved": "https://registry.npmjs.org/serve-favicon/-/serve-favicon-2.3.0.tgz",
-      "dependencies": {
-        "etag": {
-          "version": "1.7.0",
-          "from": "https://registry.npmjs.org/etag/-/etag-1.7.0.tgz",
-          "resolved": "https://registry.npmjs.org/etag/-/etag-1.7.0.tgz"
-        },
-        "fresh": {
-          "version": "0.3.0",
-          "from": "https://registry.npmjs.org/fresh/-/fresh-0.3.0.tgz",
-          "resolved": "https://registry.npmjs.org/fresh/-/fresh-0.3.0.tgz"
-        },
-        "ms": {
-          "version": "0.7.1",
-          "from": "https://registry.npmjs.org/ms/-/ms-0.7.1.tgz",
-          "resolved": "https://registry.npmjs.org/ms/-/ms-0.7.1.tgz"
-        },
-        "parseurl": {
-          "version": "1.3.1",
-          "from": "https://registry.npmjs.org/parseurl/-/parseurl-1.3.1.tgz",
-          "resolved": "https://registry.npmjs.org/parseurl/-/parseurl-1.3.1.tgz"
-        }
-      }
+      "from": "serve-favicon@2.3.0",
+      "resolved": "https://registry.npmjs.org/serve-favicon/-/serve-favicon-2.3.0.tgz"
     },
     "serve-static": {
       "version": "1.11.1",
       "from": "serve-static@>=1.11.1 <1.12.0",
       "resolved": "https://registry.npmjs.org/serve-static/-/serve-static-1.11.1.tgz"
     },
+    "set-blocking": {
+      "version": "2.0.0",
+      "from": "set-blocking@>=2.0.0 <2.1.0",
+      "resolved": "https://registry.npmjs.org/set-blocking/-/set-blocking-2.0.0.tgz"
+    },
+    "set-immediate-shim": {
+      "version": "1.0.1",
+      "from": "set-immediate-shim@>=1.0.1 <2.0.0",
+      "resolved": "https://registry.npmjs.org/set-immediate-shim/-/set-immediate-shim-1.0.1.tgz"
+    },
     "setimmediate": {
       "version": "1.0.4",
-      "from": "https://registry.npmjs.org/setimmediate/-/setimmediate-1.0.4.tgz",
+      "from": "setimmediate@1.0.4",
       "resolved": "https://registry.npmjs.org/setimmediate/-/setimmediate-1.0.4.tgz"
     },
     "setprototypeof": {
-      "version": "1.0.1",
-      "from": "setprototypeof@1.0.1",
-      "resolved": "https://registry.npmjs.org/setprototypeof/-/setprototypeof-1.0.1.tgz"
+      "version": "1.0.2",
+      "from": "setprototypeof@1.0.2",
+      "resolved": "https://registry.npmjs.org/setprototypeof/-/setprototypeof-1.0.2.tgz"
     },
     "shelljs": {
       "version": "0.7.5",
       "from": "shelljs@>=0.7.5 <0.8.0",
       "resolved": "https://registry.npmjs.org/shelljs/-/shelljs-0.7.5.tgz"
     },
+    "shush": {
+      "version": "1.0.0",
+      "from": "shush@>=1.0.0 <2.0.0",
+      "resolved": "https://registry.npmjs.org/shush/-/shush-1.0.0.tgz",
+      "dependencies": {
+        "strip-json-comments": {
+          "version": "0.1.3",
+          "from": "strip-json-comments@>=0.1.1 <0.2.0",
+          "resolved": "https://registry.npmjs.org/strip-json-comments/-/strip-json-comments-0.1.3.tgz"
+        }
+      }
+    },
+    "sigmund": {
+      "version": "1.0.1",
+      "from": "sigmund@>=1.0.0 <1.1.0",
+      "resolved": "https://registry.npmjs.org/sigmund/-/sigmund-1.0.1.tgz"
+    },
+    "signal-exit": {
+      "version": "3.0.1",
+      "from": "signal-exit@>=3.0.0 <4.0.0",
+      "resolved": "https://registry.npmjs.org/signal-exit/-/signal-exit-3.0.1.tgz"
+    },
     "slice-ansi": {
       "version": "0.0.4",
       "from": "slice-ansi@0.0.4",
       "resolved": "https://registry.npmjs.org/slice-ansi/-/slice-ansi-0.0.4.tgz"
     },
+    "sliced": {
+      "version": "1.0.1",
+      "from": "sliced@1.0.1",
+      "resolved": "https://registry.npmjs.org/sliced/-/sliced-1.0.1.tgz"
+    },
+    "sntp": {
+      "version": "1.0.9",
+      "from": "sntp@>=1.0.0 <2.0.0",
+      "resolved": "https://registry.npmjs.org/sntp/-/sntp-1.0.9.tgz"
+    },
+    "source-map": {
+      "version": "0.1.34",
+      "from": "source-map@0.1.34",
+      "resolved": "https://registry.npmjs.org/source-map/-/source-map-0.1.34.tgz"
+    },
+    "sparkles": {
+      "version": "1.0.0",
+      "from": "sparkles@>=1.0.0 <2.0.0",
+      "resolved": "https://registry.npmjs.org/sparkles/-/sparkles-1.0.0.tgz"
+    },
+    "spdx-correct": {
+      "version": "1.0.2",
+      "from": "spdx-correct@>=1.0.0 <1.1.0",
+      "resolved": "https://registry.npmjs.org/spdx-correct/-/spdx-correct-1.0.2.tgz"
+    },
+    "spdx-expression-parse": {
+      "version": "1.0.4",
+      "from": "spdx-expression-parse@>=1.0.0 <1.1.0",
+      "resolved": "https://registry.npmjs.org/spdx-expression-parse/-/spdx-expression-parse-1.0.4.tgz"
+    },
+    "spdx-license-ids": {
+      "version": "1.2.2",
+      "from": "spdx-license-ids@>=1.0.2 <2.0.0",
+      "resolved": "https://registry.npmjs.org/spdx-license-ids/-/spdx-license-ids-1.2.2.tgz"
+    },
+    "split": {
+      "version": "0.3.3",
+      "from": "split@>=0.3.0 <0.4.0",
+      "resolved": "https://registry.npmjs.org/split/-/split-0.3.3.tgz"
+    },
     "sprintf-js": {
       "version": "1.0.3",
       "from": "sprintf-js@>=1.0.2 <1.1.0",
@@ -10158,48 +4182,83 @@
     },
     "ssh2": {
       "version": "0.5.1",
-      "from": "ssh2@latest",
-      "resolved": "https://registry.npmjs.org/ssh2/-/ssh2-0.5.1.tgz",
-      "dependencies": {
-        "ssh2-streams": {
-          "version": "0.1.8",
-          "from": "ssh2-streams@>=0.1.0 <0.2.0",
-          "resolved": "https://registry.npmjs.org/ssh2-streams/-/ssh2-streams-0.1.8.tgz",
-          "dependencies": {
-            "asn1": {
-              "version": "0.2.3",
-              "from": "asn1@>=0.2.0 <0.3.0",
-              "resolved": "https://registry.npmjs.org/asn1/-/asn1-0.2.3.tgz"
-            },
-            "semver": {
-              "version": "5.3.0",
-              "from": "semver@>=5.1.0 <6.0.0",
-              "resolved": "https://registry.npmjs.org/semver/-/semver-5.3.0.tgz"
-            },
-            "streamsearch": {
-              "version": "0.1.2",
-              "from": "streamsearch@>=0.1.2 <0.2.0",
-              "resolved": "https://registry.npmjs.org/streamsearch/-/streamsearch-0.1.2.tgz"
-            }
-          }
-        }
-      }
+      "from": "ssh2@0.5.1",
+      "resolved": "https://registry.npmjs.org/ssh2/-/ssh2-0.5.1.tgz"
+    },
+    "ssh2-streams": {
+      "version": "0.1.16",
+      "from": "ssh2-streams@>=0.1.0 <0.2.0",
+      "resolved": "https://registry.npmjs.org/ssh2-streams/-/ssh2-streams-0.1.16.tgz",
+      "dependencies": {
+        "semver": {
+          "version": "5.3.0",
+          "from": "semver@>=5.1.0 <6.0.0",
+          "resolved": "https://registry.npmjs.org/semver/-/semver-5.3.0.tgz"
+        }
+      }
+    },
+    "sshpk": {
+      "version": "1.10.1",
+      "from": "sshpk@>=1.7.0 <2.0.0",
+      "resolved": "https://registry.npmjs.org/sshpk/-/sshpk-1.10.1.tgz",
+      "dependencies": {
+        "assert-plus": {
+          "version": "1.0.0",
+          "from": "assert-plus@>=1.0.0 <2.0.0",
+          "resolved": "https://registry.npmjs.org/assert-plus/-/assert-plus-1.0.0.tgz"
+        }
+      }
+    },
+    "stack-trace": {
+      "version": "0.0.9",
+      "from": "stack-trace@>=0.0.0 <0.1.0",
+      "resolved": "https://registry.npmjs.org/stack-trace/-/stack-trace-0.0.9.tgz"
     },
     "statuses": {
-      "version": "1.3.0",
-      "from": "statuses@>=1.3.0 <1.4.0",
-      "resolved": "https://registry.npmjs.org/statuses/-/statuses-1.3.0.tgz"
+      "version": "1.3.1",
+      "from": "statuses@>=1.3.1 <2.0.0",
+      "resolved": "https://registry.npmjs.org/statuses/-/statuses-1.3.1.tgz"
+    },
+    "stream-combiner": {
+      "version": "0.0.4",
+      "from": "stream-combiner@>=0.0.4 <0.1.0",
+      "resolved": "https://registry.npmjs.org/stream-combiner/-/stream-combiner-0.0.4.tgz"
+    },
+    "stream-consume": {
+      "version": "0.1.0",
+      "from": "stream-consume@>=0.1.0 <0.2.0",
+      "resolved": "https://registry.npmjs.org/stream-consume/-/stream-consume-0.1.0.tgz"
+    },
+    "stream-to-array": {
+      "version": "1.0.0",
+      "from": "stream-to-array@>=1.0.0 <1.1.0",
+      "resolved": "https://registry.npmjs.org/stream-to-array/-/stream-to-array-1.0.0.tgz"
+    },
+    "streamsearch": {
+      "version": "0.1.2",
+      "from": "streamsearch@0.1.2",
+      "resolved": "https://registry.npmjs.org/streamsearch/-/streamsearch-0.1.2.tgz"
     },
     "string_decoder": {
       "version": "0.10.31",
       "from": "string_decoder@>=0.10.0 <0.11.0",
       "resolved": "https://registry.npmjs.org/string_decoder/-/string_decoder-0.10.31.tgz"
     },
+    "string-template": {
+      "version": "1.0.0",
+      "from": "string-template@>=1.0.0 <1.1.0",
+      "resolved": "https://registry.npmjs.org/string-template/-/string-template-1.0.0.tgz"
+    },
     "string-width": {
       "version": "1.0.2",
       "from": "string-width@>=1.0.1 <2.0.0",
       "resolved": "https://registry.npmjs.org/string-width/-/string-width-1.0.2.tgz"
     },
+    "stringstream": {
+      "version": "0.0.5",
+      "from": "stringstream@>=0.0.4 <0.1.0",
+      "resolved": "https://registry.npmjs.org/stringstream/-/stringstream-0.0.5.tgz"
+    },
     "strip-ansi": {
       "version": "3.0.1",
       "from": "strip-ansi@>=3.0.0 <4.0.0",
@@ -10210,6 +4269,11 @@
       "from": "strip-bom@>=3.0.0 <4.0.0",
       "resolved": "https://registry.npmjs.org/strip-bom/-/strip-bom-3.0.0.tgz"
     },
+    "strip-indent": {
+      "version": "1.0.1",
+      "from": "strip-indent@>=1.0.1 <2.0.0",
+      "resolved": "https://registry.npmjs.org/strip-indent/-/strip-indent-1.0.1.tgz"
+    },
     "strip-json-comments": {
       "version": "1.0.4",
       "from": "strip-json-comments@>=1.0.1 <1.1.0",
@@ -10220,16 +4284,20 @@
       "from": "supports-color@>=2.0.0 <3.0.0",
       "resolved": "https://registry.npmjs.org/supports-color/-/supports-color-2.0.0.tgz"
     },
+    "swig": {
+      "version": "1.4.2",
+      "from": "swig@>=1.4.2 <1.5.0",
+      "resolved": "https://registry.npmjs.org/swig/-/swig-1.4.2.tgz"
+    },
     "table": {
       "version": "3.8.3",
       "from": "table@>=3.7.8 <4.0.0",
       "resolved": "https://registry.npmjs.org/table/-/table-3.8.3.tgz",
       "dependencies": {
-<<<<<<< HEAD
         "ajv": {
-          "version": "4.8.2",
+          "version": "4.9.0",
           "from": "ajv@>=4.7.0 <5.0.0",
-          "resolved": "https://registry.npmjs.org/ajv/-/ajv-4.8.2.tgz"
+          "resolved": "https://registry.npmjs.org/ajv/-/ajv-4.9.0.tgz"
         },
         "is-fullwidth-code-point": {
           "version": "2.0.0",
@@ -10243,6 +4311,40 @@
         }
       }
     },
+    "tape": {
+      "version": "2.3.3",
+      "from": "tape@>=2.3.2 <2.4.0",
+      "resolved": "https://registry.npmjs.org/tape/-/tape-2.3.3.tgz",
+      "dependencies": {
+        "deep-equal": {
+          "version": "0.1.2",
+          "from": "deep-equal@>=0.1.0 <0.2.0",
+          "resolved": "https://registry.npmjs.org/deep-equal/-/deep-equal-0.1.2.tgz"
+        }
+      }
+    },
+    "tar": {
+      "version": "2.2.1",
+      "from": "tar@>=2.0.0 <3.0.0",
+      "resolved": "https://registry.npmjs.org/tar/-/tar-2.2.1.tgz"
+    },
+    "tar-stream": {
+      "version": "1.5.2",
+      "from": "tar-stream@>=1.5.0 <2.0.0",
+      "resolved": "https://registry.npmjs.org/tar-stream/-/tar-stream-1.5.2.tgz",
+      "dependencies": {
+        "end-of-stream": {
+          "version": "1.1.0",
+          "from": "end-of-stream@>=1.0.0 <2.0.0",
+          "resolved": "https://registry.npmjs.org/end-of-stream/-/end-of-stream-1.1.0.tgz"
+        },
+        "once": {
+          "version": "1.3.3",
+          "from": "once@>=1.3.0 <1.4.0",
+          "resolved": "https://registry.npmjs.org/once/-/once-1.3.3.tgz"
+        }
+      }
+    },
     "text-table": {
       "version": "0.2.0",
       "from": "text-table@>=0.2.0 <0.3.0",
@@ -10253,134 +4355,117 @@
       "from": "through@>=2.3.6 <3.0.0",
       "resolved": "https://registry.npmjs.org/through/-/through-2.3.8.tgz"
     },
+    "through2": {
+      "version": "2.0.1",
+      "from": "through2@>=2.0.0 <3.0.0",
+      "resolved": "https://registry.npmjs.org/through2/-/through2-2.0.1.tgz"
+    },
+    "tildify": {
+      "version": "1.2.0",
+      "from": "tildify@>=1.0.0 <2.0.0",
+      "resolved": "https://registry.npmjs.org/tildify/-/tildify-1.2.0.tgz"
+    },
+    "time-stamp": {
+      "version": "1.0.1",
+      "from": "time-stamp@>=1.0.0 <2.0.0",
+      "resolved": "https://registry.npmjs.org/time-stamp/-/time-stamp-1.0.1.tgz"
+    },
+    "timespan": {
+      "version": "2.3.0",
+      "from": "timespan@>=2.3.0 <2.4.0",
+      "resolved": "https://registry.npmjs.org/timespan/-/timespan-2.3.0.tgz"
+    },
+    "tmpl": {
+      "version": "1.0.4",
+      "from": "tmpl@>=1.0.0 <1.1.0",
+      "resolved": "https://registry.npmjs.org/tmpl/-/tmpl-1.0.4.tgz"
+    },
+    "topo": {
+      "version": "1.1.0",
+      "from": "topo@>=1.0.0 <2.0.0",
+      "resolved": "https://registry.npmjs.org/topo/-/topo-1.1.0.tgz"
+    },
+    "tough-cookie": {
+      "version": "2.3.2",
+      "from": "tough-cookie@>=2.3.0 <2.4.0",
+      "resolved": "https://registry.npmjs.org/tough-cookie/-/tough-cookie-2.3.2.tgz"
+    },
+    "trim-newlines": {
+      "version": "1.0.0",
+      "from": "trim-newlines@>=1.0.0 <2.0.0",
+      "resolved": "https://registry.npmjs.org/trim-newlines/-/trim-newlines-1.0.0.tgz"
+    },
     "tryit": {
       "version": "1.0.3",
       "from": "tryit@>=1.0.1 <2.0.0",
       "resolved": "https://registry.npmjs.org/tryit/-/tryit-1.0.3.tgz"
     },
+    "tunnel-agent": {
+      "version": "0.4.3",
+      "from": "tunnel-agent@>=0.4.1 <0.5.0",
+      "resolved": "https://registry.npmjs.org/tunnel-agent/-/tunnel-agent-0.4.3.tgz"
+    },
+    "tweetnacl": {
+      "version": "0.14.3",
+      "from": "tweetnacl@>=0.14.0 <0.15.0",
+      "resolved": "https://registry.npmjs.org/tweetnacl/-/tweetnacl-0.14.3.tgz",
+      "optional": true
+    },
     "type-check": {
       "version": "0.3.2",
       "from": "type-check@>=0.3.2 <0.4.0",
       "resolved": "https://registry.npmjs.org/type-check/-/type-check-0.3.2.tgz"
     },
     "type-is": {
-      "version": "1.6.13",
+      "version": "1.6.14",
       "from": "type-is@>=1.6.13 <1.7.0",
-      "resolved": "https://registry.npmjs.org/type-is/-/type-is-1.6.13.tgz",
-      "dependencies": {
-        "mime-types": {
-          "version": "2.1.12",
-          "from": "mime-types@~2.1.11",
-          "resolved": "https://registry.npmjs.org/mime-types/-/mime-types-2.1.12.tgz"
-=======
-        "binary": {
-          "version": "0.3.0",
-          "from": "https://registry.npmjs.org/binary/-/binary-0.3.0.tgz",
-          "resolved": "https://registry.npmjs.org/binary/-/binary-0.3.0.tgz",
-          "dependencies": {
-            "buffers": {
-              "version": "0.1.1",
-              "from": "https://registry.npmjs.org/buffers/-/buffers-0.1.1.tgz",
-              "resolved": "https://registry.npmjs.org/buffers/-/buffers-0.1.1.tgz"
-            },
-            "chainsaw": {
-              "version": "0.1.0",
-              "from": "https://registry.npmjs.org/chainsaw/-/chainsaw-0.1.0.tgz",
-              "resolved": "https://registry.npmjs.org/chainsaw/-/chainsaw-0.1.0.tgz",
-              "dependencies": {
-                "traverse": {
-                  "version": "0.3.9",
-                  "from": "https://registry.npmjs.org/traverse/-/traverse-0.3.9.tgz",
-                  "resolved": "https://registry.npmjs.org/traverse/-/traverse-0.3.9.tgz"
-                }
-              }
-            }
-          }
-        },
-        "fstream": {
-          "version": "0.1.31",
-          "from": "https://registry.npmjs.org/fstream/-/fstream-0.1.31.tgz",
-          "resolved": "https://registry.npmjs.org/fstream/-/fstream-0.1.31.tgz",
-          "dependencies": {
-            "graceful-fs": {
-              "version": "3.0.9",
-              "from": "https://registry.npmjs.org/graceful-fs/-/graceful-fs-3.0.9.tgz",
-              "resolved": "https://registry.npmjs.org/graceful-fs/-/graceful-fs-3.0.9.tgz"
-            },
-            "inherits": {
-              "version": "2.0.1",
-              "from": "https://registry.npmjs.org/inherits/-/inherits-2.0.1.tgz",
-              "resolved": "https://registry.npmjs.org/inherits/-/inherits-2.0.1.tgz"
-            }
-          }
-        },
-        "match-stream": {
-          "version": "0.0.2",
-          "from": "https://registry.npmjs.org/match-stream/-/match-stream-0.0.2.tgz",
-          "resolved": "https://registry.npmjs.org/match-stream/-/match-stream-0.0.2.tgz",
-          "dependencies": {
-            "buffers": {
-              "version": "0.1.1",
-              "from": "https://registry.npmjs.org/buffers/-/buffers-0.1.1.tgz",
-              "resolved": "https://registry.npmjs.org/buffers/-/buffers-0.1.1.tgz"
-            }
-          }
-        },
-        "pullstream": {
-          "version": "0.4.1",
-          "from": "https://registry.npmjs.org/pullstream/-/pullstream-0.4.1.tgz",
-          "resolved": "https://registry.npmjs.org/pullstream/-/pullstream-0.4.1.tgz",
-          "dependencies": {
-            "over": {
-              "version": "0.0.5",
-              "from": "https://registry.npmjs.org/over/-/over-0.0.5.tgz",
-              "resolved": "https://registry.npmjs.org/over/-/over-0.0.5.tgz"
-            },
-            "slice-stream": {
-              "version": "1.0.0",
-              "from": "https://registry.npmjs.org/slice-stream/-/slice-stream-1.0.0.tgz",
-              "resolved": "https://registry.npmjs.org/slice-stream/-/slice-stream-1.0.0.tgz"
-            }
-          }
-        },
-        "readable-stream": {
-          "version": "1.0.34",
-          "from": "https://registry.npmjs.org/readable-stream/-/readable-stream-1.0.34.tgz",
-          "resolved": "https://registry.npmjs.org/readable-stream/-/readable-stream-1.0.34.tgz",
-          "dependencies": {
-            "core-util-is": {
-              "version": "1.0.2",
-              "from": "https://registry.npmjs.org/core-util-is/-/core-util-is-1.0.2.tgz",
-              "resolved": "https://registry.npmjs.org/core-util-is/-/core-util-is-1.0.2.tgz"
-            },
-            "inherits": {
-              "version": "2.0.1",
-              "from": "https://registry.npmjs.org/inherits/-/inherits-2.0.1.tgz",
-              "resolved": "https://registry.npmjs.org/inherits/-/inherits-2.0.1.tgz"
-            },
-            "isarray": {
-              "version": "0.0.1",
-              "from": "isarray@0.0.1",
-              "resolved": "https://registry.npmjs.org/isarray/-/isarray-0.0.1.tgz"
-            },
-            "string_decoder": {
-              "version": "0.10.31",
-              "from": "https://registry.npmjs.org/string_decoder/-/string_decoder-0.10.31.tgz",
-              "resolved": "https://registry.npmjs.org/string_decoder/-/string_decoder-0.10.31.tgz"
-            }
-          }
->>>>>>> 6a49d01e
-        }
-      }
+      "resolved": "https://registry.npmjs.org/type-is/-/type-is-1.6.14.tgz"
     },
     "typedarray": {
       "version": "0.0.6",
       "from": "typedarray@>=0.0.5 <0.1.0",
       "resolved": "https://registry.npmjs.org/typedarray/-/typedarray-0.0.6.tgz"
     },
+    "uglify-js": {
+      "version": "2.4.24",
+      "from": "uglify-js@>=2.4.0 <2.5.0",
+      "resolved": "https://registry.npmjs.org/uglify-js/-/uglify-js-2.4.24.tgz",
+      "dependencies": {
+        "async": {
+          "version": "0.2.10",
+          "from": "async@>=0.2.6 <0.3.0",
+          "resolved": "https://registry.npmjs.org/async/-/async-0.2.10.tgz"
+        }
+      }
+    },
+    "uglify-to-browserify": {
+      "version": "1.0.2",
+      "from": "uglify-to-browserify@>=1.0.0 <1.1.0",
+      "resolved": "https://registry.npmjs.org/uglify-to-browserify/-/uglify-to-browserify-1.0.2.tgz"
+    },
+    "ultron": {
+      "version": "1.0.2",
+      "from": "ultron@>=1.0.0 <1.1.0",
+      "resolved": "https://registry.npmjs.org/ultron/-/ultron-1.0.2.tgz"
+    },
+    "unc-path-regex": {
+      "version": "0.1.2",
+      "from": "unc-path-regex@>=0.1.0 <0.2.0",
+      "resolved": "https://registry.npmjs.org/unc-path-regex/-/unc-path-regex-0.1.2.tgz"
+    },
+    "underscore": {
+      "version": "1.4.4",
+      "from": "underscore@>=1.4.4 <1.5.0",
+      "resolved": "https://registry.npmjs.org/underscore/-/underscore-1.4.4.tgz"
+    },
+    "unique-stream": {
+      "version": "1.0.0",
+      "from": "unique-stream@>=1.0.0 <2.0.0",
+      "resolved": "https://registry.npmjs.org/unique-stream/-/unique-stream-1.0.0.tgz"
+    },
     "unpipe": {
       "version": "1.0.0",
-      "from": "unpipe@>=1.0.0 <1.1.0",
+      "from": "unpipe@1.0.0",
       "resolved": "https://registry.npmjs.org/unpipe/-/unpipe-1.0.0.tgz"
     },
     "user-home": {
@@ -10390,7 +4475,7 @@
     },
     "utf-8-validate": {
       "version": "1.2.1",
-      "from": "https://registry.npmjs.org/utf-8-validate/-/utf-8-validate-1.2.1.tgz",
+      "from": "utf-8-validate@1.2.1",
       "resolved": "https://registry.npmjs.org/utf-8-validate/-/utf-8-validate-1.2.1.tgz"
     },
     "util-deprecate": {
@@ -10398,101 +4483,146 @@
       "from": "util-deprecate@>=1.0.1 <1.1.0",
       "resolved": "https://registry.npmjs.org/util-deprecate/-/util-deprecate-1.0.2.tgz"
     },
+    "utile": {
+      "version": "0.2.1",
+      "from": "utile@>=0.2.1 <0.3.0",
+      "resolved": "https://registry.npmjs.org/utile/-/utile-0.2.1.tgz",
+      "dependencies": {
+        "async": {
+          "version": "0.2.10",
+          "from": "async@>=0.2.9 <0.3.0",
+          "resolved": "https://registry.npmjs.org/async/-/async-0.2.10.tgz"
+        },
+        "ncp": {
+          "version": "0.4.2",
+          "from": "ncp@>=0.4.0 <0.5.0",
+          "resolved": "https://registry.npmjs.org/ncp/-/ncp-0.4.2.tgz"
+        }
+      }
+    },
     "utils-merge": {
       "version": "1.0.0",
       "from": "utils-merge@1.0.0",
       "resolved": "https://registry.npmjs.org/utils-merge/-/utils-merge-1.0.0.tgz"
     },
+    "v8flags": {
+      "version": "2.0.11",
+      "from": "v8flags@>=2.0.2 <3.0.0",
+      "resolved": "https://registry.npmjs.org/v8flags/-/v8flags-2.0.11.tgz",
+      "dependencies": {
+        "user-home": {
+          "version": "1.1.1",
+          "from": "user-home@>=1.1.1 <2.0.0",
+          "resolved": "https://registry.npmjs.org/user-home/-/user-home-1.1.1.tgz"
+        }
+      }
+    },
+    "validate-npm-package-license": {
+      "version": "3.0.1",
+      "from": "validate-npm-package-license@>=3.0.1 <4.0.0",
+      "resolved": "https://registry.npmjs.org/validate-npm-package-license/-/validate-npm-package-license-3.0.1.tgz"
+    },
+    "validator": {
+      "version": "3.22.2",
+      "from": "validator@>=3.22.2 <3.23.0",
+      "resolved": "https://registry.npmjs.org/validator/-/validator-3.22.2.tgz"
+    },
     "vary": {
       "version": "1.1.0",
       "from": "vary@>=1.1.0 <1.2.0",
       "resolved": "https://registry.npmjs.org/vary/-/vary-1.1.0.tgz"
     },
+    "verror": {
+      "version": "1.3.6",
+      "from": "verror@1.3.6",
+      "resolved": "https://registry.npmjs.org/verror/-/verror-1.3.6.tgz"
+    },
+    "vinyl": {
+      "version": "0.5.3",
+      "from": "vinyl@>=0.5.0 <0.6.0",
+      "resolved": "https://registry.npmjs.org/vinyl/-/vinyl-0.5.3.tgz"
+    },
+    "vinyl-fs": {
+      "version": "0.3.14",
+      "from": "vinyl-fs@>=0.3.0 <0.4.0",
+      "resolved": "https://registry.npmjs.org/vinyl-fs/-/vinyl-fs-0.3.14.tgz",
+      "dependencies": {
+        "clone": {
+          "version": "0.2.0",
+          "from": "clone@>=0.2.0 <0.3.0",
+          "resolved": "https://registry.npmjs.org/clone/-/clone-0.2.0.tgz"
+        },
+        "graceful-fs": {
+          "version": "3.0.11",
+          "from": "graceful-fs@>=3.0.0 <4.0.0",
+          "resolved": "https://registry.npmjs.org/graceful-fs/-/graceful-fs-3.0.11.tgz"
+        },
+        "isarray": {
+          "version": "0.0.1",
+          "from": "isarray@0.0.1",
+          "resolved": "https://registry.npmjs.org/isarray/-/isarray-0.0.1.tgz"
+        },
+        "readable-stream": {
+          "version": "1.0.34",
+          "from": "readable-stream@>=1.0.33-1 <1.1.0-0",
+          "resolved": "https://registry.npmjs.org/readable-stream/-/readable-stream-1.0.34.tgz"
+        },
+        "strip-bom": {
+          "version": "1.0.0",
+          "from": "strip-bom@>=1.0.0 <2.0.0",
+          "resolved": "https://registry.npmjs.org/strip-bom/-/strip-bom-1.0.0.tgz"
+        },
+        "through2": {
+          "version": "0.6.5",
+          "from": "through2@>=0.6.1 <0.7.0",
+          "resolved": "https://registry.npmjs.org/through2/-/through2-0.6.5.tgz"
+        },
+        "vinyl": {
+          "version": "0.4.6",
+          "from": "vinyl@>=0.4.0 <0.5.0",
+          "resolved": "https://registry.npmjs.org/vinyl/-/vinyl-0.4.6.tgz"
+        }
+      }
+    },
     "vsphere": {
       "version": "1.0.0",
       "from": "https://download3.vmware.com/software/vmw-tools/vsphere-sdk-for-javascript/vsphere-1.0.0_.tgz",
-      "resolved": "https://download3.vmware.com/software/vmw-tools/vsphere-sdk-for-javascript/vsphere-1.0.0_.tgz",
-      "dependencies": {
-        "es6-shim": {
-          "version": "0.34.2",
-          "from": "es6-shim@0.34.2",
-          "resolved": "https://registry.npmjs.org/es6-shim/-/es6-shim-0.34.2.tgz"
-        },
-        "node-localstorage": {
-          "version": "1.1.2",
-          "from": "node-localstorage@1.1.2",
-          "resolved": "https://registry.npmjs.org/node-localstorage/-/node-localstorage-1.1.2.tgz"
-        },
-        "xmldom": {
-          "version": "0.1.21",
-          "from": "xmldom@0.1.21",
-          "resolved": "https://registry.npmjs.org/xmldom/-/xmldom-0.1.21.tgz"
-        },
-        "xmlhttprequest-cookie": {
-          "version": "0.9.4",
-          "from": "xmlhttprequest-cookie@0.9.4",
-          "resolved": "https://registry.npmjs.org/xmlhttprequest-cookie/-/xmlhttprequest-cookie-0.9.4.tgz",
-          "dependencies": {
-            "xmlhttprequest": {
-              "version": "1.8.0",
-              "from": "xmlhttprequest@>=1.8.0",
-              "resolved": "https://registry.npmjs.org/xmlhttprequest/-/xmlhttprequest-1.8.0.tgz"
-            }
-          }
-        }
-      }
+      "resolved": "https://download3.vmware.com/software/vmw-tools/vsphere-sdk-for-javascript/vsphere-1.0.0_.tgz"
+    },
+    "walker": {
+      "version": "1.0.7",
+      "from": "walker@>=1.0.6 <1.1.0",
+      "resolved": "https://registry.npmjs.org/walker/-/walker-1.0.7.tgz"
     },
     "which": {
       "version": "1.2.10",
-      "from": "https://registry.npmjs.org/which/-/which-1.2.10.tgz",
-      "resolved": "https://registry.npmjs.org/which/-/which-1.2.10.tgz",
-      "dependencies": {
-        "isexe": {
-          "version": "1.1.2",
-          "from": "https://registry.npmjs.org/isexe/-/isexe-1.1.2.tgz",
-          "resolved": "https://registry.npmjs.org/isexe/-/isexe-1.1.2.tgz"
-        }
-      }
+      "from": "which@1.2.10",
+      "resolved": "https://registry.npmjs.org/which/-/which-1.2.10.tgz"
+    },
+    "wide-align": {
+      "version": "1.1.0",
+      "from": "wide-align@>=1.1.0 <2.0.0",
+      "resolved": "https://registry.npmjs.org/wide-align/-/wide-align-1.1.0.tgz"
+    },
+    "window-size": {
+      "version": "0.1.0",
+      "from": "window-size@0.1.0",
+      "resolved": "https://registry.npmjs.org/window-size/-/window-size-0.1.0.tgz"
     },
     "winston": {
       "version": "1.1.2",
-      "from": "https://registry.npmjs.org/winston/-/winston-1.1.2.tgz",
+      "from": "winston@1.1.2",
       "resolved": "https://registry.npmjs.org/winston/-/winston-1.1.2.tgz",
       "dependencies": {
         "async": {
           "version": "1.0.0",
-          "from": "https://registry.npmjs.org/async/-/async-1.0.0.tgz",
+          "from": "async@>=1.0.0 <1.1.0",
           "resolved": "https://registry.npmjs.org/async/-/async-1.0.0.tgz"
         },
         "colors": {
           "version": "1.0.3",
-          "from": "https://registry.npmjs.org/colors/-/colors-1.0.3.tgz",
+          "from": "colors@>=1.0.0 <1.1.0",
           "resolved": "https://registry.npmjs.org/colors/-/colors-1.0.3.tgz"
-        },
-        "cycle": {
-          "version": "1.0.3",
-          "from": "https://registry.npmjs.org/cycle/-/cycle-1.0.3.tgz",
-          "resolved": "https://registry.npmjs.org/cycle/-/cycle-1.0.3.tgz"
-        },
-        "eyes": {
-          "version": "0.1.8",
-          "from": "https://registry.npmjs.org/eyes/-/eyes-0.1.8.tgz",
-          "resolved": "https://registry.npmjs.org/eyes/-/eyes-0.1.8.tgz"
-        },
-        "isstream": {
-          "version": "0.1.2",
-          "from": "https://registry.npmjs.org/isstream/-/isstream-0.1.2.tgz",
-          "resolved": "https://registry.npmjs.org/isstream/-/isstream-0.1.2.tgz"
-        },
-        "pkginfo": {
-          "version": "0.3.1",
-          "from": "https://registry.npmjs.org/pkginfo/-/pkginfo-0.3.1.tgz",
-          "resolved": "https://registry.npmjs.org/pkginfo/-/pkginfo-0.3.1.tgz"
-        },
-        "stack-trace": {
-          "version": "0.0.9",
-          "from": "https://registry.npmjs.org/stack-trace/-/stack-trace-0.0.9.tgz",
-          "resolved": "https://registry.npmjs.org/stack-trace/-/stack-trace-0.0.9.tgz"
         }
       }
     },
@@ -10513,52 +4643,79 @@
     },
     "ws": {
       "version": "1.1.1",
-      "from": "https://registry.npmjs.org/ws/-/ws-1.1.1.tgz",
-      "resolved": "https://registry.npmjs.org/ws/-/ws-1.1.1.tgz",
-      "dependencies": {
-        "options": {
-          "version": "0.0.6",
-          "from": "https://registry.npmjs.org/options/-/options-0.0.6.tgz",
-          "resolved": "https://registry.npmjs.org/options/-/options-0.0.6.tgz"
-        },
-        "ultron": {
-          "version": "1.0.2",
-          "from": "https://registry.npmjs.org/ultron/-/ultron-1.0.2.tgz",
-          "resolved": "https://registry.npmjs.org/ultron/-/ultron-1.0.2.tgz"
-        }
-      }
+      "from": "ws@1.1.1",
+      "resolved": "https://registry.npmjs.org/ws/-/ws-1.1.1.tgz"
     },
     "xml2js": {
       "version": "0.4.17",
-      "from": "https://registry.npmjs.org/xml2js/-/xml2js-0.4.17.tgz",
+      "from": "xml2js@0.4.17",
       "resolved": "https://registry.npmjs.org/xml2js/-/xml2js-0.4.17.tgz",
       "dependencies": {
-        "sax": {
-          "version": "1.2.1",
-          "from": "https://registry.npmjs.org/sax/-/sax-1.2.1.tgz",
-          "resolved": "https://registry.npmjs.org/sax/-/sax-1.2.1.tgz"
-        },
         "xmlbuilder": {
           "version": "4.2.1",
-          "from": "https://registry.npmjs.org/xmlbuilder/-/xmlbuilder-4.2.1.tgz",
+          "from": "xmlbuilder@>=4.1.0 <5.0.0",
           "resolved": "https://registry.npmjs.org/xmlbuilder/-/xmlbuilder-4.2.1.tgz"
         }
       }
+    },
+    "xmlbuilder": {
+      "version": "2.6.2",
+      "from": "xmlbuilder@2.6.2",
+      "resolved": "https://registry.npmjs.org/xmlbuilder/-/xmlbuilder-2.6.2.tgz",
+      "dependencies": {
+        "lodash": {
+          "version": "3.5.0",
+          "from": "lodash@>=3.5.0 <3.6.0",
+          "resolved": "https://registry.npmjs.org/lodash/-/lodash-3.5.0.tgz"
+        }
+      }
+    },
+    "xmldom": {
+      "version": "0.1.21",
+      "from": "xmldom@0.1.21",
+      "resolved": "https://registry.npmjs.org/xmldom/-/xmldom-0.1.21.tgz"
+    },
+    "xmlhttprequest": {
+      "version": "1.8.0",
+      "from": "xmlhttprequest@>=1.8.0",
+      "resolved": "https://registry.npmjs.org/xmlhttprequest/-/xmlhttprequest-1.8.0.tgz"
+    },
+    "xmlhttprequest-cookie": {
+      "version": "0.9.4",
+      "from": "xmlhttprequest-cookie@0.9.4",
+      "resolved": "https://registry.npmjs.org/xmlhttprequest-cookie/-/xmlhttprequest-cookie-0.9.4.tgz"
     },
     "xtend": {
       "version": "4.0.1",
       "from": "xtend@>=4.0.0 <5.0.0",
       "resolved": "https://registry.npmjs.org/xtend/-/xtend-4.0.1.tgz"
     },
+    "yargs": {
+      "version": "3.5.4",
+      "from": "yargs@>=3.5.4 <3.6.0",
+      "resolved": "https://registry.npmjs.org/yargs/-/yargs-3.5.4.tgz",
+      "dependencies": {
+        "wordwrap": {
+          "version": "0.0.2",
+          "from": "wordwrap@0.0.2",
+          "resolved": "https://registry.npmjs.org/wordwrap/-/wordwrap-0.0.2.tgz"
+        }
+      }
+    },
     "yauzl": {
       "version": "2.6.0",
-      "from": "yauzl@latest",
+      "from": "yauzl@2.6.0",
       "resolved": "https://registry.npmjs.org/yauzl/-/yauzl-2.6.0.tgz"
     },
     "yazl": {
       "version": "2.4.1",
-      "from": "yazl@latest",
+      "from": "yazl@2.4.1",
       "resolved": "https://registry.npmjs.org/yazl/-/yazl-2.4.1.tgz"
+    },
+    "zip-stream": {
+      "version": "1.1.0",
+      "from": "zip-stream@>=1.1.0 <2.0.0",
+      "resolved": "https://registry.npmjs.org/zip-stream/-/zip-stream-1.1.0.tgz"
     }
   }
 }