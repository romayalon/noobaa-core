/* jshint node:true */
'use strict';
require('../util/panic');

var _ = require('lodash');
var P = require('../util/promise');
var fs = require('fs');
var os = require('os');
var path = require('path');
var util = require('util');
var repl = require('repl');
var mkdirp = require('mkdirp');
var argv = require('minimist')(process.argv);
var Semaphore = require('../util/semaphore');
var api = require('../api');
var Agent = require('./agent');
var fs_utils = require('../util/fs_utils');
var promise_utils = require('../util/promise_utils');
// var config = require('../../config.js');
var dbg = require('../util/debug_module')(__filename);
var child_process = require('child_process');
var s3_auth = require('aws-sdk/lib/signers/s3');
var uuid = require('node-uuid');
var os = require('os');
var os_util = require('../util/os_util');



setInterval(function() {
    dbg.log0('memory usage', process.memoryUsage());
}, 30000);

dbg.set_process_name('Agent');
/**
 *
 * AgentCLI
 *
 * runs multiple agents in same process and provides CLI to list/start/stop/create etc.
 *
 * but might also be relevant for other environments that want to combine multiple agents.
 * when running local testing where it's easier to run all the agents inside the same process.
 *
 */
function AgentCLI(params) {
    this.params = params;
    this.client = new api.Client();
    this.s3 = new s3_auth();
    this.agents = {};
}


/**
 *
 * INIT
 *
 *
 *
 */
AgentCLI.prototype.init = function() {
    var self = this;

    return P.nfcall(fs.readFile, 'agent_conf.json')
        .then(function(data) {
            var agent_conf = JSON.parse(data);
            dbg.log0('using agent_conf.json', util.inspect(agent_conf));
            _.defaults(self.params, agent_conf);
        })
        .then(null, function(err) {
            dbg.log0('cannot find configuration file. Using defaults.', err);
        })
        .then(function() {
            _.defaults(self.params, {
                root_path: './agent_storage/',
                access_key: '123',
                secret_key: 'abc',
                system: 'demo',
                tier: 'nodes',
                bucket: 'files'
            });
            if (self.params.address) {
                self.client.options.address = self.params.address;
            }

            if (self.params.setup) {
                dbg.log0('Setup');
                var account_params = _.pick(self.params, 'email', 'password');
                account_params.name = account_params.email;
                return self.client.account.create_account(account_params)
                    .then(function() {
                        dbg.log0('COMPLETED: setup', self.params);
                    }, function(err) {
                        dbg.log0('ERROR: setup', self.params, err.stack);
                    })
                    .then(function() {
                        process.exit();
                    });
            }
        }).then(function() {
            return os_util.read_drives();
        })
        .then(function(drives) {
            dbg.log0('drives:', drives, ' current location ', process.cwd());
            var hds = _.filter(drives, function(hd_info) {
                if ((hd_info.drive_id.indexOf('/dev/') >= 0 && hd_info.mount.indexOf('/boot') < 0 && hd_info.mount.indexOf('/Volumes/') < 0) ||
                    (hd_info.drive_id.length === 2 && hd_info.drive_id.indexOf(':') === 1)) {
                    dbg.log0('Found relevant volume', hd_info.drive_id);
                    return true;
                }
            });
            var server_uuid = os.hostname() + '-' + uuid();
            console.log('Server:' + server_uuid + ' with HD:' + JSON.stringify(hds));

            var mount_points = [];

            if (os.type() === 'Windows_NT') {
                _.each(hds, function(hd_info) {
                    if (process.cwd().toLowerCase().indexOf(hd_info.drive_id.toLowerCase()) === 0) {
                        hd_info.mount = './agent_storage/';
                        mount_points.push(hd_info);
                    } else {
                        hd_info.mount = hd_info.mount + '\\agent_storage\\';
                        mount_points.push(hd_info);
                    }
                });
            } else {
                _.each(hds, function(hd_info) {
                    if (hd_info.mount === "/") {
                        hd_info.mount = './agent_storage/';
                        mount_points.push(hd_info);
                    } else {
                        hd_info.mount = '/' + hd_info.mount + '/agent_storage/';
                        mount_points.push(hd_info);
                    }
                });
            }

            dbg.log0('mount_points:', mount_points);
            self.params.root_path = mount_points[0].mount;

            dbg.log0('root path:', self.params.root_path);
            self.params.all_storage_paths = mount_points;

        }).then(function() {

            return self.load()
                .then(function() {
                    dbg.log0('COMPLETED: load');
                });
        }).then(null, function(err) {
            dbg.error('ERROR: load', self.params, err.stack);
            throw new Error(err);
        });
};

AgentCLI.prototype.init.helper = function() {
    dbg.log0("Init client");
};

/**
 *
 * LOAD
 *
 * create account, system, tier, bucket.
 *
 */
AgentCLI.prototype.load = function() {
    var self = this;
    dbg.log0('Loading agents', self.params.all_storage_paths);
    return P.all(_.map(self.params.all_storage_paths, function(storage_path_info) {
            var storage_path = storage_path_info.mount;
            dbg.log0('current path is:', storage_path);
            return P.fcall(function() {
                    return P.nfcall(mkdirp, storage_path);
                })
                .then(function() {
                    return self.hide_storage_folder(storage_path);
                })
                .then(null, function(err) {
                    dbg.error('Windows - failed to hide', err.stack || err);
                    // TODO really continue on error?
                })
                .then(function() {
                    dbg.log0('root_path', storage_path);
                    return P.nfcall(fs.readdir, storage_path);
                })
                .then(function(nodes_names) {
                    dbg.log0('nodes_names:', nodes_names);
                    return P.all(_.map(nodes_names, function(node_name) {
                        dbg.log0('node_name', node_name, 'storage_path', storage_path);
                        var node_path = path.join(storage_path, node_name);
                        return self.start(node_name, node_path);
                    }));
                });
        }))
        .then(function(res) {
<<<<<<< HEAD
            dbg.log0('loaded ', res, 'agents. show details with: list(). Is prod?', self.params.prod);
            if (self.params.prod && res && _.isEmpty(res[0])) {
                dbg.log0('will create');
                return self.create();
=======
            var nodes_count = parseInt(self.params.scale, 10) || (self.params.prod && 1) || 0;
            dbg.log0('AGENTS STARTED', res.length);
            dbg.log0('AGENTS SCALE TO', nodes_count);
            var nodes_to_add = nodes_count - res.length;
            if (nodes_to_add < 0) {
                dbg.warn('NODES SCALE DOWN IS NOT YET SUPPORTED ...');
            }
            if (nodes_to_add > 0) {
                return self.create_some(nodes_to_add);
>>>>>>> f29cb57e
            }
        })
        .then(null, function(err) {
            dbg.log0('load failed ' + err.stack);
            throw err;
        });


};

AgentCLI.prototype.hide_storage_folder = function(current_storage_path) {
    dbg.log0('os:', os.type());
    if (os.type().indexOf('Windows') >= 0) {
        var current_path = current_storage_path;
        current_path = current_path.substring(0, current_path.length - 1);
        current_path = current_path.replace('./', '');

        //hiding storage folder
        return P.nfcall(child_process.exec, 'attrib +H ' + current_path)
            .then(function() {
                //Setting system full permissions and remove builtin users permissions.
                //TODO: remove other users
                return P.nfcall(child_process.exec,
                    'icacls ' + current_path +
                    ' /t' +
                    ' /grant:r administrators:(oi)(ci)F' +
                    ' /grant:r system:F' +
                    ' /remove:g BUILTIN\\Users' +
                    ' /inheritance:r');
            });
    }
};

AgentCLI.prototype.load.helper = function() {
    dbg.log0("create token, start nodes ");
};

AgentCLI.prototype.create_node_helper = function(current_node_path_info) {
    var self = this;
    return P.fcall(function() {
        var current_node_path = current_node_path_info.mount;
        var node_name = os.hostname() + '-' + uuid();
        var path_modification = current_node_path.replace('/agent_storage/', '').replace('/', '').replace('.', '');
        //windows
        path_modification = path_modification.replace('\\agent_storage\\', '');

        var node_path = path.join(current_node_path, node_name);
        var token_path = path.join(node_path, 'token');
        if (os.type().indexOf('Windows') >= 0) {
            node_name =node_name + '-' + current_node_path_info.drive_id.replace(':', '');
        }else{
            if (!_.isEmpty(path_modification)){
                node_name = node_name + '-' + path_modification.replace('/', '');
            }
        }
        dbg.log0('create new node for node name', node_name, ' path:', node_path, ' token path:', token_path);
        return fs_utils.file_must_not_exist(token_path)
            .then(function() {
                if (self.create_node_token) return;
                // authenticate and create a token for new nodes

                var basic_auth_params = _.pick(self.params,
                    'system', 'role');
                if (_.isEmpty(basic_auth_params)) {
                    throw new Error("No credentials");
                } else {
                    var secret_key = self.params.secret_key;
                    var auth_params_str = JSON.stringify(basic_auth_params);
                    var signature = self.s3.sign(secret_key, auth_params_str);
                    var auth_params = {
                        access_key: self.params.access_key,
                        string_to_sign: auth_params_str,
                        signature: signature,
                    };
                    if (self.params.tier) {
                        auth_params.extra = {
                            tier: self.params.tier,
                            node_path: node_path
                        };
                    }
                    dbg.log0('create_access_key_auth', auth_params);
                    return self.client.create_access_key_auth(auth_params);
                }
            })
            .then(function(res) {
                if (res) {
                    dbg.log0('result create:', res, 'node path:', node_path);
                    self.create_node_token = res.token;
                } else {
                    dbg.log0('has token', self.create_node_token);
                }
                return P.nfcall(mkdirp, node_path);
            }).then(function() {
                dbg.log0('writing token', token_path);
                return P.nfcall(fs.writeFile, token_path, self.create_node_token);
            })
            .then(function() {
                dbg.log0('about to start node', node_path, 'with node name:', node_name);
                return self.start(node_name, node_path);
            }).then(function(res) {
                dbg.log0('created', node_name);
                return res;
            }).then(null, function(err) {
                dbg.log0('create failed', node_name, err, err.stack);
                throw err;
            });
    });
};
/**
 *
 * CREATE
 *
 * create new node agent
 *
 */
AgentCLI.prototype.create = function() {
    var self = this;
    //create root path last
    dbg.log0('in create', self.params.all_storage_paths);
    return P.all(_.map(_.drop(self.params.all_storage_paths, 1), function(current_storage_path) {
            return self.create_node_helper(current_storage_path);
        }))
        .then(function() {
            return self.create_node_helper(self.params.all_storage_paths[0]);
        })
        .then(null, function(err) {
            dbg.error('error while creating node:', err, err.stack);
        });
};

AgentCLI.prototype.create.helper = function() {
    dbg.log0("Create a new agent and start it");
};

/**
 *
 * CREATE_SOME
 *
 * create new node agent
 *
 */
AgentCLI.prototype.create_some = function(n) {
    var self = this;
    var sem = new Semaphore(5);
    return P.all(_.times(n, function() {
        return sem.surround(function() {
            return self.create();
        });
    }));
};

AgentCLI.prototype.create_some.helper = function() {
    dbg.log0("Create n agents:   create_some <n>");
};

/**
 *
 * START
 *
 * start agent
 *
 */
AgentCLI.prototype.start = function(node_name, node_path) {
    var self = this;
    dbg.log0('agent started ', node_path, node_name);

    var agent = self.agents[node_name];
    if (!agent) {

        agent = self.agents[node_name] = new Agent({
            address: self.params.address,
            node_name: node_name,
            storage_path: node_path,
            all_storage_paths: self.params.all_storage_paths,
        });

        dbg.log0('agent inited', node_name, self.params.addres, self.params.port, self.params.secure_port, node_path);
    }

    return P.fcall(function() {
        return promise_utils.retry(100, 1000, 1000, agent.start.bind(agent));
    }).then(function(res) {
        dbg.log0('agent started', node_name, 'res', res);
        return node_name;
    }, function(err) {
        dbg.log0('FAILED TO START AGENT', node_name, err);
        throw err;
    });
};

AgentCLI.prototype.start.helper = function() {
    dbg.log0("Start a specific agent, if agent doesn't exist, will create it:   start <agent>");
};

/**
 *
 * STOP
 *
 * stop agent
 *
 */
AgentCLI.prototype.stop = function(node_name) {
    var self = this;

    var agent = self.agents[node_name];
    if (!agent) {
        dbg.log0('agent not found', node_name);
        return;
    }

    agent.stop();
    dbg.log0('agent stopped', node_name);
};

AgentCLI.prototype.stop.helper = function() {
    dbg.log0("Stop a specific agent:   stop <agent>");
};

/**
 *
 * LIST
 *
 * list agents status
 *
 */
AgentCLI.prototype.list = function() {
    var self = this;

    var i = 1;
    _.each(self.agents, function(agent, node_name) {
        dbg.log0('#' + i, agent.is_started ? '<ok>' : '<STOPPED>',
            'node', node_name, 'address', agent.rpc_address);
        i++;
    });
};

AgentCLI.prototype.list.helper = function() {
    dbg.log0("List all agents status");
};


/**
 *
 * Show
 *
 * help for specific API
 *
 */

AgentCLI.prototype.show = function(func_name) {
    var func = this[func_name];
    var helper = func && func.helper;

    // in the common case the helper is a function - so call it
    if (typeof(helper) === 'function') {
        return helper.call(this);
    }

    // if helper is string or something else we just print it
    if (helper) {
        dbg.log0(helper);
    } else {
        dbg.log0('help not found for function', func_name);
    }
};

function populate_general_help(general) {
    general.push('show("<function>"") to show help on a specific API');
}

function main() {
    var cli = new AgentCLI(argv);
    cli.init().done(function() {
        if (argv.norepl) return;
        // start a Read-Eval-Print-Loop
        var repl_srv = repl.start({
            prompt: 'agent-cli > ',
            useGlobal: false
        });
        var help = {
            functions: [],
            variables: [],
            general: [],
        };
        _.forIn(cli, function(val, key) {
            if (typeof(val) === 'function') {
                repl_srv.context[key] = val.bind(cli);
                help.functions.push(key);
            } else {
                repl_srv.context[key] = val;
                help.variables.push(key);
            }
        });
        populate_general_help(help.general);
        repl_srv.context.help = help;
        repl_srv.context.dbg = dbg;
    }, function(err) {
        dbg.error('init err:' + err);
    });
}

if (require.main === module) {
    main();
}<|MERGE_RESOLUTION|>--- conflicted
+++ resolved
@@ -193,12 +193,6 @@
                 });
         }))
         .then(function(res) {
-<<<<<<< HEAD
-            dbg.log0('loaded ', res, 'agents. show details with: list(). Is prod?', self.params.prod);
-            if (self.params.prod && res && _.isEmpty(res[0])) {
-                dbg.log0('will create');
-                return self.create();
-=======
             var nodes_count = parseInt(self.params.scale, 10) || (self.params.prod && 1) || 0;
             dbg.log0('AGENTS STARTED', res.length);
             dbg.log0('AGENTS SCALE TO', nodes_count);
@@ -208,7 +202,6 @@
             }
             if (nodes_to_add > 0) {
                 return self.create_some(nodes_to_add);
->>>>>>> f29cb57e
             }
         })
         .then(null, function(err) {
