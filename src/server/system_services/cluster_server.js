--- conflicted
+++ resolved
@@ -19,13 +19,9 @@
 const diag = require('../utils/server_diagnostics');
 const moment = require('moment');
 const url = require('url');
-<<<<<<< HEAD
 const upgrade_utils = require('../../util/upgrade_utils');
-=======
+const request = require('request');
 const dns = require('dns');
->>>>>>> 052eeec3
-const request = require('request');
-
 
 function _init() {
     return P.resolve(MongoCtrl.init());
