--- conflicted
+++ resolved
@@ -158,17 +158,6 @@
             }
         },
 
-<<<<<<< HEAD
-        set_last_stats_report_time: {
-            doc: 'Set last stats report sync time',
-            method: 'PUT',
-            params: {
-                type: 'object',
-                required: ['last_stats_report'],
-                properties: {
-                    last_stats_report: {
-                        format: 'idate',
-=======
         export_activity_log: {
             method: 'GET',
             params: {
@@ -198,18 +187,13 @@
                 properties: {
                     csv_path: {
                         type: 'string'
->>>>>>> c56dc112
-                    },
-                }
-            },
-            auth: {
-                system: 'admin',
-            }
-        },
-<<<<<<< HEAD
-=======
-
->>>>>>> c56dc112
+                    },
+                }
+            },
+            auth: {
+                system: 'admin',
+            }
+        },
 
         read_activity_log: {
             method: 'GET',
