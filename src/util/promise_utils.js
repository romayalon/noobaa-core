// module targets: nodejs & browserify
'use strict';

var _ = require('lodash');
var fs = require('fs');
var P = require('./promise');
var child_process = require('child_process');
require('setimmediate');
var ncp = require('ncp').ncp;
var fs = require('fs');
var dbg = require('../util/debug_module')(__filename);

var is_windows = (process.platform === "win32");

module.exports = {
    join: join,
    iterate: iterate,
    loop: loop,
    retry: retry,
    delay_unblocking: delay_unblocking,
    run_background_worker: run_background_worker,
    next_tick: next_tick,
    set_immediate: set_immediate,
    promised_spawn: promised_spawn,
    promised_exec: promised_exec,
    full_dir_copy: full_dir_copy,
<<<<<<< HEAD
    file_copy: file_copy,
    file_delete: file_delete,
    folder_delete: folder_delete,
    pack: pack,
=======
    folder_delete: folder_delete,
>>>>>>> 0da6b742
    wait_for_event: wait_for_event,
    pwhile: pwhile,
    auto: auto,
    all_obj: all_obj,
};


/**
 *
 */
function join(obj, property, func) {
    var promise = obj[property];
    if (promise) {
        return promise;
    }
    promise =
        P.fcall(func)
        .fin(function() {
            delete obj[property];
        });
    obj[property] = promise;
    return promise;
}

/**
 *
 * Iterate on an array, accumulate promises and return results of each
 * invocation
 *
 */
function iterate(array, func) {
    var i = -1;
    var results = [];
    if (!array || !array.length) {
        return P.when(results);
    }
    results.length = array.length;

    function next(res) {

        // save the result of last iteration (unless it's the initial call)
        if (i >= 0) {
            results[i] = res;
        }

        // incrementing - notice that i starts from -1 so we increment before
        // in order to avoid creating a callback per iteration
        i += 1;

        // when finished, make sure to set length so that if array got truncated
        // during iteration then also results will have same length
        if (i >= array.length) {
            results.length = array.length;
            return;
        }

        // call func as function(item, index, array)
        return P.fcall(func, array[i], i, array).then(next);
    }

    return P.fcall(next).thenResolve(results);
}



/**
 *
 * simple promise loop, similar to _.times but ignores the return values,
 * and only returns a promise for completion or failure
 *
 */
function loop(times, func, current_index) {
    current_index = current_index || 0;
    if (current_index < times) {
        return P.fcall(func, current_index)
            .then(function() {
                return loop(times, func, current_index + 1);
            });
    }
}


function pwhile(condition, body) {
    return loop2();

    // When the result of calling `condition` is no longer true, we are done.
    // Use `when`, in case `body` does not return a promise.
    // When it completes loop again otherwise, if it fails, reject the
    // done promise
    function loop2() {
        if (condition()) {
            return P.fcall(body).then(loop2);
        }
    }
}

/**
 *
 * simple promise loop, similar to _.times but ignores the return values,
 * and only returns a promise for completion or failure
 *
 * @param attempts number of attempts. can be Infinity.
 * @param delay number of milliseconds between retries
 * @param func with signature function(attempts), passing remaining attempts just fyi
 */
function retry(attempts, delay, func, error_logger) {

    // call func and catch errors,
    // passing remaining attempts just fyi
    return P.fcall(func, attempts)
        .then(null, function(err) {

            // check attempts
            attempts -= 1;
            if (attempts <= 0 || err.DO_NOT_RETRY) {
                throw err;
            }

            if (error_logger) {
                error_logger(err);
            }

            // delay and retry next attempt
            return P.delay(delay).then(function() {
                return retry(attempts, delay, func, error_logger);
            });

        });
}


/**
 * create a timeout promise that does not block the event loop from exiting
 * in case there are no other events waiting.
 * see http://nodejs.org/api/timers.html#timers_unref
 */
function delay_unblocking(delay) {
    var defer = P.defer();
    var timer = setTimeout(defer.resolve, delay);
    timer.unref();
    return defer.promise;
}



// for the sake of tests to be able to exit we schedule the worker with unblocking delay
// so that it won't prevent the process from existing if it's the only timer left
function run_background_worker(worker) {
    var DEFUALT_DELAY = 10000;

    function run() {
        P.fcall(function() {
                return worker.run_batch();
            })
            .then(function(delay) {
                return delay_unblocking(delay || worker.delay || DEFUALT_DELAY);
            }, function(err) {
                dbg.log('run_background_worker', worker.name, 'UNCAUGHT ERROR', err, err.stack);
                return delay_unblocking(worker.delay || DEFUALT_DELAY);
            })
            .then(run);
    }
    dbg.log('run_background_worker:', 'INIT', worker.name);
    delay_unblocking(worker.boot_delay || worker.delay || DEFUALT_DELAY).then(run);
    return worker;
}

function next_tick() {
    var defer = P.defer();
    process.nextTick(defer.resolve);
    return defer.promise;
}

function set_immediate() {
    var defer = P.defer();
    setImmediate(defer.resolve);
    return defer.promise;
}

/* Run child process spawn wrapped by a promise
   TODO: The two following should be removed once we push to node 12 which has the spawnSync and execSync
*/
function promised_spawn(command, args, cwd, ignore_rc) {
    dbg.log0('promise spawn', command, args, cwd, ignore_rc);
    if (!command || !cwd) {
        return P.reject(new Error('Both command and working directory must be given'));
    }

    var deferred = P.defer();

    var proc = child_process.spawn(command, args, {
        cwd: cwd
    });

    var out;
    proc.stdout.on('data', function(data) {
        out = data;
        dbg.log2('on stdout', data);
    });


    proc.on('error', function(error) {
        if ((typeof ignore_rc !== 'undefined') && ignore_rc) {
            dbg.warn(command + " " + args.join(" ") + " in " + cwd + " exited with error:" + error.message + " and ignored");
            deferred.resolve(out);
        } else {
            deferred.reject(new Error(command + " " + args.join(" ") + " in " + cwd + " recieved error " + error.message));
        }
    });

    proc.on('exit', function(code) {
        if (((typeof ignore_rc !== 'undefined') && ignore_rc) || code === 0) {
            deferred.resolve(out);
        } else {
            deferred.reject(new Error(command + " " + args.join(" ") + " in " + cwd + " exited with rc " + code));
        }
    });

    return deferred.promise;

}

function promised_exec(command, ignore_rc, return_stdout) {
    dbg.log2('promise exec', command, ignore_rc);
    if (!command) {
        return P.reject(new Error('Command must be given'));
    }

    var deferred = P.defer();

    child_process.exec(command, {
            maxBuffer: 5000 * 1024, //5MB, should be enough
        },
        function(error, stdout, stderr) {
            if (error === null || ignore_rc) {
                if (error !== null) {
                    dbg.warn(command + " exited with error " + error + " and ignored");
                }
                if (return_stdout) {
                    deferred.resolve(stdout);
                } else {
                    deferred.resolve();
                }
            } else {
                deferred.reject(new Error(command + " exited with error " + error));
            }
        });

    return deferred.promise;
}

function pack(tar_file_name, source) {
    console.log('pack windows?', is_windows);
    if (is_windows) {
        console.log('in windows','7za.exe a -ttar -so tmp.tar ' + source.replace(/\//g, '\\') + '| 7za.exe a -si ' + tar_file_name.replace(/\//g, '\\'));
        return promised_exec('7za.exe a -ttar -so tmp.tar ' + source.replace(/\//g, '\\') + '| 7za.exe a -si ' + tar_file_name.replace(/\//g, '\\'));
    } else {
        console.log('not windows?', is_windows);
        return promised_exec('tar -zcvf ' + tar_file_name + ' ' + source + '/*');
    }
}

function file_copy(src, dst) {
    if (is_windows) {
        console.log('file copy ' + src.replace(/\//g, '\\')+' '+dst.replace(/\//g, '\\'));
        return promised_exec('copy /Y  "'+src.replace(/\//g, '\\') +'" "'+ dst.replace(/\//g, '\\')+'"');
    } else {
        return promised_spawn('cp', ['-f', src, dst], process.cwd());
    }
}

function folder_delete(path) {
    if( fs.existsSync(path) ) {
        fs.readdirSync(path).forEach(function(file,index){
          var curPath = path + "/" + file;
          if(fs.lstatSync(curPath).isDirectory()) { // recurse
            folder_delete(curPath);
          } else { // delete file
            fs.unlinkSync(curPath);
          }
        });
        fs.rmdirSync(path);
      }
}

function file_delete(file_name) {
    if( fs.existsSync(file_name) ) {
        return fs.unlinkAsync(file_name);
    }
}

function full_dir_copy(src, dst, filter_regex) {
    ncp.limit = 10;
    let ncp_options = {};
    if (filter_regex) {
        //this regexp will filter out files that matches, except path.
        var ncp_filter_regex = new RegExp(filter_regex);
        var ncp_filter_function = function(input) {
            if (input.indexOf('/') > 0) {
                return false;
            } else {
                if (!ncp_filter_regex.test(input)) {
                    return true;
                } else {
                    return false;
                }
            }
        };
        ncp_options.filter = ncp_filter_function;
    }
    if (!src || !dst) {
        return P.reject(new Error('Both src and dst must be given'));
    }

    return P.nfcall(ncp, src, dst, ncp_options).done(function(err) {
        if (err) {
            return P.reject(new Error('full_dir_copy failed with ' + err));
        } else {
            return P.resolve();
        }
    });
}

function folder_delete(path) {    
     if( fs.existsSync(path) ) {
         fs.readdirSync(path).forEach(function(file,index){
           var curPath = path + "/" + file;
           if(fs.lstatSync(curPath).isDirectory()) { // recurse
             folder_delete(curPath);
           } else { // delete file
             fs.unlinkSync(curPath);
           }
         });
         fs.rmdirSync(path);
       }
       return;
 }

function wait_for_event(emitter, event, timeout) {
    return new P(function(resolve, reject) {
        // the first event to fire wins.
        // since we use emitter.once and the promise will not change after settling
        // then we can be lazy and leave dangling listeners
        emitter.once(event, resolve);
        if (event !== 'close') {
            emitter.once('close', reject);
        }
        if (event !== 'error') {
            emitter.once('error', reject);
        }
        if (timeout) {
            setTimeout(reject, timeout);
        }
    });
}

/**
 * auto run set of tasks with dependencies as fast as possible.
 * based on async.js auto.
 * the tasks format is for example:
 *  {
 *      load1: function() { return P.delay(1000).resolve(1) },
 *      load2: function() { return P.delay(2000).resolve(2) },
 *      sum: ['load1', 'load2', function(load1, load2) { return load1 + load2 }],
 *      mult: ['load1', 'load2', function(load1, load2) { return load1 * load2 }],
 *      save: ['sum', 'mult', function(sum, mult) { console.log('sum', sum, 'mult', mult) }],
 *  }
 */
function auto(tasks) {
    var tasks_info = _.mapValues(tasks, function(func, name) {
        var deps;
        if (_.isArray(func)) {
            deps = func.slice(0, -1);
            func = func[func.length - 1];
        }
        if (!_.isFunction(func)) {
            throw new Error('task value must be a function for task:' + name);
        }
        _.each(deps, function(dep) {
            if (!tasks[dep]) {
                throw new Error('no such task dep: ' + dep + ' for task: ' + name);
            }
        });
        return {
            func: func,
            deps: deps,
            defer: P.defer()
        };
    });
    all_obj(_.mapValues(tasks_info, function(task, name) {
        return P.all(_.map(task.deps, function(dep) {
                return tasks_info[dep].defer.promise;
            }))
            .then(function(results) {
                return task.func.apply(null, results);
            })
            .then(task.defer.resolve, task.defer.reject);
    }));
}

/**
 * like P.all but for objects.
 * returns new object with all values resolved, or reject if any failed.
 */
function all_obj(obj, func) {
    var new_obj = {};
    func = func || ((val, key) => val);
    return P.all(_.map(obj, (val, key) => {
            return P.fcall(func, val, key)
                .then(res => new_obj[key] = res);
        }))
        .return(new_obj);
}<|MERGE_RESOLUTION|>--- conflicted
+++ resolved
@@ -24,14 +24,10 @@
     promised_spawn: promised_spawn,
     promised_exec: promised_exec,
     full_dir_copy: full_dir_copy,
-<<<<<<< HEAD
     file_copy: file_copy,
     file_delete: file_delete,
     folder_delete: folder_delete,
     pack: pack,
-=======
-    folder_delete: folder_delete,
->>>>>>> 0da6b742
     wait_for_event: wait_for_event,
     pwhile: pwhile,
     auto: auto,
@@ -355,21 +351,6 @@
     });
 }
 
-function folder_delete(path) {    
-     if( fs.existsSync(path) ) {
-         fs.readdirSync(path).forEach(function(file,index){
-           var curPath = path + "/" + file;
-           if(fs.lstatSync(curPath).isDirectory()) { // recurse
-             folder_delete(curPath);
-           } else { // delete file
-             fs.unlinkSync(curPath);
-           }
-         });
-         fs.rmdirSync(path);
-       }
-       return;
- }
-
 function wait_for_event(emitter, event, timeout) {
     return new P(function(resolve, reject) {
         // the first event to fire wins.
