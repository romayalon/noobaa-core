'use strict';

var WebSocket = require('ws');
var Q = require('q');
var dbg = require('noobaa-util/debug_module')(__filename);
var config = require('../../config.js');
var zlib = require('zlib');
var _ = require('lodash');
var Semaphore = require('noobaa-util/semaphore');
var buf = require('./buffer_utils');
var promise_utils = require('./promise_utils');

var configuration = config.ice_servers;

var optionalRtpDataChannels = {
    optional: [{
        RtpDataChannels: false
    }]
};

function writeToLog(level, msg) {
    var timeStr = '';
    if (level === 0) {
        dbg.log0(timeStr+' '+msg);
    } else if (level === 1) {
        dbg.log1(timeStr+' '+msg);
    } else if (level === 2) {
        dbg.log2(timeStr+' '+msg);
    } else if (level === 3) {
        dbg.log3(timeStr+' '+msg);
    } else {
        timeStr = (new Date()).toString();
        dbg.log0(timeStr+' ERROR '+msg);
    }
}

module.exports = {};

/********************************
 * connection to signaling server
 ********************************/

function keepalive(socket) {
    writeToLog(3, 'send keepalive from '+socket.idInServer);
    try {
        socket.ws.send(JSON.stringify({sigType: 'keepalive', from: socket.idInServer}));
    } catch (ex) {
        writeToLog(-1, 'keepalive error '+ ex);
    }
}

function disconnect(socket) {
    writeToLog(0, 'called disconnect ws');
    if (!socket.ws) {return;}
    writeToLog(0, 'called disconnect ws - clear interval and close');
    try {
        socket.ws.close();
    } catch (ignore) {
        // do nothing
    }
    try {
        clearInterval(socket.alive_interval);
        socket.ws = null;
        socket.alive_interval = null;
    } catch (ex) {
        writeToLog(-1, 'failed disconnect ws '+ ex.stack);
    }
}

function closeWSContext(socket) {
    var currWs = socket.p2p_context.wsClientSocket;
    writeToLog(0,  'onclose ws context');
    if (currWs.interval) {
        clearInterval(currWs.interval);
    }
    if (currWs.ws_socket) {
        disconnect(currWs.ws_socket);
    }
    delete socket.p2p_context.wsClientSocket;
}

var connect = function (socket) {
    writeToLog(0, 'do CLIENT connect is agent: ' + socket.isAgent + " current id: " + socket.idInServer);

    if (!socket.isAgent) {
        socket.conn_defer = Q.defer();
    }

    try {
        var ws = new WebSocket(config.address);

        ws.onopen = function () {

            writeToLog(0, 'ws open connect is agent: ' + socket.isAgent + " current id: " + socket.idInServer);

            if (socket.isAgent) {
                ws.send(JSON.stringify({sigType: 'id', id: socket.idInServer}));
            }

            socket.alive_interval = setInterval(function () {
                keepalive(socket);
            }, config.alive_delay);

            };

        ws.onmessage = function (msgRec) {

            //dbg.log0('#### got msg '+require('util').inspect(msgRec));

            if (typeof msgRec === 'string' || msgRec instanceof String) {
                try {
                    msgRec = JSON.parse(msgRec);
                } catch (ex) {
                    writeToLog(-1, 'problem parsing msg '+msgRec);
                }
            }

            var message;
            if (msgRec.sigType) {
                message = msgRec;
            } else if (msgRec.data) {
                if (typeof msgRec.data === 'string' || msgRec.data instanceof String) {
                    message = JSON.parse(msgRec.data);
                } else {
                    message = msgRec.data;
                }
            } else {
                writeToLog(-1, 'cant find msg '+msgRec);
            }

            if (message.sigType === 'id') {
                if (socket.isAgent) {
                    writeToLog(3, 'id '+ message.id+' from server ignored, i am '+socket.idInServer);
                } else {
                    writeToLog(2, 'got ws id from server id ' + message.id);
                    socket.idInServer = message.id;
                    if (socket.conn_defer) {
                        socket.conn_defer.resolve();
                    }
                }
            } else if (message.sigType === 'ice') {
                if (typeof message.data === 'string' || message.data instanceof String) {
                    var buf = new Buffer(message.data, 'binary');
                    zlib.gunzip(buf, function (err, msgData) {
                        msgData = JSON.parse(msgData);
                        writeToLog(0, 'Got ice from ' + message.from + ' to ' + message.to + ' data ' + msgData + (err ? ' gzip error '+err : '')+' i am '+socket.idInServer);
                        signalingMessageCallback(socket, message.from, msgData, message.requestId);
                    });
                } else {
                    writeToLog(2, 'Got ice from ' + message.from + ' to ' + message.to + ' data ' + message.data);
                    signalingMessageCallback(socket, message.from, message.data, message.requestId);
                }
            } else if (message.sigType === 'accept') {
                writeToLog(2, 'Got accept ' + message + ' from '+message.from+' to '+message.to+' i am '+socket.idInServer);
                initiateIce(socket.p2p_context ,socket, message.from, false, message.requestId);
            } else if (message.sigType === 'keepalive') {
                writeToLog(3, 'Got keepalive from ' + message.from);
            } else if (message.sigType && message.requestId) {
                writeToLog(0, 'Got ' + message.sigType + ' from web server '+message.from+' to '+message.to+' i am '+socket.idInServer);
                if (message.sigType === 'response' && message.status && message.status === 500) {
                    if (socket.p2p_context && socket.p2p_context.iceSockets && socket.p2p_context.iceSockets[message.from]
                        && socket.p2p_context.iceSockets[message.from].connect_defer) {
                        socket.p2p_context.iceSockets[message.from].connect_defer.reject(message);
                        socket.p2p_context.iceSockets[message.from].connect_defer = null;
                    } else if (socket.icemap && socket.icemap[message.requestId] && socket.icemap[message.requestId].connect_defer) {
                        socket.icemap[message.requestId].connect_defer.reject(message);
                        socket.icemap[message.requestId].connect_defer = null;
                    } else if (socket.action_defer && socket.action_defer[message.requestId]) {
                        socket.action_defer[message.requestId].reject(message);
                    } else {
                        writeToLog(-1, 'got bad conn sig message that cant handle ' + require('util').inspect(message));
                    }
                } else if (socket.action_defer && socket.action_defer[message.requestId]) {
                    socket.action_defer[message.requestId].resolve(message);
                    delete socket.action_defer[message.requestId];
                } else {
                    socket.handleRequestMethod(ws, message);
                }
            } else {
                writeToLog(-1, 'unknown sig message ' + require('util').inspect(message));
                try {
                    writeToLog(-1,  'unknown sig message 2 ' + JSON.stringify(message));
                } catch (ex) {
                    writeToLog(-1,  'unknown sig message 3 ' + message);
                }
            }
        };

        ws.onerror = function (err) {
            writeToLog(-1,  'onerror ws ' + require('util').inspect(err)+' ; '+err.stack);

            if (socket.conn_defer) {
                socket.conn_defer.reject();
            }

            if (socket.action_defer) {
                socket.action_defer.reject();
            }

            if (socket.isAgent) {
                writeToLog(-1,  'onerror ws agent');
                disconnect(socket);
                setTimeout(
                    function () {
                        connect(socket);
                    }, config.reconnect_delay);
            } else if (socket.p2p_context && socket.p2p_context.wsClientSocket) {
                closeWSContext(socket);
            } else {
                writeToLog(-1,  'onerror ws - disconnect not agent & no context');
                disconnect(socket);
            }

        };

        ws.onclose = function () {
            writeToLog(0,  'onclose ws');
            if (socket.isAgent) {
                writeToLog(0,  'onclose ws agent');
                disconnect(socket);
                setTimeout(
                    function () {
                        connect(socket);
                    }, config.reconnect_delay);
            } else if (socket.p2p_context && socket.p2p_context.wsClientSocket) {
                closeWSContext(socket);
            } else {
                writeToLog(0,  'onclose ws - disconnect not agent & no context');
                disconnect(socket);
            }
        };

        socket.ws = ws;
    } catch (ex) {
        writeToLog(-1,  'ice_lib.connect ERROR '+ ex+' ; ' + ex.stack);
    }

    return socket;
};

function sendMessage(socket, peerId, requestId, message) {
    writeToLog(0, 'Client sending message: '+ message + ' to peer '+peerId+' for req '+requestId+' i am '+socket.idInServer
            +' init: '+(socket.icemap[requestId] ? socket.icemap[requestId].isInitiator : 'N/A'));

    var toSend = {
        sigType: 'ice',
        from: socket.idInServer,
        to: peerId,
        requestId: requestId
    };

    if (typeof message === 'string' || message instanceof String) {
        var buf = new Buffer(message, 'utf-8');
        zlib.gzip(buf, function (err, result) {
            result = result.toString('binary');
            if (err) {
                writeToLog(-1,'sending ice msg gzip error '+err);
            }
            toSend.data = result;
            socket.ws.send(JSON.stringify(toSend));
        });
    } else {
        toSend.data = message;
        socket.ws.send(JSON.stringify(toSend));
    }
}
module.exports.sendWSMessage = sendMessage;

/********************************
 * handle stale connections
 ********************************/
function staleConnChk(socket) {

    if (!config.doStaleCheck) {
        return;
    }

    writeToLog(2,'RUNNING staleConnChk ICE');

    var now = (new Date()).getTime();
    var toDel = [];
    var requestId;
    var peerId;
    var pos;
    var timePassed;
    try {
        if (socket && socket.icemap) {
            for (requestId in socket.icemap) {
                timePassed = now - socket.icemap[requestId].created.getTime();
                writeToLog(2,'chk stale connections requests to peer ' + socket.icemap[requestId].peerId + ' time passed ' +
                timePassed+' for req '+requestId+' is done '+socket.icemap[requestId].done);
                if (timePassed > config.connection_data_stale && socket.icemap[requestId].done) {
                    toDel.push(requestId);
                } else if (timePassed > config.connection_data_stale * 2) {
                    toDel.push(requestId);
                }
            }

            for (pos in toDel) {
                requestId = toDel[pos];
                writeToLog(0, 'remove stale connections data to peer ' + socket.icemap[requestId].peerId+' for request '+requestId);
                delete socket.icemap[requestId];
            }
        }
    } catch (ex) {
        writeToLog(-1,'Error on staleConnChk of icemap ex '+ex+' ; '+ex.stack);
    }

    try {
        if (socket && socket.p2p_context && socket.p2p_context.iceSockets) {
            now = (new Date()).getTime();
            toDel = [];


            for (peerId in socket.p2p_context.iceSockets) {
                timePassed = now - socket.p2p_context.iceSockets[peerId].lastUsed;
                    writeToLog(2,'chk stale connections to peer '+peerId+' time passed '+timePassed+
                ' used by '+require('util').inspect(socket.p2p_context.iceSockets[peerId].usedBy));
                if (timePassed > config.connection_data_stale &&
                    Object.keys(socket.p2p_context.iceSockets[peerId].usedBy).length === 0) {
                    toDel.push(peerId);
                }
            }

            for (pos in toDel) {
                peerId = toDel[pos];
                writeToLog(0, 'remove stale ice connections to peer ' + peerId);
                if (socket.p2p_context.iceSockets[peerId].dataChannel) {
                    try {socket.p2p_context.iceSockets[peerId].dataChannel.close();} catch (err){}
                }
                if (socket.p2p_context.iceSockets[peerId].peerConn) {
                    try{socket.p2p_context.iceSockets[peerId].peerConn.close();} catch (err){}
                }
                delete socket.p2p_context.iceSockets[peerId];
            }
        }
    } catch (ex) {
        writeToLog(-1,'Error on staleConnChk of p2p_context iceSockets ex '+ex+' ; '+ex.stack);
    }
}

/* /////////////////////////////////////////// */
/* ICE */
/* /////////////////////////////////////////// */
function initiateIce(p2p_context, socket, peerId, isInitiator, requestId) {

    try {
        socket.icemap[requestId] = {
            peerId: peerId,
            isInitiator: isInitiator,
            requestId: requestId,
            created: new Date()
        };

        // TODO this next part may ignore a received context and it's unclear what context to use
        if (socket.p2p_context) {
            dbg.log0('initiateIce: using socket.p2p_context '+requestId);
            p2p_context = socket.p2p_context;
        } else {
            dbg.log0('initiateIce: setting p2p_context to socket.p2p_context '+requestId);
            socket.p2p_context = p2p_context;
        }
        if (p2p_context && !p2p_context.iceSockets) {
            p2p_context.iceSockets = {};
        }

        if (isInitiator && p2p_context) {
            if (!p2p_context.iceSockets[peerId]) {
                p2p_context.iceSockets[peerId] = {
                    lastUsed: (new Date()).getTime(),
                    usedBy: {},
                    status: 'new'
                };
            }
            if (!p2p_context.iceSockets[peerId].sem) {
                p2p_context.iceSockets[peerId].sem = new Semaphore(1);
            }
            if (!p2p_context.iceSockets[peerId].connect_defer) {
                p2p_context.iceSockets[peerId].connect_defer = Q.defer();
                if (p2p_context.iceSockets[peerId].status === 'start') {
                    p2p_context.iceSockets[peerId].status = 'new';
                }
            }
        }

        var channelObj = socket.icemap[requestId];

        if (isInitiator) {
            if (p2p_context) {
                return p2p_context.iceSockets[peerId].sem.surround(function() {

                    if (p2p_context.iceSockets[peerId].status === 'open') {
                        var state = p2p_context.iceSockets[peerId].dataChannel.readyState;
                        if (state && (state === 'closing' || state === 'closed')) {
                            writeToLog(0, 'state of ice conn to peer ' + peerId+ ' is: '+state+' force close');
                            forceCloseIce(p2p_context, peerId, channelObj, socket);
                        }
                    }

                    if (p2p_context.iceSockets[peerId].status === 'new') {
                        writeToLog(0, 'send accept to peer ' + peerId+ ' with req '+requestId+ ' from '+socket.idInServer);
                        socket.ws.send(JSON.stringify({sigType: 'accept', from: socket.idInServer, to: peerId, requestId: requestId}));
                        createPeerConnection(socket, requestId, configuration);
                        p2p_context.iceSockets[peerId].status = 'start';
                        channelObj.connect_defer = p2p_context.iceSockets[peerId].connect_defer;
                    } else if (p2p_context.iceSockets[peerId].status === 'open') {
                        dbg.log0('initiateIce: status open '+requestId);
                        channelObj.dataChannel = p2p_context.iceSockets[peerId].dataChannel;
                        channelObj.peerConn = p2p_context.iceSockets[peerId].peerConn;
                        p2p_context.iceSockets[peerId].lastUsed = (new Date()).getTime();
                        p2p_context.iceSockets[channelObj.peerId].usedBy[requestId] = 1;
                        channelObj.connect_defer = Q.defer();
                        channelObj.connect_defer.resolve(channelObj.dataChannel);
                    } else if (p2p_context.iceSockets[peerId].status === 'start') {
                        dbg.log0('initiateIce: status start '+requestId);
                        channelObj.connect_defer = p2p_context.iceSockets[peerId].connect_defer;
                        p2p_context.iceSockets[peerId].lastUsed = (new Date()).getTime();
                        p2p_context.iceSockets[peerId].usedBy[requestId] = 1;
                        channelObj.peerConn = p2p_context.iceSockets[peerId].peerConn;
                    }
                    return channelObj.connect_defer.promise;
                });
            } else {
                channelObj.connect_defer = Q.defer();
                writeToLog(0, 'send accept to peer (no context) ' + peerId+ ' with req '+requestId+ ' from '+socket.idInServer);
                socket.ws.send(JSON.stringify({sigType: 'accept', from: socket.idInServer, to: peerId, requestId: requestId}));
                createPeerConnection(socket, requestId, configuration);
                return channelObj.connect_defer.promise;
            }
        }

        // not isInitiator
        createPeerConnection(socket, requestId, configuration);
    } catch (ex) {
        writeToLog(-1,'Error on initiateIce '+(isInitiator ? 'to' : 'for')+' peer '+peerId+' ex '+ex+' ; '+ex.stack);
        throw ex;
    }

}
module.exports.initiateIce = initiateIce;

function chkChannelState(channel, requestId) {
    var state = channel.readyState;
    if (state && (state === 'closing' || state === 'closed')) {
        writeToLog(-1,'ERROR writing to channel for request '+requestId+' and peer '+channel.peerId +' channel state is '+state);
        throw new Error('ERROR writing to channel state is '+state);
    }
}
module.exports.chkChannelState = chkChannelState;

function createBufferToSend(block, seq, reqId) {
    try {
        var bufToSend = new Buffer(config.iceBufferMetaPartSize);
        reqId = parseInt(reqId, 10);
        bufToSend.writeInt32LE(reqId,0);
        bufToSend.writeInt32LE(seq,4);
        bufToSend = buf.addToBuffer(bufToSend, block);
        return buf.toArrayBuffer(bufToSend);
    } catch (err) {
        writeToLog(-1, 'error in createBufferToSend for req '+reqId+' err: '+err+' '+err.stack);
        throw err;
    }
}
module.exports.createBufferToSend = createBufferToSend;

/**
 *
 * writeToChannel
 *
 * channel.bufferedAmount is the only congestion control interface
 * that we have in JS, so we poll it.
 * it increases as we send more on the channel before it has a chance
 * to flush to the socket so we need the current stack to return and release the cpu.
 */
function writeToChannel(channel, data, requestId) {

    var startTime = Date.now();
    var lastTimeLogged = startTime;

    function describe(currentTime) {
        return 'peer ' + channel.peerId + ' req ' + requestId +
            ' wait so far ' + (currentTime - startTime) + 'ms' +
            ' bufferedAmount ' + channel.bufferedAmount +
            (channel.throttled ? 'throttled' : '') +
            ' throttle waits ' + channel.throttle_num_waits;
    }

    function send_if_not_congested() {
        var currentTime = Date.now();

        if (currentTime - lastTimeLogged > 1000) {
            lastTimeLogged = currentTime;
<<<<<<< HEAD
            dbg.log2('writeToChannel:', describe(currentTime));
=======
            dbg.log0('writeToChannel: in progress', describe(currentTime));
>>>>>>> 4f9c7294
        }

        // throw if bufferedAmount is not zero, to be handled by the retry
        if (channel.bufferedAmount > config.channel_buffer_start_throttle ||
            (channel.throttled && channel.bufferedAmount > config.channel_buffer_stop_throttle)) {
            channel.throttled = true;
            channel.throttle_num_waits = (channel.throttle_num_waits || 0) + 1;
            throw new Error('writeToChannel: WAITING ' + describe(currentTime));
        } else {
            channel.throttled = false;
        }

        try {
            // error injection - change to true to test
            if (false) { // do not commit this as true !!
                if (Math.random() < 0.01) {
                    dbg.log0('writeToChannel: ERROR INJECTION', describe(currentTime));
                    throw new Error('writeToChannel: ERROR INJECTION');
                }
            }
            // check channel readyState and throw if closed
            chkChannelState(channel, requestId);
            channel.send(data);
        } catch (err) {
            // don't retry if send fails,
            // no reason why retry will help,
            // most likely the channel was closed
            dbg.log2('writeToChannel: DO_NOT_RETRY ',err, describe(currentTime));
            err.DO_NOT_RETRY = true;
            throw err;
        }
    }

    // setup a semaphore(1) on the channel to avoid pegging the bufferedAmount checks
    // and to make all senders wait in ordered queue. like europeans.
    channel.write_sem = channel.write_sem || new Semaphore(1);
    return channel.write_sem.surround(function() {
        // use retry with delay between attempts to send
        return promise_utils.retry(
            config.channel_send_congested_attempts,
            config.channel_send_congested_delay,
            send_if_not_congested)
            .then(null, function(err) {
                if (err.DO_NOT_RETRY) {
                    dbg.log0('writeToChannel: ERROR (do not retry)', err.stack || err);
                } else {
                    dbg.log0('writeToChannel: ERROR (retries exhausted)', err.stack || err);
                }
                // TODO YAEL - how to close this channel?
                //channel.close();
                throw err;
            });
    });
}
module.exports.writeToChannel = writeToChannel;


/*

// TODO we can remove this, polling from here and noticing that the channel
// buffer is not empty doesn't help us understand anything, besides that it's active.
// instead writeToChannel() monitors it's own writes under a semaphore.

function chkIceSocketSend(channel) {

    var startTime = (new Date()).getTime();
    var currentTime;
    var lastTimeLogged;

    if (channel.bufferedAmount > 0) {
        setTimeout(function () {
            currentTime = (new Date()).getTime();
            if ((currentTime - startTime) > 1000 && (!lastTimeLogged || (lastTimeLogged - currentTime > 1000))) {
                lastTimeLogged = currentTime;
                writeToLog(2, 'bufferedAmount>0, wait for peer ' + channel.peerId+' wait so far: '+(currentTime - startTime));
            }
            chkIceSocketSend(channel);
        }, config.timeoutToBufferWait);
    }
}
module.exports.chkIceSocketSend = chkIceSocketSend;
*/


function isRequestEnded(p2p_context, requestId, channel) {
    if (channel && channel.msgs && channel.msgs[requestId]) {
        return false;
    }

    if (p2p_context && p2p_context.socket && p2p_context.socket.icemap) {
        var channelObj = p2p_context.socket.icemap[requestId];
        if (channelObj) {
            return channelObj.done;
        }
    }

    return false;
}
module.exports.isRequestEnded = isRequestEnded;

function closeIce(socket, requestId, dataChannel) {

    if (!config.doStaleCheck) {
        return;
    }

    try {
        if (dataChannel && dataChannel.msgs && dataChannel.msgs[requestId]) {
            delete dataChannel.msgs[requestId];
        }

        var peerId;
        if (dataChannel) {
            peerId = dataChannel.peerId;
        }

        var obj;
        var channelObj = socket.icemap[requestId];
        if (channelObj) {
            channelObj.done = true;
            if (!peerId) {
                peerId = channelObj.peerId;
            }
        }

        obj = socket.p2p_context ? socket.p2p_context.iceSockets[peerId] : null;

        if (obj && obj.dataChannel === dataChannel) {
            obj.lastUsed = (new Date()).getTime();
            delete obj.usedBy[requestId];
        } else if (socket && !socket.p2p_context) {
            if (channelObj && channelObj.peerConn) {
                channelObj.peerConn.close();
            }
            if (dataChannel) {
                writeToLog(0,'Closing the ice socket to peer ' +dataChannel.peerId);
                dataChannel.close();
            }
            disconnect(socket);
        }
    } catch (ex) {
        writeToLog(-1,'Error on close ice socket for request '+requestId+' ex '+ex);
    }
}
module.exports.closeIce = closeIce;

function forceCloseIce(p2p_context, peerId, channelObj, socket) {

    var context = p2p_context;
    if (!context && socket) {
        context = socket.p2p_context;
    }

    if (context && context.iceSockets && context.iceSockets[peerId] &&
        context.iceSockets[peerId].dataChannel) {
        writeToLog(-1,'forceCloseIce peer '+peerId);
        context.iceSockets[peerId].dataChannel.close();
        context.iceSockets[peerId].peerConn.close();

        if (socket && socket.icemap && context.iceSockets[peerId].usedBy) {
            var req;
            for (req in context.iceSockets[peerId].usedBy) {
                if (socket.icemap[req]) {
                    writeToLog(0,'mark peer '+peerId+' req '+req+' as done so will be removed');
                    socket.icemap[req].done = true;
                }
            }
        }

        delete context.iceSockets[peerId];
    } else if (channelObj && channelObj.dataChannel) {
        writeToLog(0,'forceCloseIce (no context) peer '+peerId);
        channelObj.dataChannel.close();
        channelObj.peerConn.close();
        channelObj.done = true;
    } else {
        writeToLog(0,'forceCloseIce nothing to close - peer '+peerId);
    }
}
module.exports.forceCloseIce = forceCloseIce;

function logError(err) {
    writeToLog(-1,'logError called: '+ err);
}

function onLocalSessionCreated(socket, requestId, desc) {
    writeToLog(3, 'local session created:'+ desc);
    var channelObj = socket.icemap[requestId];

    if (!channelObj || channelObj.done) {
        writeToLog(-1, 'PROBLEM onLocalSessionCreated no channel or already done !!!');
        return;
    }

    try {
        channelObj.peerConn.setLocalDescription(desc, function () {
            writeToLog(3, 'sending local desc:' + require('util').inspect(channelObj.peerConn.localDescription));
            sendMessage(socket, channelObj.peerId, channelObj.requestId, channelObj.peerConn.localDescription);
        }, logError);
    } catch (ex) {
        writeToLog(-1, 'Ex on local session ' + ex);
        if (channelObj && channelObj.connect_defer) {
            channelObj.connect_defer.reject();
            channelObj.connect_defer = null;
        }
    }
}

function handleCngSDP(desc) {
    try {
        var newDesc = desc;
        var split = desc.sdp.split("b=AS:30");
        if (split.length > 1) {
            newDesc.sdp = split[0] + "b=AS:1638400" + split[1];
            writeToLog(3, 'cng desc from ---- '+desc +' ----- to ------ '+newDesc);
        }
        return newDesc;
    } catch (err) {
        writeToLog(-1, 'PROBLEM handleCngSDP '+err+' '+err.stack+' ;; '+require('util').inspect(desc));
        return desc;
    }
}

function createPeerConnection(socket, requestId, config) {
    var channelObj = socket.icemap[requestId];
    if (!channelObj || channelObj.done) {
        writeToLog(-1, 'PROBLEM Creating Peer connection no channel or already done !!!');
        return;
    }

    try {
        writeToLog(2, 'Creating Peer connection as initiator ' + channelObj.isInitiator + ' config: ' + config);

        var FuncPerrConn = window.RTCPeerConnection || window.mozRTCPeerConnection || window.webkitRTCPeerConnection;

        try {
            channelObj.peerConn = new FuncPerrConn(config, optionalRtpDataChannels);
        } catch (ex) {
            writeToLog(-1,  'prob win create '+ex.stack);
        }

        // send any ice candidates to the other peer
        channelObj.peerConn.onicecandidate = function (event) {
            var candidateMsg;
            if (event.candidate) {

                try {
                    //if (!channelObj.peerConn.candidates) {
                    //    channelObj.peerConn.candidates = [];
                    //}

                    candidateMsg = JSON.stringify({
                        type: 'candidate',
                        label: event.candidate.sdpMLineIndex,
                        id: event.candidate.sdpMid,
                        candidate: event.candidate.candidate
                    });

                    //if (candidateMsg.indexOf('tcp') >= 0) {
                        writeToLog(3, channelObj.peerId+' onIceCandidate event: '+
                        require('util').inspect(event.candidate.candidate) +
                        ' state is '+(event.target ? event.target.iceGatheringState : 'N/A'));

                        sendMessage(socket, channelObj.peerId, channelObj.requestId, candidateMsg);
                    //} else {
                    //    channelObj.peerConn.candidates.push(candidateMsg);
                    //}
                } catch (ex) {
                    writeToLog(-1,'candidates issue '+ex+' ; '+ex.stack);
                }

            } else {
                try {
                    writeToLog(3, channelObj.peerId+' End of candidates. state is '+(event.target ? event.target.iceGatheringState : 'N/A')); // complete
                    if (channelObj.peerConn.candidates) {
                        for (candidateMsg in channelObj.peerConn.candidates) {
                            writeToLog(2, channelObj.peerId+' send onIceCandidate event: '+ channelObj.peerConn.candidates[candidateMsg]);
                            sendMessage(socket, channelObj.peerId, channelObj.requestId, channelObj.peerConn.candidates[candidateMsg]);
                        }
                    }
                } catch (ex) {
                    writeToLog(-1,'all candidates issue '+ex+' ; '+ex.stack);
                }
            }
        };

        channelObj.peerConn.oniceconnectionstatechange = function(evt) {
            /*
             failed:
             The ICE agent is finished checking all candidate pairs and failed to find a connection for at least one component. Connections may have been found for some components.
             disconnected:
             Liveness checks have failed for one or more components. This is more aggressive than failed and may trigger intermittently (and resolve itself without action) on a flaky network.
             closed:
             The ICE agent has shut down and is no longer responding to STUN requests.
             */
            if (evt.target && evt.target.iceConnectionState &&
                'checking' !== evt.target.iceConnectionState &&
                'connected' !== evt.target.iceConnectionState &&
                'completed' !== evt.target.iceConnectionState
            ) {
                writeToLog(0,channelObj.peerId+" NOTICE ICE connection state change: " + evt.target.iceConnectionState);
                if ('disconnected' === evt.target.iceConnectionState || 'failed' === evt.target.iceConnectionState) {
                    forceCloseIce(socket.p2p_context, channelObj.peerId, channelObj, socket);
                }
            }
        };

        channelObj.peerConn.signalingstatechange = function(evt) {
            writeToLog(0,channelObj.peerId+" NOTICE ICE signalingstatechange: " + require('util').inspect(evt));
        };

        channelObj.peerConn.onidpassertionerror = function(evt) {
            writeToLog(0,channelObj.peerId+" NOTICE ICE onidpassertionerror: " + require('util').inspect(evt));
        };

        channelObj.peerConn.onidpvalidationerror = function(evt) {
            writeToLog(0,channelObj.peerId+" NOTICE ICE onidpvalidationerror: " + require('util').inspect(evt));
        };

        channelObj.peerConn.onremovestream = function(evt) {
            writeToLog(0,'onremovestream Data Channel req '+requestId+' evt '+require('util').inspect(evt));
        };

        if (channelObj.isInitiator) {
            writeToLog(3,'Creating Data Channel req '+requestId);
            try {
                var dtConfig = {
                    // we don't require strict ordering since we collect packets
                    // and assmble the entire message anyhow for multiplexing.
                    ordered: false,

                    // you can only specify maxRetransmits or maxPacketLifeTime, not both,
                    // and by passing any of these properties it will cause the channel to be
                    // in unreliable mode.
                    // we use an unreliable channel with retransmissions for when
                    // a packet is not delivered and avoid waiting for timeouts
                    // and sending the entire request from scratch.
<<<<<<< HEAD
                    maxRetransmits: 5
=======
                    maxRetransmits: 5,
>>>>>>> 4f9c7294
                    // maxPacketLifeTime: 3000,
                };
                channelObj.dataChannel = channelObj.peerConn.createDataChannel("noobaa", dtConfig);
                onDataChannelCreated(socket, requestId, channelObj.dataChannel);
            } catch (ex) {
                writeToLog(-1, 'Ex on Creating Data Channel ' + ex);
                if (channelObj && channelObj.connect_defer) {channelObj.connect_defer.reject(); channelObj.connect_defer = null;}
            }

            writeToLog(3, 'Creating an offer req '+requestId);
            var mediaConstraints = {
                mandatory: {
                    OfferToReceiveAudio: false,
                    OfferToReceiveVideo: false
                }
            };
            try {
                channelObj.peerConn.createOffer(function (desc) {
                    desc = handleCngSDP(desc);
                    writeToLog(3,  'Creating an offer ' + require('util').inspect(desc));
                    return onLocalSessionCreated(socket, requestId, desc);
                }, logError, mediaConstraints); // TODO ? mediaConstraints
            } catch (ex) {
                writeToLog(-1,  'Ex on Creating an offer ' + ex.stack);
                if (channelObj && channelObj.connect_defer) {channelObj.connect_defer.reject(); channelObj.connect_defer = null;}
            }
        }

        channelObj.peerConn.ondatachannel = function (event) {
            writeToLog(0, 'ondatachannel:'+ event.channel);
            try {
                channelObj.dataChannel = event.channel;
                onDataChannelCreated(socket, requestId, channelObj.dataChannel);
            } catch (ex) {
                writeToLog(-1, 'Ex on ondatachannel ' + ex.stack);
                if (channelObj && channelObj.connect_defer) {channelObj.connect_defer.reject(); channelObj.connect_defer = null;}
            }
        };
    } catch (ex) {
        writeToLog(-1, 'Ex on createPeerConnection ' + ex.stack);
        if (channelObj && channelObj.connect_defer) {channelObj.connect_defer.reject(); channelObj.connect_defer = null;}
    }
}

function signalingMessageCallback(socket, peerId, message, requestId) {

    var channelObj = socket.icemap[requestId];
    if (!channelObj || channelObj.done) {

        // got candidate for peer conn after finished request but has context - handle anyway
        if (socket && socket.p2p_context && message.type === 'candidate') {
            channelObj = socket.p2p_context.iceSockets[peerId];
        }

        if (!channelObj || channelObj.done) {
            writeToLog(-1, 'problem NO channelObj or already done for req '+requestId+' and peer '+peerId);
            return;
        }
    }

    var Desc = RTCSessionDescription;
    var Candidate = RTCIceCandidate;

    if (message.type === 'offer') {
        writeToLog(3, 'Got offer. Sending answer to peer. ' + peerId + ' and channel ' + requestId);

        try {
            channelObj.peerConn.setRemoteDescription(new Desc(message), function () {
                writeToLog(3, 'remote desc set for peer '+peerId+' is '+require('util').inspect(message));
            }, logError);
            channelObj.peerConn.createAnswer(function (desc) {
                desc = handleCngSDP(desc);
                writeToLog(3, 'createAnswer for peer '+peerId+' is '+require('util').inspect(desc));
                return onLocalSessionCreated(socket, requestId, desc);
            }, logError);
        } catch (ex) {
            writeToLog(-1,  'problem in offer ' + ex.stack);
            channelObj = socket.icemap[requestId];
            if (channelObj && channelObj.connect_defer) {channelObj.connect_defer.reject(); channelObj.connect_defer = null;}
        }

    } else if (message.type === 'answer') {
        try {
            writeToLog(3, 'Got answer.' + peerId + ' and channel ' + requestId+' is '+require('util').inspect(message));
            channelObj.peerConn.setRemoteDescription(new Desc(message), function () {
                writeToLog(3, 'remote desc set for peer '+peerId+' is '+require('util').inspect(message));
            }, logError);
        } catch (ex) {
            writeToLog(-1,  'problem in answer ' + ex);
            channelObj = socket.icemap[requestId];
            if (channelObj && channelObj.connect_defer) {channelObj.connect_defer.reject(); channelObj.connect_defer = null;}
        }

    } else if (message.type === 'candidate') {
        try {
            writeToLog(3, 'Got candidate.' + peerId + ' and channel ' + requestId+' ; '+require('util').inspect(message));
            if (channelObj && !channelObj.done) {
                channelObj.peerConn.addIceCandidate(new Candidate({candidate: message.candidate}));
            } else {
                writeToLog(0, 'Got candidate.' + peerId + ' and channel ' + requestId + ' CANNOT HANDLE connection removed/done');
            }
        } catch (ex) {
            writeToLog(-1,  'problem in candidate from req '+ requestId +' ex:' + ex+ ', msg was: '+message.candidate);
            channelObj = socket.icemap[requestId];
            if (channelObj && channelObj.connect_defer) {channelObj.connect_defer.reject(); channelObj.connect_defer = null;}
        }
    } else if (message === 'bye') {
        writeToLog(3, 'Got bye.');
    }
}

function onIceMessage(socket, channel) {
    return function onmessage(event) {
        return channel.callbackOnPeerMsg(socket.p2p_context, channel, event);
    };
}

function onDataChannelCreated(socket, requestId, channel) {

    try {
        writeToLog(3, 'onDataChannelCreated:'+ channel);

        channel.onopen = function () {

            var channelObj = socket.icemap[requestId];
            channel.msgs = {};

            if (socket.p2p_context) {

                if (!socket.p2p_context.iceSockets) {
                    socket.p2p_context.iceSockets = {};
                }

                if (!socket.p2p_context.iceSockets[channelObj.peerId]) {
                    socket.p2p_context.iceSockets[channelObj.peerId] = {
                        lastUsed: (new Date()).getTime(),
                        usedBy: {}
                    };
                }

                socket.p2p_context.iceSockets[channelObj.peerId].peerConn = channelObj.peerConn;
                socket.p2p_context.iceSockets[channelObj.peerId].dataChannel = channelObj.dataChannel;
                socket.p2p_context.iceSockets[channelObj.peerId].usedBy[requestId] = 1;
                socket.p2p_context.iceSockets[channelObj.peerId].status = 'open';


                var req;
                for (req in socket.p2p_context.iceSockets[channelObj.peerId].usedBy) {
                    if (socket.icemap[req]) {
                        socket.icemap[req].dataChannel = channelObj.dataChannel;
                    }
                }

            }

            writeToLog(0,'ICE CHANNEL opened ' + channelObj.peerId+' i am '+socket.idInServer + ' for request '+requestId);

            channel.peerId = channelObj.peerId;
            channel.myId = socket.idInServer;
            channel.callbackOnPeerMsg = socket.callbackOnPeerMsg;
            channel.handleRequestMethod = socket.handleRequestMethod;

            if (channelObj.connect_defer) {
                writeToLog(3, 'connect defer - resolve');
                channelObj.connect_defer.resolve(channelObj.dataChannel);
                channelObj.connect_defer = null;
            } else {
                writeToLog(3, 'no connect defer');
            }
        };

        channel.onmessage = onIceMessage(socket, channel);

        channel.onleave = function (userid) {
            writeToLog(-1,'ICE CHANNEL onleave !!!! this ever called ??? ' + channel.peerId+ ' userid: '+userid);
        };

        channel.onclose = function () {
            writeToLog(0,'ICE CHANNEL closed ' + channel.peerId);
            if (socket.icemap[requestId] && socket.icemap[requestId].connect_defer) {
                socket.icemap[requestId].connect_defer.reject();
                socket.icemap[requestId].connect_defer = null;
            }
            if (socket.icemap[requestId]) {
                socket.icemap[requestId].done = true;
            }

            var iceSocketObj = socket.p2p_context && socket.p2p_context.iceSockets[channel.peerId];
            if (iceSocketObj) {
                if (iceSocketObj.peerConn) {
                    try {iceSocketObj.peerConn.close(); } catch (err)  {}
                }
                delete socket.p2p_context.iceSockets[channel.peerId];
            }
        };

        channel.onerror = function (err) {
            writeToLog(0, 'CHANNEL ERROR ' + channel.peerId + ' ' + err);
            if (socket.icemap[requestId] && socket.icemap[requestId].connect_defer) {
                socket.icemap[requestId].connect_defer.reject();
                socket.icemap[requestId].connect_defer = null;
            }
            if (socket.icemap[requestId]) {
                socket.icemap[requestId].done = true;
            }

            if (socket.p2p_context && socket.p2p_context.iceSockets[channel.peerId]) {
                delete socket.p2p_context.iceSockets[channel.peerId].usedBy[requestId];
            }
        };

    } catch (ex) {
        writeToLog(-1,  'Ex on onDataChannelCreated ' + ex);

        if (socket.icemap[requestId] && socket.icemap[requestId].connect_defer) {
            socket.icemap[requestId].connect_defer.reject();
            socket.icemap[requestId].connect_defer = null;
        }
    }
}

module.exports.closeSignaling = function closeSignaling(socket) {
    if (!socket.isAgent) {
        try {
            disconnect(socket);
            clearInterval(socket.stale_conn_interval);
            socket.stale_conn_interval = null;
        } catch (err) {
            writeToLog(-1, 'Ex on closeSignaling ' + err);
        }
    }
};

module.exports.setup = function setup(msgCallback, agentId, handleRequestMethod) {

    var socket = {
        idInServer: agentId,
        isAgent: agentId ? true : false,
        icemap: {},
        callbackOnPeerMsg: msgCallback,
        handleRequestMethod: handleRequestMethod
    };

    socket.stale_conn_interval = setInterval(function(){staleConnChk(socket);}, config.check_stale_conns);

    return connect(socket);

};<|MERGE_RESOLUTION|>--- conflicted
+++ resolved
@@ -490,11 +490,7 @@
 
         if (currentTime - lastTimeLogged > 1000) {
             lastTimeLogged = currentTime;
-<<<<<<< HEAD
-            dbg.log2('writeToChannel:', describe(currentTime));
-=======
             dbg.log0('writeToChannel: in progress', describe(currentTime));
->>>>>>> 4f9c7294
         }
 
         // throw if bufferedAmount is not zero, to be handled by the retry
@@ -832,11 +828,7 @@
                     // we use an unreliable channel with retransmissions for when
                     // a packet is not delivered and avoid waiting for timeouts
                     // and sending the entire request from scratch.
-<<<<<<< HEAD
                     maxRetransmits: 5
-=======
-                    maxRetransmits: 5,
->>>>>>> 4f9c7294
                     // maxPacketLifeTime: 3000,
                 };
                 channelObj.dataChannel = channelObj.peerConn.createDataChannel("noobaa", dtConfig);
