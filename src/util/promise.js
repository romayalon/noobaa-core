'use strict';

var P = require('bluebird');
var _ = require('lodash');
require('setimmediate');

/**
 *
 * Promise model
 *
 * currently uses bluebird for it's high performance and low overhead compared to the popular Q.
 *
 * see here:
 * https://github.com/petkaantonov/bluebird/issues/381
 * https://github.com/petkaantonov/bluebird/issues/63
 *
 */
module.exports = P;

// better stack traces for promises
// used for testing only to avoid its big mem & cpu overheads
// using setImmediate to allow modules to change the env on startup
<<<<<<< HEAD
if (process.env.DEBUG_MODE) {
=======
if (process.env.DEBUG_MODE === 'true') {
>>>>>>> 7a4c09e0
    P.longStackTraces();
}

P.promisifyAll(require('fs'));
P.promisifyAll(require('child_process'));

// aliases from Q
P.when = P.resolve;
P.prototype.fin = P.prototype.finally;
P.prototype.fail = P.prototype.catch;
P.prototype.thenResolve = P.prototype.return;

// functions from Q
P.defer = function defer() {
    var ret = {};
    var promise = new P(function(resolve, reject) {
        ret.resolve = ret.fulfill = resolve;
        ret.reject = reject;
    });
    ret.promise = promise;
    ret.notify = promise._progress.bind(promise);
    return ret;
};
P.fcall = function fcall() {
    var func = arguments[0];
    var args = Array.prototype.slice.call(arguments, 1);
    return P.try(func, args);
};
P.invoke = function invoke() {
    var obj = arguments[0];
    var func_name = arguments[1];
    var args = Array.prototype.slice.call(arguments, 2);
    return P.try(obj[func_name], args, obj);
};
P.nfcall = function nfcall() {
    var func = arguments[0];
    var args = Array.prototype.slice.call(arguments, 1);
    /*
    return P.promisify(func).apply(null, args);
    */
    return P.fromNode(function nfcall_fromNode(callback) {
        args.push(callback);
        func.apply(null, args);
    });
};
P.ninvoke = function ninvoke() {
    var obj = arguments[0];
    var func_name = arguments[1];
    var args = Array.prototype.slice.call(arguments, 2);
    /*
    return P.promisify(obj[func_name]).apply(obj, args);
    */
    return P.fromNode(function ninvoke_fromNode(callback) {
        args.push(callback);
        obj[func_name].apply(obj, args);
    });
};
P.npost = function npost() {
    var obj = arguments[0];
    var func_name = arguments[1];
    var args = arguments[2];
    /*
    return P.promisify(obj[func_name]).apply(obj, args);
    */
    return P.fromNode(function npost_fromNode(callback) {
        if (args) {
            args = args.slice(); // copy
            args.push(callback);
        } else {
            args = [callback];
        }
        obj[func_name].apply(obj, args);
    });
};

P.hijackQ = function hijackQ() {
    try {
        var Q = require('q');
        _.forIn(P, function(key, val) {
            Q[key] = val;
        });
    } catch (err) {
        // ignore
    }
};

P.hijackQ();<|MERGE_RESOLUTION|>--- conflicted
+++ resolved
@@ -20,11 +20,7 @@
 // better stack traces for promises
 // used for testing only to avoid its big mem & cpu overheads
 // using setImmediate to allow modules to change the env on startup
-<<<<<<< HEAD
-if (process.env.DEBUG_MODE) {
-=======
 if (process.env.DEBUG_MODE === 'true') {
->>>>>>> 7a4c09e0
     P.longStackTraces();
 }
 
