<<<<<<< HEAD
<div class="row content-middle" data-bind="
    validationOptions: { insertMessages: false }
">
    <input class="password-input" type="password" autocomplete="off" data-bind="
        textInput: value,
        attr: { type: type, placeholder: placeholder }
=======
<div class="row content-middle" data-bind="validationOptions: { insertMessages: false }">
    <input class="password-input" type="password" autocomplete="off" data-bind="
        textInput: value,
        attr: { type: type, placeholder: placeholder },

>>>>>>> e00558d2
    "/>

    <button class="eye-button icon-btn btn-flat no-outline" tabindex="-1" data-bind="
        click: toogleType,
        tooltip: tooltip,
        visible: value
    ">
        <svg-icon params="name: icon"></svg-icon>
    </button>

</div>

<!-- ko if: isStrengthVisible -->
<bar params="values: barValues, emptyColor: emptyColor"></bar>
<!-- /ko -->

<!-- Adding hidden input to control placement of validaiton message -->
<input type="hidden" data-bind="value: value"></input><|MERGE_RESOLUTION|>--- conflicted
+++ resolved
@@ -1,17 +1,9 @@
-<<<<<<< HEAD
 <div class="row content-middle" data-bind="
     validationOptions: { insertMessages: false }
 ">
     <input class="password-input" type="password" autocomplete="off" data-bind="
         textInput: value,
         attr: { type: type, placeholder: placeholder }
-=======
-<div class="row content-middle" data-bind="validationOptions: { insertMessages: false }">
-    <input class="password-input" type="password" autocomplete="off" data-bind="
-        textInput: value,
-        attr: { type: type, placeholder: placeholder },
-
->>>>>>> e00558d2
     "/>
 
     <button class="eye-button icon-btn btn-flat no-outline" tabindex="-1" data-bind="
