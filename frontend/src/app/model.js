import ko from 'knockout';

export const previewMode = ko.observable(false);

// Hold the current ui state.
export const uiState = ko.observable({
    layout: 'empty'
});

// Hold a refresh counter that allows view models to act when it
// changes.
export const refreshCounter = ko.observable(0);

// Hold the current route context. The rate limit delay the route context change notification
// in order to let knockout time t teardown and dispose view models that may be depended on
// the route context value (mainly it's parameters).
export const routeContext = ko.observable()
    .extend({ rateLimit: 1 });

// Hold login state information.
export const loginInfo = ko.observable({
    retryCount: 0
});

// Hold current session information.
export const sessionInfo = ko.observable();

// Hold the state of the server.
export const serverInfo = ko.observable();

// Hold current system information.
export const systemInfo = ko.observable();

// Hold the current bucket object list.
export const bucketObjectList = ko.observable();

// Hold the current bucket S3 access permissions.
export const bucketS3ACL = ko.observableArray();

// Hold the current cloud sync information.
export const CloudConnections = ko.observableArray();
export const CloudBucketList = ko.observableArray();
export const isCloudConnectionValid = ko.observable(true)
    .extend({ notify: 'always' });

// Hold a list of all the nodes in the system.
export const nodeList = ko.observableArray(null);

// Hold the current pool node list.
export const poolNodeList = ko.observable();

// Hold the current node info.
export const nodeInfo = ko.observable();

// Hold the parts that are stored on the curr node.
export const nodeStoredPartList = ko.observableArray();

// Hold the current node info.
export const objectInfo = ko.observable();

// Hold the parts of the curr object.
export const objectPartList = ko.observableArray();
objectPartList.count = ko.observable(0);
objectPartList.page = ko.observable(0);

export const uploads = ko.observableArray();
uploads.lastRequestFileCount = ko.observable(0);
uploads.stats = ko.pureComputed(
    () => uploads().reduce(
        (stats, upload) => {
            let { archived, completed, error } = upload;
            stats.count += 1;
            stats.uploading += Number(!completed);
            stats.failed += Number(completed && Boolean(error));
            stats.uploaded += Number(completed && !error);

            if (!archived) {
                let { size, progress } = upload;
                stats.batch.size += size;
                stats.batch.progress += progress;
            }

            return stats;
        },
        {
            count: 0,
            uploading: 0,
            uploaded: 0,
            failed: 0,
            batch: { size: 0, progress: 0 }
        }
    )
);

// Hold the audit log
export const auditLog = ko.observableArray();
auditLog.loadedCategories = ko.observableArray();

export const accountS3ACL = ko.observableArray();

// Hold node test information.
export const nodeTestInfo = ko.observable();

// hold system upgrade status.
export const upgradeStatus = ko.observable();

// Hold debug collection info.
export const debugCollectionInfo = ko.observable();

// Hold the last notifiction.
export const lastNotification = ko.observable();

// hold system upload ssl certificate status.
export const sslCertificateUploadStatus = ko.observable();

// Used to replay read server time events.
export const serverTime = ko.observable();

// Hold system activation information.
export const activationState = ko.observable();

// Hold system name resolution attempt
export const nameResolutionState = ko.observable();

// Hold diagnostics information
export const collectDiagnosticsState = ko.observable({});

<<<<<<< HEAD
// Hold last rest password attampt result.
export const resetPasswordState = ko.observable();
=======
// Hold funcs information
export const funcInfo = ko.observable();
export const funcList = ko.observableArray();
>>>>>>> 119838f5
<|MERGE_RESOLUTION|>--- conflicted
+++ resolved
@@ -125,11 +125,9 @@
 // Hold diagnostics information
 export const collectDiagnosticsState = ko.observable({});
 
-<<<<<<< HEAD
 // Hold last rest password attampt result.
 export const resetPasswordState = ko.observable();
-=======
+
 // Hold funcs information
 export const funcInfo = ko.observable();
-export const funcList = ko.observableArray();
->>>>>>> 119838f5
+export const funcList = ko.observableArray();